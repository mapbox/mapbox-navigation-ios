--- conflicted
+++ resolved
@@ -19,48 +19,27 @@
             setNeedsDisplay()
         }
     }
-<<<<<<< HEAD
 
-    @objc public var step: RouteStep? {
-=======
-    
     @objc public var isStart = false {
->>>>>>> 85ae8b02
         didSet {
             setNeedsDisplay()
         }
     }
-<<<<<<< HEAD
 
-    @objc public var isStart = false {
-=======
-    
     @objc public var isEnd = false {
->>>>>>> 85ae8b02
         didSet {
             setNeedsDisplay()
         }
     }
-<<<<<<< HEAD
 
-    @objc public var isEnd = false {
-=======
-    
     @IBInspectable
     var scale: CGFloat = 1 {
->>>>>>> 85ae8b02
         didSet {
             setNeedsDisplay()
         }
     }
-<<<<<<< HEAD
 
-    @IBInspectable
-    var scale: CGFloat = 1 {
-=======
-    
     @objc public var visualInstruction: VisualInstruction? {
->>>>>>> 85ae8b02
         didSet {
             setNeedsDisplay()
         }
@@ -76,13 +55,8 @@
             ManeuversStyleKit.drawFork(frame: bounds, resizing: resizing, primaryColor: primaryColor, secondaryColor: secondaryColor)
             return
         #endif
-<<<<<<< HEAD
 
-        guard let step = step else {
-=======
-        
         guard let visualInstruction = visualInstruction else {
->>>>>>> 85ae8b02
             if isStart {
                 ManeuversStyleKit.drawStarting(frame: bounds, resizing: resizing, primaryColor: primaryColor)
             } else if isEnd {
