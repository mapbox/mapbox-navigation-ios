--- conflicted
+++ resolved
@@ -333,15 +333,11 @@
 
      See [Mapbox Directions](https://mapbox.github.io/mapbox-navigation-ios/directions/) for further information.
      */
-<<<<<<< HEAD
-    @objc(initWithRoute:styles:navigationService:)
-=======
-    @objc(initWithRoute:directions:styles:locationManager:voiceController:)
->>>>>>> 9d936dc5
+    @objc(initWithRoute:styles:navigationService:voiceController:)
     required public init(for route: Route,
                          styles: [Style]? = [DayStyle(), NightStyle()],
-<<<<<<< HEAD
-                         navigationService: NavigationService? = nil) {
+                         navigationService: NavigationService? = nil,
+                         voiceController: RouteVoiceController? = nil) {
         
         super.init(nibName: nil, bundle: nil)
         
@@ -349,22 +345,7 @@
         self.navigationService.usesDefaultUserInterface = true
         self.navigationService.delegate = self
         self.navigationService.start()
-=======
-                         locationManager: NavigationLocationManager? = NavigationLocationManager(),
-                         voiceController: RouteVoiceController? = nil) {
-        
-        super.init(nibName: nil, bundle: nil)
-        
-        self.routeController = RouteController(along: route, directions: directions, locationManager: locationManager ?? NavigationLocationManager())
-        self.routeController.usesDefaultUserInterface = true
-        self.routeController.delegate = self
-        self.routeController.tunnelIntersectionManager.delegate = self
         self.voiceController = voiceController ?? MapboxVoiceController()
-        self.directions = directions
-        self.route = route
-        NavigationSettings.shared.distanceUnit = route.routeOptions.locale.usesMetric ? .kilometer : .mile
-        routeController.resume()
->>>>>>> 9d936dc5
         
         let mapViewController = RouteMapViewController(navigationService: self.navigationService, delegate: self)
         self.mapViewController = mapViewController
