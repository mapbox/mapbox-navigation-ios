import UIKit
import MapboxCoreNavigation
import MapboxDirections
import Mapbox
import Pulley

@objc(MBNavigationPulleyViewController)
public class NavigationPulleyViewController: PulleyViewController {}

/**
 The `NavigationViewControllerDelegate` provides methods for configuring the map view shown by a `NavigationViewController` and responding to the cancellation of a navigation session.
 */
@objc(MBNavigationViewControllerDelegate)
public protocol NavigationViewControllerDelegate {
    /**
     Called when the user exits a route and dismisses the navigation view controller by tapping the Cancel button.
     */
    @objc optional func navigationViewControllerDidCancelNavigation(_ navigationViewController : NavigationViewController)
    
    /**
     Called when the user arrives at the destination.
     */
    @objc optional func navigationViewController(_ navigationViewController : NavigationViewController, didArriveAt destination: Waypoint)

    /**
     Returns whether the navigation view controller should be allowed to calculate a new route.
     
     If implemented, this method is called as soon as the navigation view controller detects that the user is off the predetermined route. Implement this method to conditionally prevent rerouting. If this method returns `true`, `navigationViewController(_:willRerouteFrom:)` will be called immediately afterwards.
     
     - parameter navigationViewController: The navigation view controller that has detected the need to calculate a new route.
     - parameter location: The user’s current location.
     - returns: True to allow the navigation view controller to calculate a new route; false to keep tracking the current route.
    */
    @objc(navigationViewController:shouldRerouteFromLocation:)
    optional func navigationViewController(_ navigationViewController: NavigationViewController, shouldRerouteFrom location: CLLocation) -> Bool
    
    /**
     Called immediately before the navigation view controller calculates a new route.
     
     This method is called after `navigationViewController(_:shouldRerouteFrom:)` is called, simultaneously with the `RouteControllerWillReroute` notification being posted, and before `navigationViewController(_:didRerouteAlong:)` is called.
     
     - parameter navigationViewController: The navigation view controller that will calculate a new route.
     - parameter location: The user’s current location.
     */
    @objc(navigationViewController:willRerouteFromLocation:)
    optional func navigationViewController(_ navigationViewController: NavigationViewController, willRerouteFrom location: CLLocation)
    
    /**
     Called immediately after the navigation view controller receives a new route.
     
     This method is called after `navigationViewController(_:willRerouteFrom:)` and simultaneously with the `RouteControllerDidReroute` notification being posted.
     
     - parameter navigationViewController: The navigation view controller that has calculated a new route.
     - parameter route: The new route.
     */
    @objc(navigationViewController:didRerouteAlongRoute:)
    optional func navigationViewController(_ navigationViewController: NavigationViewController, didRerouteAlong route: Route)
    
    /**
     Called when the navigation view controller fails to receive a new route.
     
     This method is called after `navigationViewController(_:willRerouteFrom:)` and simultaneously with the `RouteControllerDidFailToReroute` notification being posted.
     
     - parameter navigationViewController: The navigation view controller that has calculated a new route.
     - parameter error: An error raised during the process of obtaining a new route.
     */
    @objc(navigationViewController:didFailToRerouteWithError:)
    optional func navigationViewController(_ navigationViewController: NavigationViewController, didFailToRerouteWith error: Error)
    
    /**
     Returns an `MGLStyleLayer` that determines the appearance of the route line.
     
     If this method is unimplemented, the navigation map view draws the route line using an `MGLLineStyleLayer`.
     */
    @objc optional func navigationMapView(_ mapView: NavigationMapView, routeStyleLayerWithIdentifier identifier: String, source: MGLSource) -> MGLStyleLayer?
    
    /**
     Returns an `MGLStyleLayer` that determines the appearance of the route line’s casing.
     
     If this method is unimplemented, the navigation map view draws the route line’s casing using an `MGLLineStyleLayer` whose width is greater than that of the style layer returned by `navigationMapView(_:routeStyleLayerWithIdentifier:source:)`.
     */
    @objc optional func navigationMapView(_ mapView: NavigationMapView, routeCasingStyleLayerWithIdentifier identifier: String, source: MGLSource) -> MGLStyleLayer?
    
    /**
     Returns an `MGLShape` that represents the path of the route line.
     
     If this method is unimplemented, the navigation map view represents the route line using an `MGLPolylineFeature` based on `route`’s `coordinates` property.
     */
    @objc optional func navigationMapView(_ mapView: NavigationMapView, shapeDescribing route: Route) -> MGLShape?
    
    /**
     Returns an `MGLShape` that represents the path of the route line’s casing.
     
     If this method is unimplemented, the navigation map view represents the route line’s casing using an `MGLPolylineFeature` identical to the one returned by `navigationMapView(_:shapeDescribing:)`.
     */
    @objc optional func navigationMapView(_ mapView: NavigationMapView, simplifiedShapeDescribing route: Route) -> MGLShape?
    
    /**
     Return an `MGLAnnotationImage` that represents the destination marker.
     
     If this method is unimplemented, the navigation map view will represent the destination annotation with the default marker.
     */
    @objc optional func navigationMapView(_ mapView: MGLMapView, imageFor annotation: MGLAnnotation) -> MGLAnnotationImage?
}

/**
 `NavigationViewController` is fully featured, turn by turn navigation UI.
 
 It provides step by step instructions, an overview of all steps
 for the given route and support for basic styling.
 */
@objc(MBNavigationViewController)
public class NavigationViewController: NavigationPulleyViewController, RouteMapViewControllerDelegate {
    
    // A `route` object constructed by [MapboxDirections.swift](https://github.com/mapbox/MapboxDirections.swift)
    public var route: Route! {
        didSet {
            setupRouteController()
        }
    }
    
    /** 
     `destination` is an instance of `MGLAnnotation` that will be showned on
     on the destination of your route. The last coordinate of the route will be
     used if no destination is given.
    */
    @available(*, deprecated, message: "Destination is no longer supported. A destination annotation will automatically be added to map given the route.")
    public var destination: MGLAnnotation!
    
    
    /**
     `directions` is an instance of `Directions` need for rerouting.
     See [MapboxDirections.swift](https://github.com/mapbox/MapboxDirections.swift)
     for further information.
     */
    public var directions: Directions!
    
    /**
     `pendingCamera` is an optional `MGLMapCamera` you can use to improve
     the initial transition from a previous viewport and prevent a trigger
     from an excessive significant location update.
     */
    public var pendingCamera: MGLMapCamera?
    
    /**
     `origin` is an instance of `MGLAnnotation` representing the origin of your route.
     */
    public var origin: MGLAnnotation?
    
    /**
     The receiver’s delegate.
     */
    public var navigationDelegate: NavigationViewControllerDelegate?
    
    /**
     `voiceController` provides access to various speech synthesizer options.
     
     See `RouteVoiceController` for more information.
     */
    public var voiceController: RouteVoiceController? = RouteVoiceController()
    
    /**
     `routeController` provides all routing logic for the user.

     See `RouteController` for more information
     */
    public var routeController: RouteController!
    
    /**
     `simulate` provides simulated location updates along the given route.
     */
    public var simulatesLocationUpdates: Bool = false {
        didSet {
            routeController.simulatesLocationUpdates = simulatesLocationUpdates
        }
    }
    
    /**
     `mapView` provides access to the navigation's `MGLMapView` with all its styling capabilities.
     
     Note that you should not change the `mapView`'s delegate.
     */
    public var mapView: MGLMapView? {
        get {
            return mapViewController?.mapView
        }
    }
    
    /**
     `sendNotifications` toggle sending of UILocalNotification upon upcoming
     steps when application is in the background.
     */
    public var sendNotifications: Bool = true
    
    var tableViewController: RouteTableViewController?
    var mapViewController: RouteMapViewController?
    
    let routeStepFormatter = RouteStepFormatter()
    
    var simulation: SimulatedRoute?
    
    required public init?(coder aDecoder: NSCoder) {
        Style.defaultStyle.apply()
        super.init(coder: aDecoder)
    }
    
    required public init(contentViewController: UIViewController, drawerViewController: UIViewController) {
        fatalError("init(contentViewController:drawerViewController:) has not been implemented. " +
                   "Use init(for:directions:) if you are instantiating programmatically " +
                   "or a storyboard reference to Navigation if you are using storyboards.")
    }
    
    /**
     Initializes a `NavigationViewController` that provides turn by turn navigation
     for the given route. A optional `direction` object is needed for  potential
     rerouting.

     See [MapboxDirections.swift](https://github.com/mapbox/MapboxDirections.swift)
     for further information.
     */
    @objc(initWithRoute:directions:)
    required public init(for route: Route,  directions: Directions = Directions.shared) {
        Style.defaultStyle.apply()
        
        let storyboard = UIStoryboard(name: "Navigation", bundle: Bundle.navigationUI)
        let mapViewController = storyboard.instantiateViewController(withIdentifier: "RouteMapViewController") as! RouteMapViewController
        let tableViewController = storyboard.instantiateViewController(withIdentifier: "RouteTableViewController") as! RouteTableViewController
        
        super.init(contentViewController: mapViewController, drawerViewController: tableViewController)
        
        self.directions = directions
        self.route = route
        self.setupRouteController()
        self.mapViewController = mapViewController
        self.tableViewController = tableViewController
        
        mapViewController.delegate = self
        mapViewController.routeController = routeController
<<<<<<< HEAD
=======
        mapViewController.routeTableViewController = tableViewController
        mapViewController.destination = destination
>>>>>>> f6b6557d
        
        tableViewController.routeController = routeController
        tableViewController.headerView.delegate = self
    }
    
    deinit {
        suspendNotifications()
        mapViewController?.resetTrackingModeTimer?.invalidate()
        voiceController?.announcementTimer?.invalidate()
    }
    
    override public func prepare(for segue: UIStoryboardSegue, sender: Any?) {
        switch segue.identifier ?? "" {
        case "MapViewControllerSegueIdentifier":
            if let controller = segue.destination as? RouteMapViewController {
                controller.routeController = routeController
                mapViewController = controller
                controller.delegate = self
            }
        case "TableViewControllerSegueIdentifier":
            if let controller = segue.destination as? RouteTableViewController {
                controller.headerView.delegate = self
                controller.routeController = routeController
                tableViewController = controller
            }
        default:
            break
        }
    }
    
    override public func viewDidLoad() {
        super.viewDidLoad()
        resumeNotifications()
        self.drawerCornerRadius = 0
        self.delegate = self
    }
    
    public override func viewDidDisappear(_ animated: Bool) {
        super.viewDidDisappear(animated)
        suspendNotifications()
    }
    
    public override func viewWillAppear(_ animated: Bool) {
        super.viewWillAppear(animated)
        
        UIApplication.shared.isIdleTimerDisabled = true
        routeController.resume()
        
        if simulatesLocationUpdates {
            guard let coordinates = route.coordinates else { return }
            simulation = SimulatedRoute(along: coordinates)
            simulation?.delegate = self
            simulation?.start()
        }
    }
    
    public override func viewWillDisappear(_ animated: Bool) {
        super.viewWillDisappear(animated)
        
        UIApplication.shared.isIdleTimerDisabled = false
        routeController.suspendLocationUpdates()
        simulation?.stop()
    }
    
    // MARK: Route controller notifications
    
    func resumeNotifications() {
        NotificationCenter.default.addObserver(self, selector: #selector(progressDidChange(notification:)), name: RouteControllerProgressDidChange, object: routeController)
        NotificationCenter.default.addObserver(self, selector: #selector(alertLevelDidChange(notification:)), name: RouteControllerAlertLevelDidChange, object: routeController)
    }
    
    func suspendNotifications() {
        NotificationCenter.default.removeObserver(self, name: RouteControllerProgressDidChange, object: routeController)
        NotificationCenter.default.removeObserver(self, name: RouteControllerAlertLevelDidChange, object: routeController)
    }
    
    func progressDidChange(notification: NSNotification) {
        let routeProgress = notification.userInfo![RouteControllerAlertLevelDidChangeNotificationRouteProgressKey] as! RouteProgress
        let location = notification.userInfo![RouteControllerProgressDidChangeNotificationLocationKey] as! CLLocation
        let secondsRemaining = notification.userInfo![RouteControllerProgressDidChangeNotificationSecondsRemainingOnStepKey] as! TimeInterval

        mapViewController?.notifyDidChange(routeProgress: routeProgress, location: location, secondsRemaining: secondsRemaining)
        tableViewController?.notifyDidChange(routeProgress: routeProgress)
    }
    
    func alertLevelDidChange(notification: NSNotification) {
        let routeProgress = notification.userInfo![RouteControllerAlertLevelDidChangeNotificationRouteProgressKey] as! RouteProgress
        let alertLevel = routeProgress.currentLegProgress.alertUserLevel
        
        mapViewController?.notifyAlertLevelDidChange(routeProgress: routeProgress)
        tableViewController?.notifyAlertLevelDidChange()
        
        if routeProgress.currentLegProgress.alertUserLevel == .arrive {
            navigationDelegate?.navigationViewController?(self, didArriveAt: routeProgress.route.routeOptions.waypoints[routeProgress.legIndex + 1])
        }
        
        if let upComingStep = routeProgress.currentLegProgress.upComingStep, alertLevel == .high {
            giveLocalNotification(upComingStep)
        }
    }
    
    func giveLocalNotification(_ step: RouteStep) {
        guard sendNotifications else { return }
        guard UIApplication.shared.applicationState == .background else { return }
        
        let notification = UILocalNotification()
        notification.alertBody = routeStepFormatter.string(for: step)
        notification.fireDate = Date()
        
        UIApplication.shared.cancelAllLocalNotifications()
        
        // Remove all outstanding notifications from notification center.
        // This will only work if it's set to 1 and then back to 0.
        // This way, there is always just one notification.
        UIApplication.shared.applicationIconBadgeNumber = 0
        UIApplication.shared.applicationIconBadgeNumber = 1
        
        UIApplication.shared.scheduleLocalNotification(notification)
    }
    
    func setupRouteController() {
        if routeController == nil {
            routeController = RouteController(along: route, directions: directions)
            routeController.delegate = self
            routeController.simulatesLocationUpdates = simulatesLocationUpdates
            
            if Bundle.main.backgroundModeLocationSupported {
                routeController.locationManager.activityType = .automotiveNavigation
                routeController.locationManager.allowsBackgroundLocationUpdates = true
            }
        }
    }
    
    func navigationMapView(_ mapView: NavigationMapView, routeCasingStyleLayerWithIdentifier identifier: String, source: MGLSource) -> MGLStyleLayer? {
        return navigationDelegate?.navigationMapView?(mapView, routeCasingStyleLayerWithIdentifier: identifier, source: source)
    }
    
    func navigationMapView(_ mapView: NavigationMapView, routeStyleLayerWithIdentifier identifier: String, source: MGLSource) -> MGLStyleLayer? {
        return navigationDelegate?.navigationMapView?(mapView, routeStyleLayerWithIdentifier: identifier, source: source)
    }
    
    func navigationMapView(_ mapView: NavigationMapView, shapeDescribing route: Route) -> MGLShape? {
        return navigationDelegate?.navigationMapView?(mapView, shapeDescribing: route)
    }
    
    func navigationMapView(_ mapView: NavigationMapView, simplifiedShapeDescribing route: Route) -> MGLShape? {
        return navigationDelegate?.navigationMapView?(mapView, shapeDescribing: route)
    }
    
    func navigationMapView(_ mapView: MGLMapView, imageFor annotation: MGLAnnotation) -> MGLAnnotationImage? {
        return navigationDelegate?.navigationMapView?(mapView, imageFor: annotation)
    }
}

extension NavigationViewController: RouteControllerDelegate {
    public func routeController(_ routeController: RouteController, shouldRerouteFrom location: CLLocation) -> Bool {
        return navigationDelegate?.navigationViewController?(self, shouldRerouteFrom: location) ?? true
    }
    
    public func routeController(_ routeController: RouteController, willRerouteFrom location: CLLocation) {
        navigationDelegate?.navigationViewController?(self, willRerouteFrom: location)
    }
    
    public func routeController(_ routeController: RouteController, didRerouteAlong route: Route) {
        giveLocalNotification(routeController.routeProgress.currentLegProgress.currentStep)
        
        mapViewController?.notifyDidReroute(route: route)
        tableViewController?.notifyDidReroute()
        
        navigationDelegate?.navigationViewController?(self, didRerouteAlong: route)
    }
    
    public func routeController(_ routeController: RouteController, didFailToRerouteWith error: Error) {
        navigationDelegate?.navigationViewController?(self, didFailToRerouteWith: error)
    }
}

extension NavigationViewController: RouteTableViewHeaderViewDelegate {
    func didTapCancel() {
        if navigationDelegate?.navigationViewControllerDidCancelNavigation?(self) != nil {
            // The receiver should handle dismissal of the NavigationViewController
        } else {
            dismiss(animated: true, completion: nil)
        }
    }
}

extension NavigationViewController: PulleyDelegate {
    public func drawerPositionDidChange(drawer: PulleyViewController) {
        switch drawer.drawerPosition {
        case .open:
            tableViewController?.tableView.isScrollEnabled = true
            break
        case .partiallyRevealed:
            tableViewController?.tableView.isScrollEnabled = true
            break
        case .collapsed:
            tableViewController?.tableView.isScrollEnabled = false
            break
        case .closed:
            break
        }
    }
}

extension NavigationViewController: SimulatedRouteDelegate {
    func simulation(_ locationManager: CLLocationManager, didUpdateLocations locations: [CLLocation]) {
        mapViewController?.mapView.locationManager(locationManager, didUpdateLocations: locations)
        routeController.locationManager(locationManager, didUpdateLocations: locations)
    }
}<|MERGE_RESOLUTION|>--- conflicted
+++ resolved
@@ -236,11 +236,7 @@
         
         mapViewController.delegate = self
         mapViewController.routeController = routeController
-<<<<<<< HEAD
-=======
         mapViewController.routeTableViewController = tableViewController
-        mapViewController.destination = destination
->>>>>>> f6b6557d
         
         tableViewController.routeController = routeController
         tableViewController.headerView.delegate = self
