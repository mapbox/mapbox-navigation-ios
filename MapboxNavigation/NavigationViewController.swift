--- conflicted
+++ resolved
@@ -8,208 +8,7 @@
  A ContainerViewController is any UIViewController that conforms to the NavigationComponent messaging protocol.
  - seealso: NavigationComponent
  */
-<<<<<<< HEAD
-@objc(MBNavigationViewControllerDelegate)
-public protocol NavigationViewControllerDelegate: VisualInstructionDelegate {
-    /**
-     Called when the navigation view controller is dismissed, such as when the user ends a trip.
-     
-     - parameter navigationViewController: The navigation view controller that was dismissed.
-     - parameter canceled: True if the user dismissed the navigation view controller by tapping the Cancel button; false if the navigation view controller dismissed by some other means.
-     */
-    @objc optional func navigationViewControllerDidDismiss(_ navigationViewController: NavigationViewController, byCanceling canceled: Bool)
-    
-    /**
-     Called as the user approaches a waypoint.
-     
-     This message is sent, once per progress update, as the user is approaching a waypoint. You can use this to cue UI, to do network pre-loading, etc.
-     - parameter navigationViewController: The Navigation VC that is detecting the users' approach.
-     - parameter waypoint: The waypoint that the service is arriving at.
-     - parameter remainingTimeInterval: The estimated number of seconds until arrival.
-     - parameter distance: The current distance from the waypoint, in meters.
-     - important: This method will likely be called several times as you approach a destination. If only one consumption of this method is desired, then usage of an internal flag is reccomended.
-     */
-    
-    @objc(navigationViewController:willArriveAtWaypoint:after:distance:)
-    optional func navigationViewController(_ navigationViewController: NavigationViewController, willArriveAt waypoint: Waypoint, after remainingTimeInterval: TimeInterval, distance: CLLocationDistance)
-    
-    /**
-     Called when the user arrives at the destination waypoint for a route leg.
-     
-     This method is called when the navigation view controller arrives at the waypoint. You can implement this method to prevent the navigation view controller from automatically advancing to the next leg. For example, you can and show an interstitial sheet upon arrival and pause navigation by returning `false`, then continue the route when the user dismisses the sheet. If this method is unimplemented, the navigation view controller automatically advances to the next leg when arriving at a waypoint.
-     
-     - postcondition: If you return `false` within this method, you must manually advance to the next leg: obtain the value of the `navigationService` and its `NavigationService.routeProgress` property, then increment the `RouteProgress.legIndex` property.
-     - parameter navigationViewController: The navigation view controller that has arrived at a waypoint.
-     - parameter waypoint: The waypoint that the user has arrived at.
-     - returns: True to automatically advance to the next leg, or false to remain on the now completed leg.
-     */
-    @objc(navigationViewController:didArriveAtWaypoint:)
-    optional func navigationViewController(_ navigationViewController: NavigationViewController, didArriveAt waypoint: Waypoint) -> Bool
-    
-    /**
-     Called when the user arrives at the final destination of the current route leg and may display a feedback
-     UI to the user.
-     
-     If implemented, you can use this to detect the status of `CarPlayManager.isConnected` when the user arrives at the final destination.
-   
-     - parameter navigationViewController: The navigation view controller that has arrived at the leg of route.
-     - returns: This will most likely be used to determine whether to show feedback when the user arrives at the final leg of the route.
-     */
-    @objc optional func navigationViewControllerShouldShowEndOfRouteFeedback(_ navigationViewController: NavigationViewController) -> Bool
-    
-    /**
-     Returns whether the navigation view controller should be allowed to calculate a new route.
-     
-     If implemented, this method is called as soon as the navigation view controller detects that the user is off the predetermined route. Implement this method to conditionally prevent rerouting. If this method returns `true`, `navigationViewController(_:willRerouteFrom:)` will be called immediately afterwards.
-     
-     - parameter navigationViewController: The navigation view controller that has detected the need to calculate a new route.
-     - parameter location: The user’s current location.
-     - returns: True to allow the navigation view controller to calculate a new route; false to keep tracking the current route.
-    */
-    @objc(navigationViewController:shouldRerouteFromLocation:)
-    optional func navigationViewController(_ navigationViewController: NavigationViewController, shouldRerouteFrom location: CLLocation) -> Bool
-    
-    /**
-     Called immediately before the navigation view controller calculates a new route.
-     
-     This method is called after `navigationViewController(_:shouldRerouteFrom:)` is called, simultaneously with the `RouteControllerWillReroute` notification being posted, and before `navigationViewController(_:didRerouteAlong:)` is called.
-     
-     - parameter navigationViewController: The navigation view controller that will calculate a new route.
-     - parameter location: The user’s current location.
-     */
-    @objc(navigationViewController:willRerouteFromLocation:)
-    optional func navigationViewController(_ navigationViewController: NavigationViewController, willRerouteFrom location: CLLocation?)
-    
-    /**
-     Called immediately after the navigation view controller receives a new route.
-     
-     This method is called after `navigationViewController(_:willRerouteFrom:)` and simultaneously with the `RouteControllerDidReroute` notification being posted.
-     
-     - parameter navigationViewController: The navigation view controller that has calculated a new route.
-     - parameter route: The new route.
-     */
-    @objc(navigationViewController:didRerouteAlongRoute:)
-    optional func navigationViewController(_ navigationViewController: NavigationViewController, didRerouteAlong route: Route)
-    
-    /**
-     Called when the navigation view controller fails to receive a new route.
-     
-     This method is called after `navigationViewController(_:willRerouteFrom:)` and simultaneously with the `RouteControllerDidFailToReroute` notification being posted.
-     
-     - parameter navigationViewController: The navigation view controller that has calculated a new route.
-     - parameter error: An error raised during the process of obtaining a new route.
-     */
-    @objc(navigationViewController:didFailToRerouteWithError:)
-    optional func navigationViewController(_ navigationViewController: NavigationViewController, didFailToRerouteWith error: Error)
-    
-    /**
-     Returns an `MGLStyleLayer` that determines the appearance of the route line.
-     
-     If this method is unimplemented, the navigation view controller’s map view draws the route line using an `MGLLineStyleLayer`.
-     */
-    @objc optional func navigationViewController(_ navigationViewController: NavigationViewController, routeStyleLayerWithIdentifier identifier: String, source: MGLSource) -> MGLStyleLayer?
-    
-    /**
-     Returns an `MGLStyleLayer` that determines the appearance of the route line’s casing.
-     
-     If this method is unimplemented, the navigation view controller’s map view draws the route line’s casing using an `MGLLineStyleLayer` whose width is greater than that of the style layer returned by `navigationViewController(_:routeStyleLayerWithIdentifier:source:)`.
-     */
-    @objc optional func navigationViewController(_ navigationViewController: NavigationViewController, routeCasingStyleLayerWithIdentifier identifier: String, source: MGLSource) -> MGLStyleLayer?
-    
-    /**
-     Returns an `MGLShape` that represents the path of the route line.
-     
-     If this method is unimplemented, the navigation view controller’s map view represents the route line using an `MGLPolylineFeature` based on `route`’s `coordinates` property.
-     */
-    @objc(navigationViewController:shapeForRoutes:)
-    optional func navigationViewController(_ navigationViewController: NavigationViewController, shapeFor routes: [Route]) -> MGLShape?
-    
-    /**
-     Returns an `MGLShape` that represents the path of the route line’s casing.
-     
-     If this method is unimplemented, the navigation view controller’s map view represents the route line’s casing using an `MGLPolylineFeature` identical to the one returned by `navigationViewController(_:shapeFor:)`.
-     */
-    @objc(navigationViewController:simplifiedShapeForRoute:)
-    optional func navigationViewController(_ navigationViewController: NavigationViewController, simplifiedShapeFor route: Route) -> MGLShape?
-    
-    /*
-     Returns an `MGLStyleLayer` that marks the location of each destination along the route when there are multiple destinations. The returned layer is added to the map below the layer returned by `navigationViewController(_:waypointSymbolStyleLayerWithIdentifier:source:)`.
-     
-     If this method is unimplemented, the navigation view controller’s map view marks each destination waypoint with a circle.
-     */
-    @objc optional func navigationViewController(_ navigationViewController: NavigationViewController, waypointStyleLayerWithIdentifier identifier: String, source: MGLSource) -> MGLStyleLayer?
-    
-    /*
-     Returns an `MGLStyleLayer` that places an identifying symbol on each destination along the route when there are multiple destinations. The returned layer is added to the map above the layer returned by `navigationViewController(_:waypointStyleLayerWithIdentifier:source:)`.
-     
-     If this method is unimplemented, the navigation view controller’s map view labels each destination waypoint with a number, starting with 1 at the first destination, 2 at the second destination, and so on.
-     */
-    @objc optional func navigationViewController(_ navigationViewController: NavigationViewController, waypointSymbolStyleLayerWithIdentifier identifier: String, source: MGLSource) -> MGLStyleLayer?
-    
-    /**
-     Returns an `MGLShape` that represents the destination waypoints along the route (that is, excluding the origin).
-     
-     If this method is unimplemented, the navigation map view represents the route waypoints using `navigationViewController(_:shapeFor:legIndex:)`.
-     */
-    @objc(navigationViewController:shapeForWaypoints:legIndex:)
-    optional func navigationViewController(_ navigationViewController: NavigationViewController, shapeFor waypoints: [Waypoint], legIndex: Int) -> MGLShape?
-    
-    /**
-     Called when the user taps to select a route on the navigation view controller’s map view.
-     - parameter navigationViewController: The navigation view controller presenting the route that the user selected.
-     - parameter route: The route on the map that the user selected.
-     */
-    @objc(navigationViewController:didSelectRoute:)
-    optional func navigationViewController(_ navigationViewController: NavigationViewController, didSelect route: Route)
-    
-    /**
-     Return an `MGLAnnotationImage` that represents the destination marker.
-     
-     If this method is unimplemented, the navigation view controller’s map view will represent the destination annotation with the default marker.
-     */
-    @objc(navigationViewController:imageForAnnotation:)
-    optional func navigationViewController(_ navigationViewController: NavigationViewController, imageFor annotation: MGLAnnotation) -> MGLAnnotationImage?
-    
-    /**
-     Returns a view object to mark the given point annotation object on the map.
-     
-     The user location annotation view can also be customized via this method. When annotation is an instance of `MGLUserLocation`, return an instance of `MGLUserLocationAnnotationView` (or a subclass thereof). Note that when `NavigationMapView.tracksUserCourse` is set to `true`, the navigation view controller’s map view uses a distinct user course view; to customize it, set the `NavigationMapView.userCourseView` property of the map view stored by the `NavigationViewController.mapView` property.
-     */
-    @objc(navigationViewController:viewForAnnotation:)
-    optional func navigationViewController(_ navigationViewController: NavigationViewController, viewFor annotation: MGLAnnotation) -> MGLAnnotationView?
-    
-    /**
-     Returns the center point of the user course view in screen coordinates relative to the map view.
-     */
-    @objc optional func navigationViewController(_ navigationViewController: NavigationViewController, mapViewUserAnchorPoint mapView: NavigationMapView) -> CGPoint
-    
-    /**
-     Allows the delegate to decide whether to ignore a location update.
-     
-     This method is called on every location update. By default, the navigation view controller ignores certain location updates that appear to be unreliable, as determined by the `CLLocation.isQualified` property.
-     
-     - parameter navigationViewController: The navigation view controller that discarded the location.
-     - parameter location: The location that will be discarded.
-     - returns: If `true`, the location is discarded and the `NavigationViewController` will not consider it. If `false`, the location will not be thrown out.
-     */
-    @objc(navigationViewController:shouldDiscardLocation:)
-    optional func navigationViewController(_ navigationViewController: NavigationViewController, shouldDiscard location: CLLocation) -> Bool
-    
-    /**
-     Called to allow the delegate to customize the contents of the road name label that is displayed towards the bottom of the map view.
-     
-     This method is called on each location update. By default, the label displays the name of the road the user is currently traveling on.
-     
-     - parameter navigationViewController: The navigation view controller that will display the road name.
-     - parameter location: The user’s current location.
-     - returns: The road name to display in the label, or nil to hide the label.
-     */
-    @objc(navigationViewController:roadNameAtLocation:)
-    optional func navigationViewController(_ navigationViewController: NavigationViewController, roadNameAt location: CLLocation) -> String?
-}
-=======
 public typealias ContainerViewController = UIViewController & NavigationComponent
->>>>>>> ac343bc1
 
 /**
  `NavigationViewController` is a fully-featured turn-by-turn navigation UI.
@@ -504,52 +303,6 @@
         UIApplication.shared.applicationIconBadgeNumber = 1
         UIApplication.shared.applicationIconBadgeNumber = 0
     }
-<<<<<<< HEAD
-=======
-    
-    #if canImport(CarPlay)
-    /**
-     Presents a `NavigationViewController` on the top most view controller in the window and opens up the `StepsViewController`.
-     If the `NavigationViewController` is already in the stack, it will open the `StepsViewController` unless it is already open.
-     */
-    @available(iOS 12.0, *)
-    public class func carPlayManager(_ carPlayManager: CarPlayManager, didBeginNavigationWith navigationService: NavigationService, window: UIWindow) {
-        
-        if let navigationViewController = window.viewControllerInStack(of: NavigationViewController.self) {
-            // Open StepsViewController on iPhone if NavigationViewController is being presented
-            navigationViewController.isUsedInConjunctionWithCarPlayWindow = true
-        } else {
-            
-            // Start NavigationViewController and open StepsViewController if navigation has not started on iPhone yet.
-            let navigationViewControllerExistsInStack = window.viewControllerInStack(of: NavigationViewController.self) != nil
-            
-            if !navigationViewControllerExistsInStack {
-                
-                let directions = navigationService.directions
-                let route = navigationService.routeProgress.route
-                
-                let service = MapboxNavigationService(route: route, directions: directions, simulating: navigationService.simulationMode)
-                let options = NavigationOptions(navigationService: service)
-                let navigationViewController = NavigationViewController(for: route, options: options)
-                
-                window.rootViewController?.topMostViewController()?.present(navigationViewController, animated: true, completion: {
-                    navigationViewController.isUsedInConjunctionWithCarPlayWindow = true
-                })
-            }
-        }
-    }
-    
-    /**
-     Dismisses a `NavigationViewController` if there is any in the navigation stack.
-     */
-    @available(iOS 12.0, *)
-    public class func carPlayManagerDidEndNavigation(_ carPlayManager: CarPlayManager, window: UIWindow) {
-        if let navigationViewController = window.viewControllerInStack(of: NavigationViewController.self) {
-            navigationViewController.dismiss(animated: true, completion: nil)
-        }
-    }
-    #endif
->>>>>>> ac343bc1
 }
 
 //MARK: - RouteMapViewControllerDelegate
