--- conflicted
+++ resolved
@@ -321,14 +321,12 @@
         
         tableViewController.routeController = routeController
         tableViewController.headerView.delegate = self
-        
-<<<<<<< HEAD
+
+        self.currentStyleType = styleTypeForTimeOfDay
+        
         if !(route.routeOptions is NavigationRouteOptions) {
             print("`Route` was created using `RouteOptions` and not `NavigationRouteOptions`. Although not required, this may lead to a suboptimal navigation experience. Without `NavigationRouteOptions`, it is not guaranteed you will get congestion along the route line, better ETAs and ETA label color dependent on congestion.")
         }
-=======
-        self.currentStyleType = styleTypeForTimeOfDay
->>>>>>> b6ec92e9
     }
     
     deinit {
