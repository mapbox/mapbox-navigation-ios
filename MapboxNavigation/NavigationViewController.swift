--- conflicted
+++ resolved
@@ -241,18 +241,12 @@
         embed(mapViewController, in: view) { (parent, map) -> [NSLayoutConstraint] in
             return map.view.constraintsForPinning(to: parent.view)
         }
-<<<<<<< HEAD
-   
-=======
         
         //Manually update the map style since the RMVC missed the "map style change" notification when the style manager was set up.
         if let currentStyle = styleManager.currentStyle {
             updateMapStyle(currentStyle, animated: false)
         }
         
-        //Do not start the navigation session until after you create the MapViewController, otherwise you'll miss important messages.
-        self.navigationService.start()
->>>>>>> 01288ce7
         
         mapViewController.view.pinInSuperview()
         mapViewController.reportButton.isHidden = !showsReportFeedback
