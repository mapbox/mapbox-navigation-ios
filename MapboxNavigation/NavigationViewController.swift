import UIKit
import MapboxCoreNavigation
import MapboxDirections
import Mapbox

/**
 The `NavigationViewControllerDelegate` provides methods for configuring the map view shown by a `NavigationViewController` and responding to the cancellation of a navigation session.
 */
@objc(MBNavigationViewControllerDelegate)
public protocol NavigationViewControllerDelegate {
    /**
     Called when the user exits a route and dismisses the navigation view controller by tapping the Cancel button.
     */
    @objc optional func navigationViewControllerDidCancelNavigation(_ navigationViewController: NavigationViewController)
    
    /**
     Called when the user arrives at the destination waypoint for a route leg.
     
     This method is called when the navigation view controller arrives at the waypoint. You can implement this method to prevent the navigation view controller from automatically advancing to the next leg. For example, you can and show an interstitial sheet upon arrival and pause navigation by returning `false`, then continue the route when the user dismisses the sheet. If this method is unimplemented, the navigation view controller automatically advances to the next leg when arriving at a waypoint.
     
     - postcondition: If you return `false` within this method, you must manually advance to the next leg: obtain the value of the `routeController` and its `RouteController.routeProgress` property, then increment the `RouteProgress.legIndex` property.
     - parameter navigationViewController: The navigation view controller that has arrived at a waypoint.
     - parameter waypoint: The waypoint that the user has arrived at.
     - returns: True to automatically advance to the next leg, or false to remain on the now completed leg.
     */
    @objc optional func navigationViewController(_ navigationViewController: NavigationViewController, didArriveAt waypoint: Waypoint) -> Bool

    /**
     Returns whether the navigation view controller should be allowed to calculate a new route.
     
     If implemented, this method is called as soon as the navigation view controller detects that the user is off the predetermined route. Implement this method to conditionally prevent rerouting. If this method returns `true`, `navigationViewController(_:willRerouteFrom:)` will be called immediately afterwards.
     
     - parameter navigationViewController: The navigation view controller that has detected the need to calculate a new route.
     - parameter location: The user’s current location.
     - returns: True to allow the navigation view controller to calculate a new route; false to keep tracking the current route.
    */
    @objc(navigationViewController:shouldRerouteFromLocation:)
    optional func navigationViewController(_ navigationViewController: NavigationViewController, shouldRerouteFrom location: CLLocation) -> Bool
    
    /**
     Called immediately before the navigation view controller calculates a new route.
     
     This method is called after `navigationViewController(_:shouldRerouteFrom:)` is called, simultaneously with the `RouteControllerWillReroute` notification being posted, and before `navigationViewController(_:didRerouteAlong:)` is called.
     
     - parameter navigationViewController: The navigation view controller that will calculate a new route.
     - parameter location: The user’s current location.
     */
    @objc(navigationViewController:willRerouteFromLocation:)
    optional func navigationViewController(_ navigationViewController: NavigationViewController, willRerouteFrom location: CLLocation)
    
    /**
     Called immediately after the navigation view controller receives a new route.
     
     This method is called after `navigationViewController(_:willRerouteFrom:)` and simultaneously with the `RouteControllerDidReroute` notification being posted.
     
     - parameter navigationViewController: The navigation view controller that has calculated a new route.
     - parameter route: The new route.
     */
    @objc(navigationViewController:didRerouteAlongRoute:)
    optional func navigationViewController(_ navigationViewController: NavigationViewController, didRerouteAlong route: Route)
    
    /**
     Called when the navigation view controller fails to receive a new route.
     
     This method is called after `navigationViewController(_:willRerouteFrom:)` and simultaneously with the `RouteControllerDidFailToReroute` notification being posted.
     
     - parameter navigationViewController: The navigation view controller that has calculated a new route.
     - parameter error: An error raised during the process of obtaining a new route.
     */
    @objc(navigationViewController:didFailToRerouteWithError:)
    optional func navigationViewController(_ navigationViewController: NavigationViewController, didFailToRerouteWith error: Error)
    
    /**
     Returns an `MGLStyleLayer` that determines the appearance of the route line.
     
     If this method is unimplemented, the navigation map view draws the route line using an `MGLLineStyleLayer`.
     */
    @objc optional func navigationMapView(_ mapView: NavigationMapView, routeStyleLayerWithIdentifier identifier: String, source: MGLSource) -> MGLStyleLayer?
    
    /**
     Returns an `MGLStyleLayer` that determines the appearance of the route line’s casing.
     
     If this method is unimplemented, the navigation map view draws the route line’s casing using an `MGLLineStyleLayer` whose width is greater than that of the style layer returned by `navigationMapView(_:routeStyleLayerWithIdentifier:source:)`.
     */
    @objc optional func navigationMapView(_ mapView: NavigationMapView, routeCasingStyleLayerWithIdentifier identifier: String, source: MGLSource) -> MGLStyleLayer?
    
    /**
     Returns an `MGLShape` that represents the path of the route line.
     
     If this method is unimplemented, the navigation map view represents the route line using an `MGLPolylineFeature` based on `route`’s `coordinates` property.
     */
    @objc optional func navigationMapView(_ mapView: NavigationMapView, shapeDescribing route: Route) -> MGLShape?
    
    /**
     Returns an `MGLShape` that represents the path of the route line’s casing.
     
     If this method is unimplemented, the navigation map view represents the route line’s casing using an `MGLPolylineFeature` identical to the one returned by `navigationMapView(_:shapeDescribing:)`.
     */
    @objc optional func navigationMapView(_ mapView: NavigationMapView, simplifiedShapeDescribing route: Route) -> MGLShape?
    
    /*
     Returns an `MGLStyleLayer` that marks the location of each destination along the route when there are multiple destinations. The returned layer is added to the map below the layer returned by `navigationMapView(_:waypointSymbolStyleLayerWithIdentifier:source:)`.
     
     If this method is unimplemented, the navigation map view marks each destination waypoint with a circle.
     */
    @objc optional func navigationMapView(_ mapView: NavigationMapView, waypointStyleLayerWithIdentifier identifier: String, source: MGLSource) -> MGLStyleLayer?
    
    /*
     Returns an `MGLStyleLayer` that places an identifying symbol on each destination along the route when there are multiple destinations. The returned layer is added to the map above the layer returned by `navigationMapView(_:waypointStyleLayerWithIdentifier:source:)`.
     
     If this method is unimplemented, the navigation map view labels each destination waypoint with a number, starting with 1 at the first destination, 2 at the second destination, and so on.
     */
    @objc optional func navigationMapView(_ mapView: NavigationMapView, waypointSymbolStyleLayerWithIdentifier identifier: String, source: MGLSource) -> MGLStyleLayer?
    
    /**
     Returns an `MGLShape` that represents the destination waypoints along the route (that is, excluding the origin).
     
     If this method is unimplemented, the navigation map view represents the route waypoints using `navigationMapView(_:shapeFor:)`.
     */
    @objc optional func navigationMapView(_ mapView: NavigationMapView, shapeFor waypoints: [Waypoint]) -> MGLShape?
    
    /**
     Called when the user taps on the route.
     - parameter mapView: The map view of the NavigationViewController
     - parameter route: The route (on the map) that was tapped.
     */
    @objc optional func navigationMapView(_ mapView: NavigationMapView, didTap route: Route)
    
    /**
     Return an `MGLAnnotationImage` that represents the destination marker.
     
     If this method is unimplemented, the navigation map view will represent the destination annotation with the default marker.
     */
    @objc optional func navigationMapView(_ mapView: MGLMapView, imageFor annotation: MGLAnnotation) -> MGLAnnotationImage?
    
    /**
     Returns a view object to mark the given point annotation object on the map.
     
     The user location annotation view can also be customized via this method. When annotation is an instance of `MGLUserLocation`, return an instance of `MGLUserLocationAnnotationView` (or a subclass thereof). Note that, when `NavigationMapView.tracksUserCourse` is set to `true`, the map view uses a distinct user course view; to customize it, set the `NavigationMapView.userCourseView` property of the map view returned by this view controller’s `mapView` property.
     */
    @objc optional func navigationMapView(_ mapView: MGLMapView, viewFor annotation: MGLAnnotation) -> MGLAnnotationView?
    
    /**
     Called when the user opens the feedback form.
     */
    @objc optional func navigationViewControllerDidOpenFeedback(_ viewController: NavigationViewController)
    
    /**
     Called when the user dismisses the feedback form.
     */
    @objc optional func navigationViewControllerDidCancelFeedback(_ viewController: NavigationViewController)
    
    /**
     Called when the user sends feedback.
     
     - parameter viewController: The navigation view controller that reported the feedback.
     - parameter feedbackId: A UUID string used to identify the feedback event.
     - parameter feedbackType: The type of feedback event that was sent.
     */
    @objc optional func navigationViewController(_ viewController: NavigationViewController, didSend feedbackId: String, feedbackType: FeedbackType)
    
    /**
     Returns the center point of the user course view in screen coordinates relative to the map view.
     */
    @objc optional func navigationViewController(_ navigationViewController: NavigationViewController, mapViewUserAnchorPoint mapView: NavigationMapView) -> CGPoint
    
    /**
     Called when a location has been idenetified as unqualified to navigate on.
     
     See `CLLocation.isQualified` for more information about what qualifies a location.
     
     - parameter navigationViewController: The navigation view controller that discarded the location.
     - parameter location: The location that will be discarded.
     - return: If `true`, the location is discarded and the `NavigationViewController` will not consider it. If `false`, the location will not be thrown out.
     */
    @objc optional func navigationViewController(_ navigationViewController: NavigationViewController, shouldDiscard location: CLLocation) -> Bool
}

/**
 `NavigationViewController` is fully featured, turn by turn navigation UI.
 
 It provides step by step instructions, an overview of all steps for the given route and support for basic styling.
 */
@objc(MBNavigationViewController)
public class NavigationViewController: UIViewController {
    
    /** 
     A `Route` object constructed by [MapboxDirections](https://mapbox.github.io/mapbox-navigation-ios/directions/).
     
     In cases where you need to update the route after navigation has started you can set a new `route` here and `NavigationViewController` will update its UI accordingly.
     */
    @objc public var route: Route! {
        didSet {
            if routeController == nil {
                routeController = RouteController(along: route, directions: directions, locationManager: NavigationLocationManager())
                routeController.delegate = self
            } else {
                routeController.routeProgress = RouteProgress(route: route)
            }
            NavigationSettings.shared.distanceUnit = route.routeOptions.locale.usesMetric ? .kilometer : .mile
            mapViewController?.notifyDidReroute(route: route)
        }
    }
    
    /** 
     An instance of `MGLAnnotation` that will be shown on on the destination of your route. The last coordinate of the route will be used if no destination is given.
    */
    @available(*, deprecated, message: "Destination is no longer supported. A destination annotation will automatically be added to map given the route.")
    @objc public var destination: MGLAnnotation!
    
    /**
     An instance of `Directions` need for rerouting. See [Mapbox Directions](https://mapbox.github.io/mapbox-navigation-ios/directions/) for further information.
     */
    @objc public var directions: Directions!
    
    /**
     An optional `MGLMapCamera` you can use to improve the initial transition from a previous viewport and prevent a trigger from an excessive significant location update.
     */
    @objc public var pendingCamera: MGLMapCamera?
    
    /**
     An instance of `MGLAnnotation` representing the origin of your route.
     */
    @objc public var origin: MGLAnnotation?
    
    /**
     The receiver’s delegate.
     */
    @objc public weak var delegate: NavigationViewControllerDelegate?
    
    /**
     Provides access to various speech synthesizer options.
     
     See `RouteVoiceController` for more information.
     */
    @objc public var voiceController: RouteVoiceController? = MapboxVoiceController()
    
    /**
     Provides all routing logic for the user.

     See `RouteController` for more information.
     */
    @objc public var routeController: RouteController!
    
    /**
     The main map view displayed inside the view controller.
     
     - note: Do not change this map view’s delegate.
     */
    @objc public var mapView: NavigationMapView? {
        get {
            return mapViewController?.mapView
        }
    }
    
    /**
     Determines whether the user location annotation is moved from the raw user location reported by the device to the nearest location along the route.
     
     By default, this property is set to `true`, causing the user location annotation to be snapped to the route.
     */
    @objc public var snapsUserLocationAnnotationToRoute = true
    
    /**
     Toggles sending of UILocalNotification upon upcoming steps when application is in the background. Defaults to `true`.
     */
    @objc public var sendsNotifications: Bool = true
    
    /**
     Shows a button that allows drivers to report feedback such as accidents, closed roads,  poor instructions, etc. Defaults to `true`.
     */
    @objc public var showsReportFeedback: Bool = true {
        didSet {
            mapViewController?.reportButton.isHidden = !showsReportFeedback
            showsEndOfRouteFeedback = showsReportFeedback
        }
    }
    
    /**
    Shows End of route Feedback UI when the route controller arrives at the final destination. Defaults to `true.`
    */
    @objc public var showsEndOfRouteFeedback: Bool = true {
        didSet {
            mapViewController?.showsEndOfRoute = showsEndOfRouteFeedback
        }
    }
    
    /**
     If true, the map style and UI will automatically be updated given the time of day.
     */
    @objc public var automaticallyAdjustsStyleForTimeOfDay = true {
        didSet {
            styleManager.automaticallyAdjustsStyleForTimeOfDay = automaticallyAdjustsStyleForTimeOfDay
        }
    }
    
    var mapViewController: RouteMapViewController?
    
    /**
     A Boolean value that determines whether the map annotates the locations at which instructions are spoken for debugging purposes.
     */
    @objc public var annotatesSpokenInstructions = false
    
    let progressBar = ProgressBar()
    var styleManager: StyleManager!
    
    required public init?(coder aDecoder: NSCoder) {
        super.init(coder: aDecoder)
    }
    
    /**
     Initializes a `NavigationViewController` that provides turn by turn navigation for the given route. A optional `direction` object is needed for  potential rerouting.

     See [Mapbox Directions](https://mapbox.github.io/mapbox-navigation-ios/directions/) for further information.
     */
    @objc(initWithRoute:directions:style:locationManager:)
    required public init(for route: Route,
                         directions: Directions = Directions.shared,
                         styles: [Style]? = [DayStyle(), NightStyle()],
                         locationManager: NavigationLocationManager? = NavigationLocationManager()) {
        
        super.init(nibName: nil, bundle: nil)
        
        self.routeController = RouteController(along: route, directions: directions, locationManager: locationManager ?? NavigationLocationManager())
        self.routeController.usesDefaultUserInterface = true
        self.routeController.delegate = self
        
        self.directions = directions
        self.route = route
        NavigationSettings.shared.distanceUnit = route.routeOptions.locale.usesMetric ? .kilometer : .mile
        
        let mapViewController = RouteMapViewController(routeController: self.routeController, delegate: self)
        self.mapViewController = mapViewController
        mapViewController.destination = route.legs.last?.destination
        addChildViewController(mapViewController)
        let mapSubview: UIView = mapViewController.view
        mapSubview.translatesAutoresizingMaskIntoConstraints = false
        view.addSubview(mapSubview)
        
        mapSubview.pinInSuperview()
        mapViewController.reportButton.isHidden = !showsReportFeedback
        
        self.styleManager = StyleManager(self)
        self.styleManager.styles = styles ?? [DayStyle(), NightStyle()]
        
        if !(route.routeOptions is NavigationRouteOptions) {
            print("`Route` was created using `RouteOptions` and not `NavigationRouteOptions`. Although not required, this may lead to a suboptimal navigation experience. Without `NavigationRouteOptions`, it is not guaranteed you will get congestion along the route line, better ETAs and ETA label color dependent on congestion.")
        }
    }
    
    deinit {
        suspendNotifications()
    }
    
    override public func viewDidLoad() {
        super.viewDidLoad()
        resumeNotifications()
        progressBar.dock(on: view)
        view.clipsToBounds = true
    }
    
    public override func viewWillAppear(_ animated: Bool) {
        super.viewWillAppear(animated)
        
        UIApplication.shared.isIdleTimerDisabled = true
        routeController.resume()
        
        if routeController.locationManager is SimulatedLocationManager {
            let format = NSLocalizedString("USER_IN_SIMULATION_MODE", bundle: .mapboxNavigation, value: "Simulating Navigation at %d×", comment: "The text of a banner that appears during turn-by-turn navigation when route simulation is enabled.")
            let localized = String.localizedStringWithFormat(format, 1)
            mapViewController?.statusView.show(localized, showSpinner: false, interactive: true)
        }
    }
    
    public override func viewWillDisappear(_ animated: Bool) {
        super.viewWillDisappear(animated)
        
        UIApplication.shared.isIdleTimerDisabled = false
        
        routeController.suspendLocationUpdates()
    }
    
    // MARK: Route controller notifications
    
    func resumeNotifications() {
        NotificationCenter.default.addObserver(self, selector: #selector(progressDidChange(notification:)), name: .routeControllerProgressDidChange, object: routeController)
        NotificationCenter.default.addObserver(self, selector: #selector(didPassInstructionPoint(notification:)), name: .routeControllerDidPassSpokenInstructionPoint, object: routeController)
    }
    
    func suspendNotifications() {
        NotificationCenter.default.removeObserver(self, name: .routeControllerProgressDidChange, object: routeController)
        NotificationCenter.default.removeObserver(self, name: .routeControllerDidPassSpokenInstructionPoint, object: routeController)
    }
    
    @objc func progressDidChange(notification: NSNotification) {
        let routeProgress = notification.userInfo![MBRouteControllerDidPassSpokenInstructionPointRouteProgressKey] as! RouteProgress
        let location = notification.userInfo![RouteControllerProgressDidChangeNotificationLocationKey] as! CLLocation
        let secondsRemaining = notification.userInfo![RouteControllerProgressDidChangeNotificationSecondsRemainingOnStepKey] as! TimeInterval

        mapViewController?.notifyDidChange(routeProgress: routeProgress, location: location, secondsRemaining: secondsRemaining)
        
        progressBar.setProgress(routeProgress.currentLegProgress.userHasArrivedAtWaypoint ? 1 : CGFloat(routeProgress.fractionTraveled), animated: true)
    }
    
    @objc func didPassInstructionPoint(notification: NSNotification) {
        let routeProgress = notification.userInfo![MBRouteControllerDidPassSpokenInstructionPointRouteProgressKey] as! RouteProgress
        
        mapViewController?.updateMapOverlays(for: routeProgress)
        mapViewController?.updateCameraAltitude(for: routeProgress)
        
        clearStaleNotifications()
        
        if routeProgress.currentLegProgress.currentStepProgress.durationRemaining <= RouteControllerHighAlertInterval {
            scheduleLocalNotification(about: routeProgress.currentLegProgress.currentStep, legIndex: routeProgress.legIndex, numberOfLegs: routeProgress.route.legs.count)
        }
    }
    
    func scheduleLocalNotification(about step: RouteStep, legIndex: Int?, numberOfLegs: Int?) {
        guard sendsNotifications else { return }
        guard UIApplication.shared.applicationState == .background else { return }
        guard let text = step.instructionsSpokenAlongStep?.last?.text else { return }
        
        let notification = UILocalNotification()
        notification.alertBody = text
        notification.fireDate = Date()
        
        clearStaleNotifications()
        
        UIApplication.shared.cancelAllLocalNotifications()
        UIApplication.shared.scheduleLocalNotification(notification)
    }
    
    func clearStaleNotifications() {
        guard sendsNotifications else { return }
        // Remove all outstanding notifications from notification center.
        // This will only work if it's set to 1 and then back to 0.
        // This way, there is always just one notification.
        UIApplication.shared.applicationIconBadgeNumber = 1
        UIApplication.shared.applicationIconBadgeNumber = 0
    }
}

//MARK: - RouteMapViewControllerDelegate
extension NavigationViewController: RouteMapViewControllerDelegate {
    public func navigationMapView(_ mapView: NavigationMapView, routeCasingStyleLayerWithIdentifier identifier: String, source: MGLSource) -> MGLStyleLayer? {
        return delegate?.navigationMapView?(mapView, routeCasingStyleLayerWithIdentifier: identifier, source: source)
    }
    
    public func navigationMapView(_ mapView: NavigationMapView, routeStyleLayerWithIdentifier identifier: String, source: MGLSource) -> MGLStyleLayer? {
        return delegate?.navigationMapView?(mapView, routeStyleLayerWithIdentifier: identifier, source: source)
    }
    
    func navigationMapView(_ mapView: NavigationMapView, didTap route: Route) {
        delegate?.navigationMapView?(mapView, didTap: route)
    }
    
    public func navigationMapView(_ mapView: NavigationMapView, shapeDescribing route: Route) -> MGLShape? {
        return delegate?.navigationMapView?(mapView, shapeDescribing: route)
    }
    
    public func navigationMapView(_ mapView: NavigationMapView, simplifiedShapeDescribing route: Route) -> MGLShape? {
        return delegate?.navigationMapView?(mapView, shapeDescribing: route)
    }
    
    public func navigationMapView(_ mapView: NavigationMapView, waypointStyleLayerWithIdentifier identifier: String, source: MGLSource) -> MGLStyleLayer? {
        return delegate?.navigationMapView?(mapView, waypointStyleLayerWithIdentifier: identifier, source: source)
    }
    
    public func navigationMapView(_ mapView: NavigationMapView, waypointSymbolStyleLayerWithIdentifier identifier: String, source: MGLSource) -> MGLStyleLayer? {
        return delegate?.navigationMapView?(mapView, waypointSymbolStyleLayerWithIdentifier: identifier, source: source)
    }
    
    public func navigationMapView(_ mapView: NavigationMapView, shapeFor waypoints: [Waypoint]) -> MGLShape? {
        return delegate?.navigationMapView?(mapView, shapeFor: waypoints)
    }
    
    func navigationMapView(_ mapView: MGLMapView, imageFor annotation: MGLAnnotation) -> MGLAnnotationImage? {
        return delegate?.navigationMapView?(mapView, imageFor: annotation)
    }
    
    func navigationMapView(_ mapView: MGLMapView, viewFor annotation: MGLAnnotation) -> MGLAnnotationView? {
        return delegate?.navigationMapView?(mapView, viewFor: annotation)
    }
    
    func mapViewControllerDidOpenFeedback(_ mapViewController: RouteMapViewController) {
        delegate?.navigationViewControllerDidOpenFeedback?(self)
    }
    
    func mapViewControllerDidCancelFeedback(_ mapViewController: RouteMapViewController) {
        delegate?.navigationViewControllerDidCancelFeedback?(self)
    }
    
    func mapViewControllerDidCancelNavigation(_ mapViewController: RouteMapViewController) {
        if delegate?.navigationViewControllerDidCancelNavigation?(self) != nil {
            // The receiver should handle dismissal of the NavigationViewController
        } else {
            dismiss(animated: true, completion: nil)
        }
    }
    
    func mapViewController(_ mapViewController: RouteMapViewController, didSend feedbackId: String, feedbackType: FeedbackType) {
        delegate?.navigationViewController?(self, didSend: feedbackId, feedbackType: feedbackType)
    }
    
    func mapViewController(_ mapViewController: RouteMapViewController, mapViewUserAnchorPoint mapView: NavigationMapView) -> CGPoint? {
        return delegate?.navigationViewController?(self, mapViewUserAnchorPoint: mapView)
    }
    
    func mapViewControllerShouldAnnotateSpokenInstructions(_ routeMapViewController: RouteMapViewController) -> Bool {
        return annotatesSpokenInstructions
    }
}

//MARK: - RouteControllerDelegate
extension NavigationViewController: RouteControllerDelegate {
    @objc public func routeController(_ routeController: RouteController, shouldRerouteFrom location: CLLocation) -> Bool {
        return delegate?.navigationViewController?(self, shouldRerouteFrom: location) ?? true
    }
    
    @objc public func routeController(_ routeController: RouteController, willRerouteFrom location: CLLocation) {
        delegate?.navigationViewController?(self, willRerouteFrom: location)
    }
    
    @objc public func routeController(_ routeController: RouteController, didRerouteAlong route: Route) {
        mapViewController?.notifyDidReroute(route: route)
        delegate?.navigationViewController?(self, didRerouteAlong: route)
    }
    
    @objc public func routeController(_ routeController: RouteController, didFailToRerouteWith error: Error) {
        delegate?.navigationViewController?(self, didFailToRerouteWith: error)
    }
    
    @objc public func routeController(_ routeController: RouteController, didUpdate locations: [CLLocation]) {
        if snapsUserLocationAnnotationToRoute, let location = routeController.location ?? locations.last {
            mapViewController?.mapView.updateCourseTracking(location: location, animated: true)
            mapViewController?.labelCurrentRoad(at: location)
        } else if let location = locations.last {
            mapViewController?.mapView.updateCourseTracking(location: location, animated: true)
            mapViewController?.labelCurrentRoad(at: location)
        }
    
        if !(routeController.locationManager is SimulatedLocationManager) {
            mapViewController?.statusView.hide(delay: 3, animated: true)
        }
    }
    
<<<<<<< HEAD
    @objc public func routeController(_ routeController: RouteController, didDiscard location: CLLocation) {
        let title = NSLocalizedString("WEAK_GPS", bundle: .mapboxNavigation, value: "Weak GPS signal", comment: "Inform user about weak GPS signal")
        mapViewController?.statusView.show(title, showSpinner: false, interactive: false)
=======
    @objc public func routeController(_ routeController: RouteController, shouldDiscard location: CLLocation)  -> Bool {
        let shouldDiscard = delegate?.navigationViewController?(self, shouldDiscard: location) ?? true
        
        if shouldDiscard {
            let title = NSLocalizedString("WEAK_GPS", bundle: .mapboxNavigation, value: "Weak GPS signal", comment: "Inform user about weak GPS signal")
            mapViewController?.statusView.show(title, showSpinner: false)
            return true
        }
        
        return false
>>>>>>> e7d21be0
    }
    
    @objc public func routeController(_ routeController: RouteController, didArriveAt waypoint: Waypoint) -> Bool {
        let advancesToNextLeg = delegate?.navigationViewController?(self, didArriveAt: waypoint) ?? true
        
        if routeController.routeProgress.isFinalLeg && advancesToNextLeg && showsEndOfRouteFeedback {
            self.mapViewController?.showEndOfRoute { _ in }
        }
        return advancesToNextLeg
    }
}


extension NavigationViewController: StyleManagerDelegate {
    
    public func locationFor(styleManager: StyleManager) -> CLLocation {
        guard let location = routeController.location else {
            if let coordinate = routeController.routeProgress.route.coordinates?.first {
                return CLLocation(latitude: coordinate.latitude, longitude: coordinate.longitude)
            } else {
                return CLLocation()
            }
        }
        
        return location
    }
    
    public func styleManager(_ styleManager: StyleManager, didApply style: Style) {
        if mapView?.styleURL != style.mapStyleURL {
            mapView?.style?.transition = MGLTransition(duration: 0.5, delay: 0)
            mapView?.styleURL = style.mapStyleURL
        }
    }
    
    public func styleManagerDidRefreshAppearance(_ styleManager: StyleManager) {
        mapView?.reloadStyle(self)
    }
}<|MERGE_RESOLUTION|>--- conflicted
+++ resolved
@@ -543,11 +543,6 @@
         }
     }
     
-<<<<<<< HEAD
-    @objc public func routeController(_ routeController: RouteController, didDiscard location: CLLocation) {
-        let title = NSLocalizedString("WEAK_GPS", bundle: .mapboxNavigation, value: "Weak GPS signal", comment: "Inform user about weak GPS signal")
-        mapViewController?.statusView.show(title, showSpinner: false, interactive: false)
-=======
     @objc public func routeController(_ routeController: RouteController, shouldDiscard location: CLLocation)  -> Bool {
         let shouldDiscard = delegate?.navigationViewController?(self, shouldDiscard: location) ?? true
         
@@ -558,7 +553,6 @@
         }
         
         return false
->>>>>>> e7d21be0
     }
     
     @objc public func routeController(_ routeController: RouteController, didArriveAt waypoint: Waypoint) -> Bool {
