--- conflicted
+++ resolved
@@ -264,23 +264,15 @@
         guard automaticallyAdjustsStyleForTimeOfDay else { return .dayStyle }
         
         guard let location = routeController.location,
-<<<<<<< HEAD
             let solar = Solar(latitude: location.coordinate.latitude, longitude: location.coordinate.longitude),
             let sunrise = solar.nauticalSunrise, let sunset = solar.nauticalSunset else {
-                return .lightStyle
+                return .dayStyle
         }
         
         let isAfterSunrise = solar.date > sunrise
         let isBeforeSunset = solar.date < sunset
         
-        return isAfterSunrise && isBeforeSunset ? .lightStyle : .darkStyle
-=======
-            let solar = Solar(latitude: location.coordinate.latitude, longitude: location.coordinate.longitude) else {
-                return .dayStyle
-        }
-        
-        return  solar.isDaytime ? .dayStyle : .nightStyle
->>>>>>> 3affa254
+        return isAfterSunrise && isBeforeSunset ? .dayStyle : .nightStyle
     }
     
     var tableViewController: RouteTableViewController?
