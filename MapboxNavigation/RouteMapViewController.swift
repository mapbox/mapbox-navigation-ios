--- conflicted
+++ resolved
@@ -18,12 +18,8 @@
     var lanesView: LanesView { return navigationView.lanesView }
     var nextBannerView: NextBannerView { return navigationView.nextBannerView }
     var instructionsBannerView: InstructionsBannerView { return navigationView.instructionsBannerView }
-<<<<<<< HEAD
-
-=======
     var instructionsBannerContentView: InstructionsBannerContentView { return navigationView.instructionsBannerContentView }
-    
->>>>>>> b9b241f5
+
     lazy var endOfRouteViewController: EndOfRouteViewController = {
         let storyboard = UIStoryboard(name: "Navigation", bundle: .mapboxNavigation)
         let viewController = storyboard.instantiateViewController(withIdentifier: "EndOfRouteViewController") as! EndOfRouteViewController
@@ -998,7 +994,7 @@
         guard let curveValue = userInfo[UIKeyboardAnimationCurveUserInfoKey] as? Int else { return }
         guard let duration = userInfo[UIKeyboardAnimationDurationUserInfoKey] as? Double else { return }
         guard let keyBoardRect = userInfo[UIKeyboardFrameEndUserInfoKey] as? CGRect else { return }
-        
+
         let curve = UIViewAnimationCurve(rawValue: curveValue) ?? UIViewAnimationCurve.easeIn
         let options = (duration: duration, curve: curve)
         let keyboardHeight = keyBoardRect.size.height
