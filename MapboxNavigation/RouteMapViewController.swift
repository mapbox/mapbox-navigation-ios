import UIKit
import Pulley
import Mapbox
import MapboxDirections
import MapboxCoreNavigation
import SDWebImage


class ArrowFillPolyline: MGLPolylineFeature {}
class ArrowStrokePolyline: ArrowFillPolyline {}


class RouteMapViewController: UIViewController, PulleyPrimaryContentControllerDelegate {
    @IBOutlet weak var mapView: NavigationMapView!
<<<<<<< HEAD
    @IBOutlet weak var recenterButton: UIButton!
    @IBOutlet weak var wayNameLabel: StyleLabel!
=======
    @IBOutlet weak var recenterButton: Button!
>>>>>>> ceb67f85
    
    var routePageViewController: RoutePageViewController!
    var routeTableViewController: RouteTableViewController!
    let routeStepFormatter = RouteStepFormatter()
    let MBSecondsBeforeResetTrackingMode: TimeInterval = 25.0
    
    var route: Route { return routeController.routeProgress.route }
    
    var destination: MGLAnnotation!
    var pendingCamera: MGLMapCamera? {
        guard let parent = parent as? NavigationViewController else {
            return nil
        }
        return parent.pendingCamera
    }
    weak var delegate: RouteMapViewControllerDelegate?
    
    weak var routeController: RouteController!
    
    let distanceFormatter = DistanceFormatter(approximate: true)
    
    var resetTrackingModeTimer: Timer!
    
    let webImageManager = SDWebImageManager.shared()
    var shieldAPIDataTask: URLSessionDataTask?
    var shieldImageDownloadToken: SDWebImageDownloadToken?
    var arrowCurrentStep: RouteStep?
    
    var simulatesLocationUpdates: Bool {
        guard let parent = parent as? NavigationViewController else { return false }
        return parent.simulatesLocationUpdates
    }
    
    override func viewDidLoad() {
        super.viewDidLoad()
        automaticallyAdjustsScrollViewInsets = false
        
        mapView.delegate = self
        mapView.navigationMapDelegate = self
        recenterButton.applyDefaultCornerRadiusShadow(cornerRadius: 22)
        wayNameLabel.applyDefaultCornerRadiusShadow()
        wayNameLabel.layer.masksToBounds = true
        wayNameLabel.insets = UIEdgeInsets(top: 1, left: 4, bottom: 1, right: 4)

    }
    
    override func viewWillAppear(_ animated: Bool) {
        super.viewWillAppear(animated)
        
        mapView.compassView.isHidden = true
        mapView.addAnnotation(destination)
        
        if let camera = pendingCamera {
            mapView.camera = camera
        } else {
            let camera = mapView.camera
            camera.altitude = 1_000
            camera.pitch = 45
            mapView.camera = camera
        }
        
        UIDevice.current.addObserver(self, forKeyPath: "batteryState", options: .initial, context: nil)
    }
    
    override func viewDidAppear(_ animated: Bool) {
        super.viewDidAppear(animated)
        
        mapView.setUserLocationVerticalAlignment(.bottom, animated: false)
        mapView.setUserTrackingMode(.followWithCourse, animated: false)
        
        if simulatesLocationUpdates {
            mapView.locationManager.stopUpdatingLocation()
            mapView.locationManager.stopUpdatingHeading()
        }
        
        let topPadding: CGFloat = 30
        let bottomPadding: CGFloat = 50
        let contentInset = UIEdgeInsets(top: routePageViewController.view.frame.maxY+topPadding, left: 0, bottom: bottomPadding, right: 0)
        mapView.setContentInset(contentInset, animated: false)
    }
    
    override func viewWillDisappear(_ animated: Bool) {
        super.viewWillDisappear(animated)
        
        webImageManager.cancelAll()
    }
    
    override func observeValue(forKeyPath keyPath: String?, of object: Any?, change: [NSKeyValueChangeKey : Any]?, context: UnsafeMutableRawPointer?) {
        if keyPath == "batteryState" {
            let batteryState = UIDevice.current.batteryState
            let pluggedIn = batteryState == .charging || batteryState == .full
            routeController.locationManager.desiredAccuracy = pluggedIn ? kCLLocationAccuracyBestForNavigation : kCLLocationAccuracyBest
        }
    }
    
    deinit {
        NotificationCenter.default.removeObserver(self)
    }
    
    @IBAction func recenter(_ sender: AnyObject) {
        mapView.userTrackingMode = .followWithCourse
        
        // Recenter also resets the current page. Same behavior as rerouting.
        routePageViewController.notifyDidReRoute()
    }
    
    override func prepare(for segue: UIStoryboardSegue, sender: Any?) {
        switch segue.identifier ?? "" {
        case "RoutePageViewController":
            if let controller = segue.destination as? RoutePageViewController {
                routePageViewController = controller
                controller.maneuverDelegate = self
            }
        default:
            break
        }
    }
    
    func startResetTrackingModeTimer() {
        resetTrackingModeTimer = Timer.scheduledTimer(timeInterval: MBSecondsBeforeResetTrackingMode, target: self, selector: #selector(trackingModeTimerDone), userInfo: nil, repeats: false)
    }
    
    func trackingModeTimerDone() {
        mapView.userTrackingMode = .followWithCourse
    }
    
    func notifyDidReroute(route: Route) {
        routePageViewController.notifyDidReRoute()
        mapView.addArrow(routeController.routeProgress)
        mapView.showRoute(route)
        mapView.userTrackingMode = .followWithCourse
        wayNameLabel.isHidden = true
    }
    
    func notifyAlertLevelDidChange(routeProgress: RouteProgress) {
        if routeProgress.currentLegProgress.followOnStep != nil {
            mapView.addArrow(routeProgress)
        }
    }
    
    func notifyDidChange(routeProgress: RouteProgress, location: CLLocation, secondsRemaining: TimeInterval) {
        let stepProgress = routeController.routeProgress.currentLegProgress.currentStepProgress
        let distanceRemaining = stepProgress.distanceRemaining
        guard let controller = routePageViewController.currentManeuverPage else { return }
        
        controller.distanceLabel.isHidden = false
        
        if routeProgress.currentLegProgress.alertUserLevel == .arrive {
            controller.streetLabel.text = routeStepFormatter.string(for: routeProgress.currentLegProgress.upComingStep)
            controller.distanceLabel.isHidden = true
        } else if let upComingStep = routeProgress.currentLegProgress?.upComingStep {
            
            if secondsRemaining > 5 {
                controller.distanceLabel.text = distanceFormatter.string(from: distanceRemaining)
            } else {
                controller.distanceLabel.isHidden = true
            }
            
            if let name = upComingStep.names?.first {
                controller.streetLabel.text = name
            } else if let destinations = upComingStep.destinations?.joined(separator: "\n") {
                controller.streetLabel.text = destinations
            } else {
                controller.streetLabel.text = upComingStep.instructions
            }
            
            updateShield(for: controller)
        }
        
        controller.turnArrowView.step = routeProgress.currentLegProgress.upComingStep
    }
    
    func dataTaskForShieldImage(network: String, number: String, height: CGFloat, completion: @escaping (UIImage?) -> Void) -> URLSessionDataTask? {
        guard let imageNamePattern = ShieldImageNamesByPrefix[network] else {
            return nil
        }
        
        let imageName = imageNamePattern.replacingOccurrences(of: " ", with: "_").replacingOccurrences(of: "{ref}", with: number)
        let apiURL = URL(string: "https://commons.wikimedia.org/w/api.php?action=query&format=json&maxage=86400&prop=imageinfo&titles=File%3A\(imageName)&iiprop=url%7Csize&iiurlheight=\(Int(round(height)))")!
        
        guard shieldAPIDataTask?.originalRequest?.url != apiURL else {
            return nil
        }
        
        shieldAPIDataTask?.cancel()
        return URLSession.shared.dataTask(with: apiURL) { [weak self] (data, response, error) in
            var json: [String: Any] = [:]
            if let data = data, response?.mimeType == "application/json" {
                do {
                    json = try JSONSerialization.jsonObject(with: data, options: []) as! [String: Any]
                } catch {
                    assert(false, "Invalid data")
                }
            }
            
            guard data != nil && error == nil else {
                return
            }
            
            guard let query = json["query"] as? [String: Any],
                let pages = query["pages"] as? [String: Any], let page = pages.first?.1 as? [String: Any],
                let imageInfos = page["imageinfo"] as? [[String: Any]], let imageInfo = imageInfos.first,
                let thumbURLString = imageInfo["thumburl"] as? String, let thumbURL = URL(string: thumbURLString) else {
                    return
            }
            
            if thumbURL != self?.shieldImageDownloadToken?.url {
                self?.webImageManager.imageDownloader?.cancel(self?.shieldImageDownloadToken)
            }
            self?.shieldImageDownloadToken = self?.webImageManager.imageDownloader?.downloadImage(with: thumbURL, options: .scaleDownLargeImages, progress: nil) { (image, data, error, isFinished) in
                completion(image)
            }
        }
    }
}

// MARK: NavigationMapViewDelegate

extension RouteMapViewController: NavigationMapViewDelegate {
    
    func navigationMapView(_ mapView: NavigationMapView, routeCasingStyleLayerWithIdentifier identifier: String, source: MGLSource) -> MGLStyleLayer? {
        return delegate?.navigationMapView(mapView, routeCasingStyleLayerWithIdentifier: identifier, source: source)
    }
    
    func navigationMapView(_ mapView: NavigationMapView, routeStyleLayerWithIdentifier identifier: String, source: MGLSource) -> MGLStyleLayer? {
        return delegate?.navigationMapView(mapView, routeStyleLayerWithIdentifier: identifier, source: source)
    }
    
    func navigationMapView(_ mapView: NavigationMapView, shapeDescribing route: Route) -> MGLShape? {
        return delegate?.navigationMapView(mapView, shapeDescribing: route)
    }
    
    func navigationMapView(_ mapView: NavigationMapView, simplifiedShapeDescribing route: Route) -> MGLShape? {
        return delegate?.navigationMapView(mapView, simplifiedShapeDescribing: route)
    }
    
    @objc(navigationMapView:shouldUpdateTo:)
    func navigationMapView(_ mapView: NavigationMapView, shouldUpdateTo location: CLLocation) -> CLLocation? {

        guard routeController.userIsOnRoute(location) else { return nil }
        
        let route = routeController.routeProgress.route
        guard let coordinates = route.coordinates else  { return nil }
        
        var newCoordinate = location.coordinate
        if routeController.snapsUserLocationAnnotationToRoute {
            // Snap to route
            let snappedCoordinate = closestCoordinate(on: coordinates, to: location.coordinate)
            if let coordinate = snappedCoordinate?.coordinate {
                newCoordinate = coordinate
            }
        }
        
        let defaultReturn = CLLocation(coordinate: newCoordinate, altitude: location.altitude, horizontalAccuracy: location.horizontalAccuracy, verticalAccuracy: location.verticalAccuracy, course: location.course, speed: location.speed, timestamp: location.timestamp)
        
        guard location.course != -1 else {
            return defaultReturn
        }
        
        let nearByCoordinates = routeController.routeProgress.currentLegProgress.nearbyCoordinates
        
        let closest = closestCoordinate(on: nearByCoordinates, to: location.coordinate)!
        let slicedLine = polyline(along: nearByCoordinates, from: closest.coordinate, to: nearByCoordinates.last)
        
        let userDistanceBuffer = location.speed * RouteControllerDeadReckoningTimeInterval
        
        // Get closest point infront of user
        let pointOneSliced = coordinate(at: userDistanceBuffer, fromStartOf: slicedLine)!
        let pointOneClosest = closestCoordinate(on: nearByCoordinates, to: pointOneSliced)!
        
        let pointTwoSliced = coordinate(at: userDistanceBuffer * 2, fromStartOf: slicedLine)!
        let pointTwoClosest = closestCoordinate(on: nearByCoordinates, to: pointTwoSliced)!
        
        // Get direction of these points
        let pointOneDirection = closest.coordinate.direction(to: pointOneClosest.coordinate)
        let pointTwoDirection = closest.coordinate.direction(to: pointTwoClosest.coordinate)
        
        let wrappedPointOne = wrap(pointOneDirection, min: -180, max: 180)
        let wrappedPointTwo = wrap(pointTwoDirection, min: -180, max: 180)
        let wrappedCourse = wrap(location.course, min: -180, max: 180)
        
        let relativeAnglepointOne = wrap(wrappedPointOne - wrappedCourse, min: -180, max: 180)
        let relativeAnglepointTwo = wrap(wrappedPointTwo - wrappedCourse, min: -180, max: 180)
        
        let averageRelativeAngle = (relativeAnglepointOne + relativeAnglepointTwo) / 2

        let absoluteDirection = wrap(wrappedCourse + averageRelativeAngle, min: 0 , max: 360)
        
        if let style = mapView.style,
            recenterButton.isHidden {
            
            let streetsLanguages = ["zh", "ru", "fr", "es", "en", "de"]
            let roadLabelLayerIdentifier = "roadLabelLayer"
            
            let streetsSources = style.sources.flatMap {
                $0 as? MGLVectorSource
                }.filter {
                    $0.isMapboxStreets
            }
            let streetsSourceIdentifiers = streetsSources.map {
                $0.identifier
            }
            assert(!streetsSourceIdentifiers.isEmpty, "Style must contain the source `mapbox.mapbox-streets-v7`")
            
            if let mapboxSteetsSource = streetsSources.first, style.layer(withIdentifier: roadLabelLayerIdentifier) == nil {
                let streetLabelLayer = MGLLineStyleLayer(identifier: roadLabelLayerIdentifier, source: mapboxSteetsSource)
                streetLabelLayer.sourceLayerIdentifier = "road_label"
                
                // If the opacity is set to 0, the feature will be ignored in `mapView.visibleFeatures()`
                streetLabelLayer.lineOpacity = MGLStyleValue(rawValue: 1)
                streetLabelLayer.lineWidth = MGLStyleValue(rawValue: 11)
                streetLabelLayer.lineColor = MGLStyleValue(rawValue: .black)
                style.addLayer(streetLabelLayer)
            }
            
            let userPuck = mapView.convert(newCoordinate, toPointTo: mapView)
            
            let features = mapView.visibleFeatures(at: userPuck, styleLayerIdentifiers: Set([roadLabelLayerIdentifier]))
            
            var smallestLabelDistance = Double.infinity
            var currentName: String?
            
            for feature in features {
                
                var allLines: [MGLPolyline] = []
                
                if let line = feature as? MGLPolylineFeature {
                    allLines.append(line)
                } else if let lines = feature as? MGLMultiPolylineFeature {
                    allLines = lines.polylines
                }
                
                for line in allLines {
                    let featureCoordinates =  Array(UnsafeBufferPointer(start: line.coordinates, count: Int(line.pointCount)))
                    
                    let featureSlice = polyline(along: featureCoordinates, from: location.coordinate)
                    // todo: account for -10
                    let tenMetersAheadofFeature = coordinate(at: 10, fromStartOf: featureSlice)!
                    let tenMetersAheadOfUser = coordinate(at: 10, fromStartOf: slicedLine)!
                    
                    let distanceBetwenAheadOfUserAndFeature = tenMetersAheadofFeature - tenMetersAheadOfUser
                    
                    if distanceBetwenAheadOfUserAndFeature < smallestLabelDistance {
                        smallestLabelDistance = distanceBetwenAheadOfUserAndFeature
                        
                        var key = "name"
                        if let languages = Locale.preferredLanguages.first,
                            let language = languages.components(separatedBy: "-").first,
                            streetsLanguages.contains(language) || languages == "zh-Hans" {
                            key += "_\(language)"
                        }
                        
                        if let line = feature as? MGLPolylineFeature, let name = line.attribute(forKey: key) as? String {
                            currentName = name
                        } else if let line = feature as? MGLMultiPolylineFeature, let name = line.attribute(forKey: key) as? String {
                            currentName = name
                        } else {
                            currentName = nil
                        }
                    }
                }
            }
            
            if smallestLabelDistance < 5 {
                wayNameLabel.text = currentName
                wayNameLabel.sizeToFit()
                wayNameLabel.isHidden = false
            }
        }
        
        guard differenceBetweenAngles(absoluteDirection, location.course) < RouteControllerMaxManipulatedCourseAngle else {
            return defaultReturn
        }
        
        let course = averageRelativeAngle <= RouteControllerMaximumAllowedDegreeOffsetForTurnCompletion ? absoluteDirection : location.course
        
        return CLLocation(coordinate: newCoordinate, altitude: location.altitude, horizontalAccuracy: location.horizontalAccuracy, verticalAccuracy: location.verticalAccuracy, course: course, speed: location.speed, timestamp: location.timestamp)
    }
}

// MARK: MGLMapViewDelegate

extension RouteMapViewController: MGLMapViewDelegate {
    func mapView(_ mapView: MGLMapView, didChange mode: MGLUserTrackingMode, animated: Bool) {
        if resetTrackingModeTimer != nil {
            resetTrackingModeTimer.invalidate()
        }
        
        if mode != .followWithCourse {
            recenterButton.isHidden = false
            wayNameLabel.isHidden = true
            startResetTrackingModeTimer()
        } else {
            recenterButton.isHidden = true
        }
    }
    
    func mapView(_ mapView: MGLMapView, regionDidChangeAnimated animated: Bool) {
        if resetTrackingModeTimer != nil && mapView.userTrackingMode == .none {
            resetTrackingModeTimer.invalidate()
            startResetTrackingModeTimer()
        }
    }
    
    func mapView(_ mapView: MGLMapView, didFinishLoading style: MGLStyle) {
        let map = mapView as! NavigationMapView
        map.showRoute(route)
    }
    
    func mapView(_ mapView: MGLMapView, didSelect annotation: MGLAnnotation) {
        if resetTrackingModeTimer != nil {
            resetTrackingModeTimer.invalidate()
            startResetTrackingModeTimer()
        }
    }
    
    func mapView(_ mapView: MGLMapView, didDeselect annotation: MGLAnnotation) {
        mapView.userTrackingMode = .followWithCourse
    }
    
    func updateShield(for controller: RouteManeuverViewController) {
        let currentLegProgress = routeController.routeProgress.currentLegProgress
        
        guard let upComingStep = currentLegProgress?.upComingStep else { return }
        guard let ref = upComingStep.codes?.first else { return }
        guard controller.shieldImage == nil else { return }
        
        let components = ref.components(separatedBy: " ")
        
        if components.count > 1 {
            shieldAPIDataTask = dataTaskForShieldImage(network: components[0], number: components[1], height: 32 * UIScreen.main.scale) { (image) in
                controller.shieldImage = image
            }
            shieldAPIDataTask?.resume()
        }
    }
}

// MARK: RouteManeuverPageViewControllerDelegate

extension RouteMapViewController: RoutePageViewControllerDelegate {
    internal func routePageViewController(_ controller: RoutePageViewController, willTransitionTo maneuverViewController: RouteManeuverViewController) {
        let step = maneuverViewController.step
        
        maneuverViewController.shieldImage = nil
        updateShield(for: maneuverViewController)
        
        if let name = step?.names?.first {
            maneuverViewController.streetLabel.text = name
        } else if let destinations = step?.destinations?.joined(separator: "\n") {
            maneuverViewController.streetLabel.text = destinations
        } else {
            maneuverViewController.streetLabel.text = step?.instructions
        }
        maneuverViewController.distanceLabel.text = step!.distance > 0 ? distanceFormatter.string(from: step!.distance) : ""
        maneuverViewController.turnArrowView.step = step
        
        if let allLanes = step?.intersections?.first?.approachLanes, let usableLanes = step?.intersections?.first?.usableApproachLanes {
            for (i, lane) in allLanes.enumerated() {
                guard i < maneuverViewController.laneViews.count else {
                    return
                }
                let laneView = maneuverViewController.laneViews[i]
                laneView.isHidden = false
                laneView.lane = lane
                laneView.maneuverDirection = step?.maneuverDirection
                laneView.isValid = usableLanes.contains(i as Int)
                laneView.setNeedsDisplay()
            }
        } else {
            maneuverViewController.stackViewContainer.isHidden = true
        }
        
        if routeController.routeProgress.currentLegProgress.isCurrentStep(step!) {
            mapView.userTrackingMode = .followWithCourse
        } else {
            mapView.setCenter(step!.maneuverLocation, zoomLevel: mapView.zoomLevel, direction: step!.initialHeading!, animated: true, completionHandler: nil)
        }
    }

    
    func currentStep() -> RouteStep {
        return routeController.routeProgress.currentLegProgress.currentStep
    }
    
    func stepBefore(_ step: RouteStep) -> RouteStep? {
        return routeController.routeProgress.currentLegProgress.stepBefore(step)
    }
    
    func stepAfter(_ step: RouteStep) -> RouteStep? {
        return routeController.routeProgress.currentLegProgress.stepAfter(step)
    }
}

protocol RouteMapViewControllerDelegate: class {
    func navigationMapView(_ mapView: NavigationMapView, routeStyleLayerWithIdentifier identifier: String, source: MGLSource) -> MGLStyleLayer?
    func navigationMapView(_ mapView: NavigationMapView, routeCasingStyleLayerWithIdentifier identifier: String, source: MGLSource) -> MGLStyleLayer?
    func navigationMapView(_ mapView: NavigationMapView, shapeDescribing route: Route) -> MGLShape?
    func navigationMapView(_ mapView: NavigationMapView, simplifiedShapeDescribing route: Route) -> MGLShape?
}<|MERGE_RESOLUTION|>--- conflicted
+++ resolved
@@ -12,12 +12,8 @@
 
 class RouteMapViewController: UIViewController, PulleyPrimaryContentControllerDelegate {
     @IBOutlet weak var mapView: NavigationMapView!
-<<<<<<< HEAD
     @IBOutlet weak var recenterButton: UIButton!
-    @IBOutlet weak var wayNameLabel: StyleLabel!
-=======
-    @IBOutlet weak var recenterButton: Button!
->>>>>>> ceb67f85
+    @IBOutlet weak var wayNameLabel: StylableLabel!
     
     var routePageViewController: RoutePageViewController!
     var routeTableViewController: RouteTableViewController!
@@ -60,8 +56,6 @@
         recenterButton.applyDefaultCornerRadiusShadow(cornerRadius: 22)
         wayNameLabel.applyDefaultCornerRadiusShadow()
         wayNameLabel.layer.masksToBounds = true
-        wayNameLabel.insets = UIEdgeInsets(top: 1, left: 4, bottom: 1, right: 4)
-
     }
     
     override func viewWillAppear(_ animated: Bool) {
