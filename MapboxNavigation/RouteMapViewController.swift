import UIKit
import Mapbox
import MapboxDirections
import MapboxCoreNavigation
import MapboxMobileEvents
import Turf

class ArrowFillPolyline: MGLPolylineFeature {}
class ArrowStrokePolyline: ArrowFillPolyline {}

class RouteMapViewController: UIViewController {
    
    var navigationView: NavigationView { return view as! NavigationView }
    var mapView: NavigationMapView { return navigationView.mapView }
    var statusView: StatusView { return navigationView.statusView }
    var reportButton: FloatingButton { return navigationView.reportButton }
    var lanesView: LanesView { return navigationView.lanesView }
    
    lazy var endOfRouteViewController = UIStoryboard(name: "Navigation", bundle: .mapboxNavigation).instantiateViewController(withIdentifier: "EndOfRouteViewController") as! EndOfRouteViewController
    
    lazy var feedbackViewController: FeedbackViewController = {
        let controller = FeedbackViewController.loadFromStoryboard()
        
        controller.sections = [
            [.turnNotAllowed, .closure, .reportTraffic],
            [.confusingInstructions, .generalMapError, .badRoute]
        ]
        
        controller.modalPresentationStyle = .custom
        controller.transitioningDelegate = controller
        return controller
    }()
    
    private struct Actions {
        static let overview: Selector = #selector(RouteMapViewController.toggleOverview(_:))
        static let mute: Selector = #selector(RouteMapViewController.toggleMute(_:))
        static let feedback: Selector = #selector(RouteMapViewController.feedback(_:))
        static let rerouteFeedback: Selector = #selector(RouteMapViewController.rerouteFeedback(_:))
        static let recenter: Selector = #selector(RouteMapViewController.recenter(_:))
    }

    var route: Route { return routeController.routeProgress.route }
    var previousStep: RouteStep?
    var updateETATimer: Timer?
    var previewInstructionsView: StepInstructionsView?
    var lastTimeUserRerouted: Date?
    var stepsViewController: StepsViewController?
    private lazy var geocoder: CLGeocoder = CLGeocoder()
    var destination: Waypoint? {
        didSet {
            endOfRouteViewController.destination = destination
        }
    }
    
    var showsEndOfRoute: Bool = true

    var pendingCamera: MGLMapCamera? {
        guard let parent = parent as? NavigationViewController else {
            return nil
        }
        return parent.pendingCamera
    }
    var tiltedCamera: MGLMapCamera {
        get {
            let camera = mapView.camera
            camera.altitude = 1000
            camera.pitch = 45
            return camera
        }
    }
    
    weak var delegate: RouteMapViewControllerDelegate?
    var routeController: RouteController! {
        didSet {
            navigationView.statusView.canChangeValue = routeController.locationManager is SimulatedLocationManager
            guard let destination = route.legs.last?.destination else { return }
            populateName(for: destination, populated: { self.destination = $0 })
        }
    }
    let distanceFormatter = DistanceFormatter(approximate: true)
    var arrowCurrentStep: RouteStep?
    var isInOverviewMode = false {
        didSet {
            if isInOverviewMode {
                navigationView.overviewButton.isHidden = true
                navigationView.resumeButton.isHidden = false
                navigationView.wayNameLabel.isHidden = true
                mapView.logoView.isHidden = true
            } else {
                navigationView.overviewButton.isHidden = false
                navigationView.resumeButton.isHidden = true
                mapView.logoView.isHidden = false
            }
        }
    }
    var currentLegIndexMapped = 0
    
    /**
     A Boolean value that determines whether the map annotates the locations at which instructions are spoken for debugging purposes.
     */
    var annotatesSpokenInstructions = false
    
    var overheadInsets: UIEdgeInsets {
        return UIEdgeInsets(top: navigationView.instructionsBannerView.bounds.height, left: 20, bottom: navigationView.bottomBannerView.bounds.height, right: 20)
    }
    

    convenience init(routeController: RouteController, delegate: RouteMapViewControllerDelegate? = nil) {
        self.init()
        self.routeController = routeController
        self.delegate = delegate
    }
    
    
    override func loadView() {
        self.view = NavigationView(delegate: self)
        self.view.pinInSuperview()
        mapView.contentInset = contentInsets
    }
    
    override func viewDidLoad() {
        super.viewDidLoad()
        mapView.tracksUserCourse = true
        endOfRouteViewController.dismiss = { [weak self] (stars, comment) in
            guard let rating = self?.rating(for: stars) else { return }
            self?.routeController.setEndOfRoute(rating: rating, comment: comment)
            self?.dismiss(animated: true, completion: nil)
        }
        
        automaticallyAdjustsScrollViewInsets = false
        
        distanceFormatter.numberFormatter.locale = .nationalizedCurrent
        
        navigationView.overviewButton.addTarget(self, action: Actions.overview, for: .touchUpInside)
        navigationView.muteButton.addTarget(self, action: Actions.mute, for: .touchUpInside)
        navigationView.reportButton.addTarget(self, action: Actions.feedback, for: .touchUpInside)
        navigationView.rerouteReportButton.addTarget(self, action: Actions.rerouteFeedback, for: .touchUpInside)
        navigationView.resumeButton.addTarget(self, action: Actions.recenter, for: .touchUpInside)
        resumeNotifications()
    }
    
    deinit {
        suspendNotifications()
        removeTimer()
    }

    override func viewWillAppear(_ animated: Bool) {
        super.viewWillAppear(animated)
        
        resetETATimer()
        
        navigationView.muteButton.isSelected = NavigationSettings.shared.voiceMuted
        mapView.compassView.isHidden = true
        
        mapView.tracksUserCourse = true
        
        if let camera = pendingCamera {
            mapView.camera = camera
        } else if let location = routeController.location, location.course > 0 {
            mapView.updateCourseTracking(location: location, animated: false)
        } else if let coordinates = routeController.routeProgress.currentLegProgress.currentStep.coordinates, let firstCoordinate = coordinates.first, coordinates.count > 1 {
            let secondCoordinate = coordinates[1]
            let course = firstCoordinate.direction(to: secondCoordinate)
            let newLocation = CLLocation(coordinate: routeController.location?.coordinate ?? firstCoordinate, altitude: 0, horizontalAccuracy: 0, verticalAccuracy: 0, course: course, speed: 0, timestamp: Date())
            mapView.updateCourseTracking(location: newLocation, animated: false)
        } else {
            mapView.setCamera(tiltedCamera, animated: false)
        }
        
        embedEndOfRoute()
    }
    
    override func viewDidAppear(_ animated: Bool) {
        super.viewDidAppear(animated)
        annotatesSpokenInstructions = delegate?.mapViewControllerShouldAnnotateSpokenInstructions(self) ?? false
        showRouteIfNeeded()
        currentLegIndexMapped = routeController.routeProgress.legIndex
    }
    
    override func viewWillDisappear(_ animated: Bool) {
        super.viewWillDisappear(animated)
        removeTimer()
    }

    func resumeNotifications() {
        NotificationCenter.default.addObserver(self, selector: #selector(willReroute(notification:)), name: .routeControllerWillReroute, object: nil)
        NotificationCenter.default.addObserver(self, selector: #selector(didReroute(notification:)), name: .routeControllerDidReroute, object: nil)
        NotificationCenter.default.addObserver(self, selector: #selector(applicationWillEnterForeground(notification:)), name: .UIApplicationWillEnterForeground, object: nil)
        NotificationCenter.default.addObserver(self, selector: #selector(removeTimer), name: .UIApplicationDidEnterBackground, object: nil)
        subscribeToKeyboardNotifications()
    }
    
    func suspendNotifications() {
        NotificationCenter.default.removeObserver(self, name: .routeControllerWillReroute, object: nil)
        NotificationCenter.default.removeObserver(self, name: .routeControllerDidReroute, object: nil)
        NotificationCenter.default.removeObserver(self, name: .UIApplicationWillEnterForeground, object: nil)
        NotificationCenter.default.removeObserver(self, name: .UIApplicationDidEnterBackground, object: nil)
        unsubscribeFromKeyboardNotifications()
    }

    @objc func recenter(_ sender: AnyObject) {
        mapView.tracksUserCourse = true
        mapView.enableFrameByFrameCourseViewTracking(for: 3)
        isInOverviewMode = false
        updateCameraAltitude(for: routeController.routeProgress)
        
        mapView.addArrow(route: routeController.routeProgress.route,
                         legIndex: routeController.routeProgress.legIndex,
                         stepIndex: routeController.routeProgress.currentLegProgress.stepIndex + 1)
        
        removePreviewInstructions()
    }
    
    @objc func removeTimer() {
        updateETATimer?.invalidate()
        updateETATimer = nil
    }
    
    func removePreviewInstructions() {
        if let view = previewInstructionsView {
            view.removeFromSuperview()
            navigationView.instructionsBannerContentView.backgroundColor = InstructionsBannerView.appearance().backgroundColor
            previewInstructionsView = nil
        }
    }

    @objc func toggleOverview(_ sender: Any) {
        mapView.enableFrameByFrameCourseViewTracking(for: 3)
        if let coordinates = routeController.routeProgress.route.coordinates, let userLocation = routeController.locationManager.location?.coordinate {
            mapView.setOverheadCameraView(from: userLocation, along: coordinates, for: overheadInsets)
        }
        isInOverviewMode = true
    }
    
    @objc func toggleMute(_ sender: UIButton) {
        sender.isSelected = !sender.isSelected

        let muted = sender.isSelected
        NavigationSettings.shared.voiceMuted = muted
    }
    
    @objc func rerouteFeedback(_ sender: Any) {
        showFeedback(source: .reroute)
        navigationView.rerouteReportButton.slideUp(constraint: navigationView.rerouteFeedbackTopConstraint)
        delegate?.mapViewControllerDidOpenFeedback(self)
    }
    
    @objc func feedback(_ sender: Any) {
        showFeedback()
        delegate?.mapViewControllerDidOpenFeedback(self)
    }
    
    func showFeedback(source: FeedbackSource = .user) {
        guard let parent = parent else { return }
    
        let controller = feedbackViewController
        let defaults = defaultFeedbackHandlers() //this is done every time to refresh the feedbackId
        controller.sendFeedbackHandler = defaults.send
        controller.dismissFeedbackHandler = defaults.dismiss
        
        parent.present(controller, animated: true, completion: nil)
    }
    
    override func traitCollectionDidChange(_ previousTraitCollection: UITraitCollection?) {
        super.traitCollectionDidChange(previousTraitCollection)
        mapView.enableFrameByFrameCourseViewTracking(for: 3)
    }
    
    override func viewDidLayoutSubviews() {
        super.viewDidLayoutSubviews()
        mapView.setContentInset(contentInsets, animated: true)
        mapView.setNeedsUpdateConstraints()
    }

    func notifyDidReroute(route: Route) {
        updateETA()
        
        if let location = routeController.location {
            updateInstructions(routeProgress: routeController.routeProgress, location: location, secondsRemaining: 0)
        }
        
        mapView.addArrow(route: routeController.routeProgress.route, legIndex: routeController.routeProgress.legIndex, stepIndex: routeController.routeProgress.currentLegProgress.stepIndex + 1)
        mapView.showRoutes([routeController.routeProgress.route], legIndex: routeController.routeProgress.legIndex)
        
        if annotatesSpokenInstructions {
            mapView.showVoiceInstructionsOnMap(route: routeController.routeProgress.route)
        }

        if isInOverviewMode {
            if let coordinates = routeController.routeProgress.route.coordinates, let userLocation = routeController.locationManager.location?.coordinate {
                mapView.setOverheadCameraView(from: userLocation, along: coordinates, for: overheadInsets)
            }
        } else {
            mapView.tracksUserCourse = true
            navigationView.wayNameLabel.isHidden = true
        }
        
        stepsViewController?.dismiss {
            self.removePreviewInstructions()
            self.stepsViewController = nil
        }
    }
    
    @objc func applicationWillEnterForeground(notification: NSNotification) {
        mapView.updateCourseTracking(location: routeController.location, animated: false)
        resetETATimer()
    }
    
    @objc func willReroute(notification: NSNotification) {
        let title = NSLocalizedString("REROUTING", bundle: .mapboxNavigation, value: "Rerouting…", comment: "Indicates that rerouting is in progress")
        hideLaneViews()
        showStatus(title: title, withSpinner: true, for: 3)
    }
    
    @objc func didReroute(notification: NSNotification) {
        guard self.isViewLoaded else { return }
        
        if !(routeController.locationManager is SimulatedLocationManager) {
            navigationView.statusView.hide(delay: 0.5, animated: true)
            
            if !navigationView.reportButton.isHidden {
                DispatchQueue.main.asyncAfter(deadline: .now() + 3, execute: {
                    self.navigationView.rerouteReportButton.slideDown(constraint: self.navigationView.rerouteFeedbackTopConstraint, interval: 5)
                })
            }
        }
        
        if notification.userInfo![RouteControllerDidFindFasterRouteKey] as! Bool {
            let title = NSLocalizedString("FASTER_ROUTE_FOUND", bundle: .mapboxNavigation, value: "Faster Route Found", comment: "Indicates a faster route was found")
            showStatus(title: title, withSpinner: true, for: 5)
        }
    }

    func updateMapOverlays(for routeProgress: RouteProgress) {
        if routeProgress.currentLegProgress.followOnStep != nil {
            mapView.addArrow(route: routeController.routeProgress.route, legIndex: routeController.routeProgress.legIndex, stepIndex: routeController.routeProgress.currentLegProgress.stepIndex + 1)
        } else {
            mapView.removeArrow()
        }
    }

    func updateCameraAltitude(for routeProgress: RouteProgress) {
        guard mapView.tracksUserCourse else { return } //only adjust when we are actively tracking user course
        
        let zoomOutAltitude = NavigationMapView.zoomedOutMotorwayAltitude
        let defaultAltitude = NavigationMapView.defaultAltitude
        let isLongRoad = routeProgress.distanceRemaining >= NavigationMapView.longManeuverDistance
        let currentStep = routeProgress.currentLegProgress.currentStep
        let upComingStep = routeProgress.currentLegProgress.upComingStep
        
        //If the user is at the last turn maneuver, the map should zoom in to the default altitude.
        let currentInstruction = routeProgress.currentLegProgress.currentStepProgress.currentSpokenInstruction
        
        //If the user is on a motorway, not exiting, and their segment is sufficently long, the map should zoom out to the motorway altitude.
        //otherwise, zoom in if it's the last instruction on the step.
        let currentStepIsMotorway = currentStep.isMotorway
        let nextStepIsMotorway = upComingStep?.isMotorway ?? false
        if currentStepIsMotorway, nextStepIsMotorway, isLongRoad {
            setCamera(altitude: zoomOutAltitude)
        } else if currentInstruction == currentStep.lastInstruction {
            setCamera(altitude: defaultAltitude)
        }
    }
    
    private func showStatus(title: String, withSpinner spin: Bool = false, for time: TimeInterval, animated: Bool = true, interactive: Bool = false) {
        statusView.show(title, showSpinner: spin, interactive: interactive)
        guard time < .infinity else { return }
        statusView.hide(delay: time, animated: animated)
    }
    
    private func setCamera(altitude: Double) {
        guard mapView.altitude != altitude else { return }
        mapView.altitude = altitude
    }
    
    func mapView(_ mapView: MGLMapView, imageFor annotation: MGLAnnotation) -> MGLAnnotationImage? {
        return navigationMapView(mapView, imageFor: annotation)
    }
    
    func mapView(_ mapView: MGLMapView, viewFor annotation: MGLAnnotation) -> MGLAnnotationView? {
        return navigationMapView(mapView, viewFor: annotation)
    }

    func notifyDidChange(routeProgress: RouteProgress, location: CLLocation, secondsRemaining: TimeInterval) {
        resetETATimer()
        
        updateETA()
        
        let step = routeProgress.currentLegProgress.upComingStep ?? routeProgress.currentLegProgress.currentStep
        
        if let upComingStep = routeProgress.currentLegProgress?.upComingStep, !routeProgress.currentLegProgress.userHasArrivedAtWaypoint {
            updateLaneViews(step: upComingStep, durationRemaining: routeProgress.currentLegProgress.currentStepProgress.durationRemaining)
        }
        
        previousStep = step
        updateInstructions(routeProgress: routeProgress, location: location, secondsRemaining: secondsRemaining)
        updateNextBanner(routeProgress: routeProgress)
        
        if currentLegIndexMapped != routeProgress.legIndex {
            mapView.showWaypoints(routeProgress.route, legIndex: routeProgress.legIndex)
            mapView.showRoutes([routeProgress.route], legIndex: routeProgress.legIndex)
            
            currentLegIndexMapped = routeProgress.legIndex
        }
        
        if annotatesSpokenInstructions {
            mapView.showVoiceInstructionsOnMap(route: routeController.routeProgress.route)
        }

        guard isInOverviewMode else {
            return
        }

        if let coordinates = routeController.routeProgress.route.coordinates, let userLocation = routeController.locationManager.location?.coordinate {
            mapView.setOverheadCameraView(from: userLocation, along: coordinates, for: overheadInsets)
        }
    }
    
    func updateInstructions(routeProgress: RouteProgress, location: CLLocation, secondsRemaining: TimeInterval) {
        let stepProgress = routeProgress.currentLegProgress.currentStepProgress
        let distanceRemaining = stepProgress.distanceRemaining
        
        guard let visualInstruction = routeProgress.currentLegProgress.currentStep.instructionsDisplayedAlongStep?.last else { return }
        
        navigationView.instructionsBannerView.set(visualInstruction.primaryTextComponents, secondaryInstruction: visualInstruction.secondaryTextComponents)
        navigationView.instructionsBannerView.distance = distanceRemaining > 5 ? distanceRemaining : 0
        navigationView.instructionsBannerView.maneuverView.step = routeProgress.currentLegProgress.upComingStep
    }
    
    func updateNextBanner(routeProgress: RouteProgress) {
    
        guard let upcomingStep = routeProgress.currentLegProgress.upComingStep,
            let nextStep = routeProgress.currentLegProgress.stepAfter(upcomingStep),
            navigationView.lanesView.isHidden
            else {
                hideNextBanner()
                return
        }
        
        // If the followon step is short and the user is near the end of the current step, show the nextBanner.
        guard nextStep.expectedTravelTime <= RouteControllerHighAlertInterval * RouteControllerLinkedInstructionBufferMultiplier,
            routeProgress.currentLegProgress.currentStepProgress.durationRemaining <= RouteControllerHighAlertInterval * RouteControllerLinkedInstructionBufferMultiplier else {
                hideNextBanner()
                return
        }
        
        guard let instructions = upcomingStep.instructionsDisplayedAlongStep?.last else {
            hideNextBanner()
            return
        }
        
        navigationView.nextBannerView.maneuverView.step = nextStep
        navigationView.nextBannerView.instructionLabel.instruction = instructions.primaryTextComponents
        showNextBanner()
    }
    
    func showNextBanner() {
        guard navigationView.nextBannerView.isHidden else { return }
        UIView.defaultAnimation(0.3, animations: {
            self.navigationView.nextBannerView.isHidden = false
        }, completion: nil)
    }
    
    func hideNextBanner() {
        guard !navigationView.nextBannerView.isHidden else { return }
        UIView.defaultAnimation(0.3, animations: {
            self.navigationView.nextBannerView.isHidden = true
        }, completion: nil)
    }
    
    func defaultFeedbackHandlers(source: FeedbackSource = .user) -> (send: FeedbackViewController.SendFeedbackHandler, dismiss: () -> Void) {
        let identifier = routeController.recordFeedback()
        let send = defaultSendFeedbackHandler(feedbackId: identifier)
        let dismiss = defaultDismissFeedbackHandler(feedbackId: identifier)
        
        return (send, dismiss)
    }
    
    func defaultSendFeedbackHandler(source: FeedbackSource = .user, feedbackId identifier: String) -> FeedbackViewController.SendFeedbackHandler {
        return { [weak self] (item) in
            guard let strongSelf = self, let parent = strongSelf.parent else { return }
        
            strongSelf.delegate?.mapViewController(strongSelf, didSend: identifier, feedbackType: item.feedbackType)
            strongSelf.routeController.updateFeedback(feedbackId: identifier, type: item.feedbackType, source: source, description: nil)
            strongSelf.dismiss(animated: true) {
                DialogViewController.present(on: parent)
            }
        }
    }
    
    func defaultDismissFeedbackHandler(feedbackId identifier: String) -> (() -> Void) {
        return { [weak self ] in
            guard let strongSelf = self else { return }
            strongSelf.delegate?.mapViewControllerDidCancelFeedback(strongSelf)
            strongSelf.routeController.cancelFeedback(feedbackId: identifier)
            strongSelf.dismiss(animated: true, completion: nil)
        }
    }
    
    var contentInsets: UIEdgeInsets {
        var margin: CGFloat = 0.0
        if #available(iOS 11.0, *) { margin = view.safeAreaInsets.bottom }
        let top = navigationView.instructionsBannerContentView.bounds.height
        let bottom = navigationView.bottomBannerView.bounds.height
        return UIEdgeInsets(top: top, left: 0, bottom: bottom, right: 0)
    }
    
    func updateLaneViews(step: RouteStep, durationRemaining: TimeInterval) {
        navigationView.lanesView.updateLaneViews(step: step, durationRemaining: durationRemaining)
        
        if navigationView.lanesView.stackView.arrangedSubviews.count > 0 {
            showLaneViews()
        } else {
            hideLaneViews()
        }
    }
    
    func showLaneViews(animated: Bool = true) {
        hideNextBanner()
        guard navigationView.lanesView.isHidden == true else { return }
        if animated {
            UIView.defaultAnimation(0.3, animations: {
                self.navigationView.lanesView.isHidden = false
            }, completion: nil)
        } else {
            self.navigationView.lanesView.isHidden = false
        }
    }
    
    func hideLaneViews() {
        guard navigationView.lanesView.isHidden == false else { return }
        UIView.defaultAnimation(0.3, animations: {
            self.navigationView.lanesView.isHidden = true
        }, completion: nil)
    }
    // MARK: End Of Route
    
    func embedEndOfRoute() {
        let endOfRoute = endOfRouteViewController
        addChildViewController(endOfRoute)
        navigationView.endOfRouteView = endOfRoute.view
        navigationView.constrainEndOfRoute()
        endOfRoute.didMove(toParentViewController: self)
    }
    
    
    func showEndOfRoute(duration: TimeInterval = 0.3, completion: ((Bool) -> Void)? = nil) {
        navigationView.endOfRouteView?.isHidden = false

        view.layoutIfNeeded() //flush layout queue
        NSLayoutConstraint.deactivate(navigationView.bannerShowConstraints)
        NSLayoutConstraint.activate(navigationView.bannerHideConstraints)
        navigationView.endOfRouteHideConstraint?.isActive = false
        navigationView.endOfRouteShowConstraint?.isActive = true
        
        mapView.enableFrameByFrameCourseViewTracking(for: duration)
        mapView.setNeedsUpdateConstraints()
        
        let animate = {
            self.view.layoutIfNeeded()
            self.navigationView.floatingStackView.alpha = 0.0
        }
        
        let noAnimation = { animate(); completion?(true) }

        guard duration > 0.0 else { return noAnimation() }
        UIView.animate(withDuration: duration, delay: 0.0, options: [.curveLinear], animations: animate, completion: completion)
        
        // Prevent the user puck from floating around.
        mapView.updateCourseTracking(location: routeController.location, animated: false)
    }
    
    func hideEndOfRoute(duration: TimeInterval = 0.3, completion: ((Bool) -> Void)? = nil) {
        view.layoutIfNeeded() //flush layout queue
        navigationView.endOfRouteHideConstraint?.isActive = true
        navigationView.endOfRouteShowConstraint?.isActive = false
        view.clipsToBounds = true
        
        mapView.enableFrameByFrameCourseViewTracking(for: duration)
        mapView.setNeedsUpdateConstraints()

        let animate = {
            self.view.layoutIfNeeded()
            self.navigationView.floatingStackView.alpha = 1.0
        }
        
        let complete: (Bool) -> Void = { self.navigationView.endOfRouteView?.isHidden = true; completion?($0)}
        let noAnimation = { animate() ; complete(true) }

        guard duration > 0.0 else { return noAnimation() }
        UIView.animate(withDuration: duration, delay: 0.0, options: [.curveLinear], animations: animate, completion: complete)
    }
    
    fileprivate func rating(for stars: Int) -> Int {
        assert(stars >= 0 && stars <= 5)
        guard stars > 0 else { return MMEEventsManager.unrated } //zero stars means this was unrated.
        return (stars - 1) * 25
    }

    fileprivate func populateName(for waypoint: Waypoint, populated: @escaping (Waypoint) -> Void) {
        guard waypoint.name == nil else { return populated(waypoint) }
        CLGeocoder().reverseGeocodeLocation(waypoint.location) { (places, error) in
        guard let place = places?.first, let placeName = place.name, error == nil else { return }
            let named = Waypoint(coordinate: waypoint.coordinate, name: placeName)
            return populated(named)
        }
    }
}

// MARK: - UIContentContainer

extension RouteMapViewController {
    override func preferredContentSizeDidChange(forChildContentContainer container: UIContentContainer) {
        navigationView.endOfRouteHeightConstraint?.constant = container.preferredContentSize.height
        
        UIView.animate(withDuration: 0.3, animations: view.layoutIfNeeded)
    }
}

// MARK: - NavigationViewDelegate

extension RouteMapViewController: NavigationViewDelegate {
    // MARK: NavigationViewDelegate
    
    func navigationView(_ view: NavigationView, didTapCancelButton: CancelButton) {
        delegate?.mapViewControllerDidCancelNavigation(self)
    }
    
    // MARK: MGLMapViewDelegate
    func mapView(_ mapView: MGLMapView, regionDidChangeAnimated animated: Bool) {
        var userTrackingMode = mapView.userTrackingMode
        if let mapView = mapView as? NavigationMapView, mapView.tracksUserCourse {
            userTrackingMode = .followWithCourse
        }
        if userTrackingMode == .none && !isInOverviewMode {
            navigationView.wayNameLabel.isHidden = true
        }
    }
    
    func mapView(_ mapView: MGLMapView, didFinishLoading style: MGLStyle) {
        // This method is called before the view is added to a window
        // (if the style is cached) preventing UIAppearance to apply the style.
        showRouteIfNeeded()
    }
    
    // MARK: NavigationMapViewCourseTrackingDelegate
    func navigationMapViewDidStartTrackingCourse(_ mapView: NavigationMapView) {
        navigationView.resumeButton.isHidden = true
        mapView.logoView.isHidden = false
    }
    
    func navigationMapViewDidStopTrackingCourse(_ mapView: NavigationMapView) {
        navigationView.resumeButton.isHidden = false
        mapView.logoView.isHidden = true
    }
    
    //MARK: InstructionsBannerViewDelegate
    func didTapInstructionsBanner(_ sender: BaseInstructionsBannerView) {
        removePreviewInstructions()
        
        if let controller = stepsViewController {
            stepsViewController = nil
            controller.dismiss()
        } else {
            let controller = StepsViewController(routeProgress: routeController.routeProgress)
            controller.delegate = self
            addChildViewController(controller)
            view.insertSubview(controller.view, belowSubview: navigationView.instructionsBannerView)
            
            controller.view.topAnchor.constraint(equalTo: navigationView.instructionsBannerView.bottomAnchor).isActive = true
            controller.view.leftAnchor.constraint(equalTo: view.leftAnchor).isActive = true
            controller.view.bottomAnchor.constraint(equalTo: view.bottomAnchor).isActive = true
            controller.view.rightAnchor.constraint(equalTo: view.rightAnchor).isActive = true
            
            controller.didMove(toParentViewController: self)
            controller.dropDownAnimation()
            
            stepsViewController = controller
            return
        }
    }
    
    //MARK: NavigationMapViewDelegate
    func navigationMapView(_ mapView: NavigationMapView, routeStyleLayerWithIdentifier identifier: String, source: MGLSource) -> MGLStyleLayer? {
        return delegate?.navigationMapView?(mapView, routeStyleLayerWithIdentifier: identifier, source: source)
    }

    func navigationMapView(_ mapView: NavigationMapView, routeCasingStyleLayerWithIdentifier identifier: String, source: MGLSource) -> MGLStyleLayer? {
        return delegate?.navigationMapView?(mapView, routeCasingStyleLayerWithIdentifier: identifier, source: source)
    }

    func navigationMapView(_ mapView: NavigationMapView, waypointStyleLayerWithIdentifier identifier: String, source: MGLSource) -> MGLStyleLayer? {
        return delegate?.navigationMapView?(mapView, waypointStyleLayerWithIdentifier: identifier, source: source)
    }
    
    func navigationMapView(_ mapView: NavigationMapView, waypointSymbolStyleLayerWithIdentifier identifier: String, source: MGLSource) -> MGLStyleLayer? {
        return delegate?.navigationMapView?(mapView, waypointSymbolStyleLayerWithIdentifier: identifier, source: source)
    }
    
    func navigationMapView(_ mapView: NavigationMapView, shapeFor waypoints: [Waypoint]) -> MGLShape? {
        return delegate?.navigationMapView?(mapView, shapeFor: waypoints)
    }

    func navigationMapView(_ mapView: NavigationMapView, shapeDescribing route: Route) -> MGLShape? {
        return delegate?.navigationMapView?(mapView, shapeDescribing: route)
    }
    
    func navigationMapView(_ mapView: NavigationMapView, didTap: Route) {
        delegate?.navigationMapView?(mapView, didSelect: route)
    }

    func navigationMapView(_ mapView: NavigationMapView, simplifiedShapeDescribing route: Route) -> MGLShape? {
        return delegate?.navigationMapView?(mapView, simplifiedShapeDescribing: route)
    }
    
    func navigationMapView(_ mapView: MGLMapView, imageFor annotation: MGLAnnotation) -> MGLAnnotationImage? {
        return delegate?.mapView?(mapView, imageFor :annotation)
    }
    
    func navigationMapView(_ mapView: MGLMapView, viewFor annotation: MGLAnnotation) -> MGLAnnotationView? {
        return delegate?.mapView?(mapView, viewFor: annotation)
    }
    
    func navigationMapViewUserAnchorPoint(_ mapView: NavigationMapView) -> CGPoint {
        //FIXME: Reenable this.
//        guard false && !endOfRouteShowConstraint.isActive else { return CGPoint(x: mapView.bounds.midX, y: (mapView.bounds.height * 0.4)) }
        return delegate?.navigationMapViewUserAnchorPoint?(mapView) ?? .zero
    }
    
    /**
     Updates the current road name label to reflect the road on which the user is currently traveling.
     
     - parameter location: The user’s current location.
     */
    func labelCurrentRoad(at location: CLLocation) {
        guard let style = mapView.style,
            let stepCoordinates = routeController.routeProgress.currentLegProgress.currentStep.coordinates,
            navigationView.resumeButton.isHidden else {
                return
        }
        
        let closestCoordinate = location.coordinate
        let roadLabelLayerIdentifier = "roadLabelLayer"
        var streetsSources = style.sources.flatMap {
            $0 as? MGLVectorSource
            }.filter {
                $0.isMapboxStreets
        }
        
        // Add Mapbox Streets if the map does not already have it
        if streetsSources.isEmpty {
            let source = MGLVectorSource(identifier: "mapboxStreetsv7", configurationURL: URL(string: "mapbox://mapbox.mapbox-streets-v7")!)
            style.addSource(source)
            streetsSources.append(source)
        }
        
        if let mapboxSteetsSource = streetsSources.first, style.layer(withIdentifier: roadLabelLayerIdentifier) == nil {
            let streetLabelLayer = MGLLineStyleLayer(identifier: roadLabelLayerIdentifier, source: mapboxSteetsSource)
            streetLabelLayer.sourceLayerIdentifier = "road_label"
            streetLabelLayer.lineOpacity = MGLStyleValue(rawValue: 1)
            streetLabelLayer.lineWidth = MGLStyleValue(rawValue: 20)
            streetLabelLayer.lineColor = MGLStyleValue(rawValue: .white)
            style.insertLayer(streetLabelLayer, at: 0)
        }
        
        let userPuck = mapView.convert(closestCoordinate, toPointTo: mapView)
        let features = mapView.visibleFeatures(at: userPuck, styleLayerIdentifiers: Set([roadLabelLayerIdentifier]))
        var smallestLabelDistance = Double.infinity
        var currentName: String?
        
        for feature in features {
            var allLines: [MGLPolyline] = []
            
            if let line = feature as? MGLPolylineFeature {
                allLines.append(line)
            } else if let lines = feature as? MGLMultiPolylineFeature {
                allLines = lines.polylines
            }
            
            for line in allLines {
                let featureCoordinates =  Array(UnsafeBufferPointer(start: line.coordinates, count: Int(line.pointCount)))
                let featurePolyline = Polyline(featureCoordinates)
                let slicedLine = Polyline(stepCoordinates).sliced(from: closestCoordinate)
                
                let lookAheadDistance: CLLocationDistance = 10
                guard let pointAheadFeature = featurePolyline.sliced(from: closestCoordinate).coordinateFromStart(distance: lookAheadDistance) else { continue }
                guard let pointAheadUser = slicedLine.coordinateFromStart(distance: lookAheadDistance) else { continue }
                guard let reversedPoint = Polyline(featureCoordinates.reversed()).sliced(from: closestCoordinate).coordinateFromStart(distance: lookAheadDistance) else { continue }
                
                let distanceBetweenPointsAhead = pointAheadFeature.distance(to: pointAheadUser)
                let distanceBetweenReversedPoint = reversedPoint.distance(to: pointAheadUser)
                let minDistanceBetweenPoints = min(distanceBetweenPointsAhead, distanceBetweenReversedPoint)
                
                if minDistanceBetweenPoints < smallestLabelDistance {
                    smallestLabelDistance = minDistanceBetweenPoints
                    
                    if let line = feature as? MGLPolylineFeature, let name = line.attribute(forKey: "name") as? String {
                        currentName = name
                    } else if let line = feature as? MGLMultiPolylineFeature, let name = line.attribute(forKey: "name") as? String {
                        currentName = name
                    } else {
                        currentName = nil
                    }
                }
            }
        }
        
        if smallestLabelDistance < 5 && currentName != nil {
            navigationView.wayNameLabel.text = currentName
            navigationView.wayNameLabel.isHidden = false
        } else {
            navigationView.wayNameLabel.isHidden = true
        }
    }
    
    @objc func updateETA() {
        guard isViewLoaded else { return }
        navigationView.bottomBannerView.updateETA(routeProgress: routeController.routeProgress)
    }
    
    func resetETATimer() {
        removeTimer()
        updateETATimer = Timer.scheduledTimer(timeInterval: 30, target: self, selector: #selector(updateETA), userInfo: nil, repeats: true)
    }
<<<<<<< HEAD
=======
}

// MARK: MGLMapViewDelegate

extension RouteMapViewController: MGLMapViewDelegate {
    func mapView(_ mapView: MGLMapView, regionDidChangeAnimated animated: Bool) {
        var userTrackingMode = mapView.userTrackingMode
        if let mapView = mapView as? NavigationMapView, mapView.tracksUserCourse {
            userTrackingMode = .followWithCourse
        }
        if userTrackingMode == .none && !isInOverviewMode {
            wayNameLabel.isHidden = true
        }
    }

    func mapView(_ mapView: MGLMapView, didFinishLoading style: MGLStyle) {
        // This method is called before the view is added to a window
        // (if the style is cached) preventing UIAppearance to apply the style.
        showRouteIfNeeded()
        
        self.mapView.localizeLabels()
    }
>>>>>>> 0a8c1791
    
    func showRouteIfNeeded() {
        guard isViewLoaded && view.window != nil else { return }
        guard !mapView.showsRoute else { return }
        mapView.showRoutes([routeController.routeProgress.route], legIndex: routeController.routeProgress.legIndex)
        mapView.showWaypoints(routeController.routeProgress.route, legIndex: routeController.routeProgress.legIndex)
        
        if routeController.routeProgress.currentLegProgress.stepIndex + 1 <= routeController.routeProgress.currentLegProgress.leg.steps.count {
            mapView.addArrow(route: routeController.routeProgress.route, legIndex: routeController.routeProgress.legIndex, stepIndex: routeController.routeProgress.currentLegProgress.stepIndex + 1)
        }
        
        if annotatesSpokenInstructions {
            mapView.showVoiceInstructionsOnMap(route: routeController.routeProgress.route)
        }
    }
}

// MARK: StepsViewControllerDelegate

extension RouteMapViewController: StepsViewControllerDelegate {
    
    func stepsViewController(_ viewController: StepsViewController, didSelect step: RouteStep, cell: StepTableViewCell) {
        
        viewController.dismiss {
            guard let stepBefore = self.routeController.routeProgress.currentLegProgress.stepBefore(step) else { return }
            self.addPreviewInstructions(step: stepBefore, maneuverStep: step, distance: cell.instructionsView.distance)
            self.stepsViewController = nil
        }
        
        mapView.enableFrameByFrameCourseViewTracking(for: 1)
        mapView.tracksUserCourse = false
        mapView.setCenter(step.maneuverLocation, zoomLevel: mapView.zoomLevel, direction: step.initialHeading!, animated: true, completionHandler: nil)
        
        guard isViewLoaded && view.window != nil else { return }
        if let legIndex = routeController.routeProgress.route.legs.index(where: { !$0.steps.filter { $0 == step }.isEmpty }) {
            let leg = routeController.routeProgress.route.legs[legIndex]
            if let stepIndex = leg.steps.index(where: { $0 == step }), leg.steps.last != step {
               mapView.addArrow(route: routeController.routeProgress.route, legIndex: legIndex, stepIndex: stepIndex)
            }
        }
    }
    
    func addPreviewInstructions(step: RouteStep, maneuverStep: RouteStep, distance: CLLocationDistance?) {
        removePreviewInstructions()
        
        guard let instructions = step.instructionsDisplayedAlongStep?.last else { return }
        
        let instructionsView = StepInstructionsView(frame: navigationView.instructionsBannerView.frame)
        instructionsView.backgroundColor = StepInstructionsView.appearance().backgroundColor
        instructionsView.delegate = self
        instructionsView.set(instructions.primaryTextComponents, secondaryInstruction: instructions.secondaryTextComponents)
        instructionsView.maneuverView.step = maneuverStep
        instructionsView.distance = distance
        
        navigationView.instructionsBannerContentView.backgroundColor = instructionsView.backgroundColor
        
        view.addSubview(instructionsView)
        previewInstructionsView = instructionsView
    }
    
    func didDismissStepsViewController(_ viewController: StepsViewController) {
        viewController.dismiss {
            self.stepsViewController = nil
        }
    }
    
    func statusView(_ statusView: StatusView, valueChangedTo value: Double) {
        let displayValue = 1+min(Int(9 * value), 8)
        let title = String.localizedStringWithFormat(NSLocalizedString("USER_IN_SIMULATION_MODE", bundle: .mapboxNavigation, value: "Simulating Navigation at %d×", comment: "The text of a banner that appears during turn-by-turn navigation when route simulation is enabled."), displayValue)
        showStatus(title: title, for: .infinity, interactive: true)
        
        if let locationManager = routeController.locationManager as? SimulatedLocationManager {
            locationManager.speedMultiplier = Double(displayValue)
        }
    }
}

// MARK: BottomBannerViewDelegate

extension RouteMapViewController: BottomBannerViewDelegate {
    func didCancel() {
        delegate?.mapViewControllerDidCancelNavigation(self)
    }
}

// MARK: - Keyboard Handling

extension RouteMapViewController {
    fileprivate func subscribeToKeyboardNotifications() {
        NotificationCenter.default.addObserver(self, selector: #selector(RouteMapViewController.keyboardWillShow(notification:)), name:.UIKeyboardWillShow, object: nil)
        NotificationCenter.default.addObserver(self, selector: #selector(RouteMapViewController.keyboardWillHide(notification:)), name:.UIKeyboardWillHide, object: nil)
        
    }
    fileprivate func unsubscribeFromKeyboardNotifications() {
        NotificationCenter.default.removeObserver(self, name: .UIKeyboardWillShow, object: nil)
        NotificationCenter.default.removeObserver(self, name: .UIKeyboardWillHide, object: nil)
    }
    @objc fileprivate func keyboardWillShow(notification: NSNotification) {
        guard let userInfo = notification.userInfo else { return }
        let curve = UIViewAnimationCurve(rawValue: userInfo[UIKeyboardAnimationCurveUserInfoKey] as! Int)
        let options = (duration: userInfo[UIKeyboardAnimationDurationUserInfoKey] as! Double,
                       curve: curve!)
        let keyboardHeight = (userInfo[UIKeyboardFrameEndUserInfoKey] as! CGRect).size.height

        if #available(iOS 11.0, *) {
            navigationView.endOfRouteShowConstraint?.constant = -1 * (keyboardHeight - view.safeAreaInsets.bottom) //subtract the safe area, which is part of the keyboard's frame
        } else {
            navigationView.endOfRouteShowConstraint?.constant = -1 * keyboardHeight
        }
        
        let opts = UIViewAnimationOptions(curve: options.curve)
        UIView.animate(withDuration: options.duration, delay: 0, options: opts, animations: view.layoutIfNeeded, completion: nil)
    }
    
    @objc fileprivate func keyboardWillHide(notification: NSNotification) {
        guard let userInfo = notification.userInfo else { return }
        let curve = UIViewAnimationCurve(rawValue: userInfo[UIKeyboardAnimationCurveUserInfoKey] as! Int)
        let options = (duration: userInfo[UIKeyboardAnimationDurationUserInfoKey] as! Double,
                       curve: UIViewAnimationOptions(curve: curve!))
        
        navigationView.endOfRouteShowConstraint?.constant = 0

        UIView.animate(withDuration: options.duration, delay: 0, options: options.curve, animations: view.layoutIfNeeded, completion: nil)
    }
}

fileprivate extension UIViewAnimationOptions {
    init(curve: UIViewAnimationCurve) {
        switch curve {
        case .easeIn:
            self = .curveEaseIn
        case .easeOut:
            self = .curveEaseOut
        case .easeInOut:
            self = .curveEaseInOut
        case .linear:
            self = .curveLinear
        }
    }
}
protocol RouteMapViewControllerDelegate: NavigationMapViewDelegate, MGLMapViewDelegate {

    func mapViewControllerDidOpenFeedback(_ mapViewController: RouteMapViewController)
    func mapViewControllerDidCancelFeedback(_ mapViewController: RouteMapViewController)
    func mapViewControllerDidCancelNavigation(_ mapViewController: RouteMapViewController)
    func mapViewController(_ mapViewController: RouteMapViewController, didSend feedbackId: String, feedbackType: FeedbackType)
    func mapViewControllerShouldAnnotateSpokenInstructions(_ routeMapViewController: RouteMapViewController) -> Bool
}

<|MERGE_RESOLUTION|>--- conflicted
+++ resolved
@@ -641,6 +641,7 @@
         // This method is called before the view is added to a window
         // (if the style is cached) preventing UIAppearance to apply the style.
         showRouteIfNeeded()
+        self.mapView.localizeLabels()
     }
     
     // MARK: NavigationMapViewCourseTrackingDelegate
@@ -822,31 +823,6 @@
         removeTimer()
         updateETATimer = Timer.scheduledTimer(timeInterval: 30, target: self, selector: #selector(updateETA), userInfo: nil, repeats: true)
     }
-<<<<<<< HEAD
-=======
-}
-
-// MARK: MGLMapViewDelegate
-
-extension RouteMapViewController: MGLMapViewDelegate {
-    func mapView(_ mapView: MGLMapView, regionDidChangeAnimated animated: Bool) {
-        var userTrackingMode = mapView.userTrackingMode
-        if let mapView = mapView as? NavigationMapView, mapView.tracksUserCourse {
-            userTrackingMode = .followWithCourse
-        }
-        if userTrackingMode == .none && !isInOverviewMode {
-            wayNameLabel.isHidden = true
-        }
-    }
-
-    func mapView(_ mapView: MGLMapView, didFinishLoading style: MGLStyle) {
-        // This method is called before the view is added to a window
-        // (if the style is cached) preventing UIAppearance to apply the style.
-        showRouteIfNeeded()
-        
-        self.mapView.localizeLabels()
-    }
->>>>>>> 0a8c1791
     
     func showRouteIfNeeded() {
         guard isViewLoaded && view.window != nil else { return }
