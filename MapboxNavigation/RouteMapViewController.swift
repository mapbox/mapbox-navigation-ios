--- conflicted
+++ resolved
@@ -205,21 +205,13 @@
         let stepProgress = routeController.routeProgress.currentLegProgress.currentStepProgress
         let distanceRemaining = stepProgress.distanceRemaining
         guard let controller = routePageViewController.currentManeuverPage else { return }
-
-<<<<<<< HEAD
-        if routeProgress.currentLegProgress.alertUserLevel == .arrive {
-            controller.streetLabel.text = routeStepFormatter.string(for: routeProgress.currentLegProgress.upComingStep)
-            controller.distanceText = nil
-=======
-        controller.distanceLabel.isHidden = false
         
         let streetLabelWidth = controller.streetLabel.bounds.width
         let streetLabelFont = controller.streetLabel.font!
 
         if routeProgress.currentLegProgress.alertUserLevel == .arrive {
-            controller.streetLabel.text = routeStepFormatter.string(for: routeProgress.currentLegProgress.upComingStep)?.abbreviated(width: streetLabelWidth, font: streetLabelFont)
-            controller.distanceLabel.isHidden = true
->>>>>>> 20c082ee
+            controller.streetLabel.text = routeStepFormatter.string(for: routeStepFormatter.string(for: routeProgress.currentLegProgress.upComingStep))?.abbreviated(width: streetLabelWidth, font: streetLabelFont)
+            controller.distanceText = nil
         } else if let upComingStep = routeProgress.currentLegProgress?.upComingStep {
 
             if secondsRemaining > 5 {
