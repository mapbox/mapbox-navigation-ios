--- conflicted
+++ resolved
@@ -57,13 +57,9 @@
     override func viewDidLoad() {
         super.viewDidLoad()
         automaticallyAdjustsScrollViewInsets = false
-<<<<<<< HEAD
-
-=======
         
         distanceFormatter.numberFormatter.locale = .nationalizedCurrent
         
->>>>>>> 0da63786
         mapView.delegate = self
         mapView.navigationMapDelegate = self
         
