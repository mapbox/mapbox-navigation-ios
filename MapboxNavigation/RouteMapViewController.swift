import UIKit
import Mapbox
import MapboxDirections
import MapboxCoreNavigation
import MapboxMobileEvents
import Turf
import AVFoundation

class ArrowFillPolyline: MGLPolylineFeature {}
class ArrowStrokePolyline: ArrowFillPolyline {}

extension RouteMapViewController: NavigationComponent {
        
    func navigationService(_ service: NavigationService, didUpdate progress: RouteProgress, with location: CLLocation, rawLocation: CLLocation) {
        
        navigationComponents.forEach { $0.navigationService?(service, didUpdate: progress, with: location, rawLocation: rawLocation) }
        
        let route = progress.route
        let legIndex = progress.legIndex
        let stepIndex = progress.currentLegProgress.stepIndex
        
//        instructionsBannerView.updateDistance(for: progress.currentLegProgress.currentStepProgress)
        
        mapView.updatePreferredFrameRate(for: progress)
        if currentLegIndexMapped != legIndex {
            mapView.showWaypoints(route, legIndex: legIndex)
            mapView.showRoutes([route], legIndex: legIndex)
            
            currentLegIndexMapped = legIndex
        }
        
        if currentStepIndexMapped != stepIndex {
            updateMapOverlays(for: progress)
            currentStepIndexMapped = stepIndex
        }
        
        if annotatesSpokenInstructions {
            mapView.showVoiceInstructionsOnMap(route: route)
        }
    }
    
    @objc public func navigationService(_ service: NavigationService, didPassSpokenInstructionPoint instruction: SpokenInstruction, routeProgress: RouteProgress) {
        updateCameraAltitude(for: routeProgress)
    }
    
    @objc public func navigationService(_ service: NavigationService, didPassVisualInstructionPoint instruction: VisualInstructionBanner, routeProgress: RouteProgress) {
        guard currentPreviewInstructionBannerStepIndex == nil else { return }
        navigationComponents.forEach {$0.navigationService?(service, didPassVisualInstructionPoint: instruction, routeProgress: routeProgress)}
    }
    
    
    func navigationService(_ service: NavigationService, didRerouteAlong route: Route, at location: CLLocation?, proactive: Bool) {
        navigationComponents.forEach { $0.navigationService?(service, didRerouteAlong: route, at: location, proactive: proactive) }
        currentStepIndexMapped = 0
        let route = router.route
        let stepIndex = router.routeProgress.currentLegProgress.stepIndex
        let legIndex = router.routeProgress.legIndex
        
//        instructionsBannerView.updateDistance(for: router.routeProgress.currentLegProgress.currentStepProgress)
        
        mapView.addArrow(route: route, legIndex: legIndex, stepIndex: stepIndex + 1)
        mapView.showRoutes([route], legIndex: legIndex)
        mapView.showWaypoints(route)
        
        if annotatesSpokenInstructions {
            mapView.showVoiceInstructionsOnMap(route: route)
        }
        
        if isInOverviewMode {
            if let coordinates = route.coordinates, let userLocation = router.location?.coordinate {
                mapView.contentInset = contentInset(forOverviewing: true)
                mapView.setOverheadCameraView(from: userLocation, along: coordinates, for: contentInset(forOverviewing: true))
            }
        } else {
            mapView.tracksUserCourse = true
            navigationView.wayNameView.isHidden = true
        }
        
        stepsViewController?.dismiss {
//            self.removePreviewInstructions()
            self.stepsViewController = nil
//            self.navigationView.instructionsBannerView.stepListIndicatorView.isHidden = false
        }
        
        if let locationManager = navService.locationManager as? SimulatedLocationManager {
            let localized = String.Localized.simulationStatus(speed: Int(locationManager.speedMultiplier))
//            showStatus(title: localized, for: .infinity, interactive: true)
        } else {
//            statusView.hide(delay: 2, animated: true)
        }
        
        if proactive {
            let title = NSLocalizedString("FASTER_ROUTE_FOUND", bundle: .mapboxNavigation, value: "Faster Route Found", comment: "Indicates a faster route was found")
//            showStatus(title: title, withSpinner: true, for: 3)
        }
    }
    
    func navigationService(_ service: NavigationService, didFailToRerouteWith error: Error) {
//        statusView.hide()
    }
}


class RouteMapViewController: UIViewController {

    var navigationView: NavigationView { return view as! NavigationView }
    var mapView: NavigationMapView { return navigationView.mapView }
//    var statusView: StatusView { return navigationView.statusView }
    var reportButton: FloatingButton { return navigationView.reportButton }
    var lanesView: LanesView { return navigationView.lanesView }
    var nextBannerView: NextBannerView { return navigationView.nextBannerView }
//    var instructionsBannerView: InstructionsBannerView { return navigationView.instructionsBannerView }
//    var instructionsBannerContentView: InstructionsBannerContentView { return navigationView.instructionsBannerContentView }
    var topBannerContainerView: BannerContainerView { return navigationView.topBannerContainerView }
    var bottomBannerContainerView: BannerContainerView { return navigationView.bottomBannerContainerView }

    var navigationComponents: [NavigationComponent] {
        return [/*instructionsBannerView,*/ nextBannerView, lanesView]
    }
    
    lazy var endOfRouteViewController: EndOfRouteViewController = {
        let storyboard = UIStoryboard(name: "Navigation", bundle: .mapboxNavigation)
        let viewController = storyboard.instantiateViewController(withIdentifier: "EndOfRouteViewController") as! EndOfRouteViewController
        return viewController
    }()

    private struct Actions {
        static let overview: Selector = #selector(RouteMapViewController.toggleOverview(_:))
        static let mute: Selector = #selector(RouteMapViewController.toggleMute(_:))
        static let feedback: Selector = #selector(RouteMapViewController.feedback(_:))
        static let recenter: Selector = #selector(RouteMapViewController.recenter(_:))
    }

    var route: Route { return navService.router.route }
    var currentPreviewInstructionBannerStepIndex: Int?
    var previewInstructionsView: StepInstructionsView?
    var lastTimeUserRerouted: Date?
    var stepsViewController: StepsViewController?
    private lazy var geocoder: CLGeocoder = CLGeocoder()
    var destination: Waypoint?
    var isUsedInConjunctionWithCarPlayWindow = false {
        didSet {
            if isUsedInConjunctionWithCarPlayWindow {
                displayPreviewInstructions()
            } else {
                stepsViewController?.dismiss()
            }
        }
    }

    var showsEndOfRoute: Bool = true

    var pendingCamera: MGLMapCamera? {
        guard let parent = parent as? NavigationViewController else {
            return nil
        }
        return parent.pendingCamera
    }

    var tiltedCamera: MGLMapCamera {
        get {
            let camera = mapView.camera
            camera.altitude = 1000
            camera.pitch = 45
            return camera
        }
    }
    
    var styleObservation: NSKeyValueObservation?
    
    weak var delegate: RouteMapViewControllerDelegate?
    var navService: NavigationService! {
        didSet {
//            navigationView.statusView.canChangeValue = navService.locationManager is SimulatedLocationManager
            guard let destination = route.legs.last?.destination else { return }
            populateName(for: destination, populated: { self.destination = $0 })
        }
    }
    var router: Router { return navService.router }
    let distanceFormatter = DistanceFormatter(approximate: true)
    var arrowCurrentStep: RouteStep?
    var isInOverviewMode = false {
        didSet {
            if isInOverviewMode {
                navigationView.overviewButton.isHidden = true
                navigationView.resumeButton.isHidden = false
                navigationView.wayNameView.isHidden = true
                mapView.logoView.isHidden = true
            } else {
                navigationView.overviewButton.isHidden = false
                navigationView.resumeButton.isHidden = true
                mapView.logoView.isHidden = false
            }
        }
    }
    var currentLegIndexMapped = 0
    var currentStepIndexMapped = 0

    /**
     A Boolean value that determines whether the map annotates the locations at which instructions are spoken for debugging purposes.
     */
    var annotatesSpokenInstructions = false

    var overheadInsets: UIEdgeInsets {
        return UIEdgeInsets(top: topBannerContainerView.bounds.height, left: 20, bottom: bottomBannerContainerView.bounds.height, right: 20)
    }

    typealias LabelRoadNameCompletionHandler = (_ defaultRaodNameAssigned: Bool) -> Void

    var labelRoadNameCompletionHandler: (LabelRoadNameCompletionHandler)?

    convenience init(navigationService: NavigationService, delegate: RouteMapViewControllerDelegate? = nil, topBanner: ContainerViewController, bottomBanner: ContainerViewController) {
        
        self.init()
        self.navService = navigationService
        self.delegate = delegate
        automaticallyAdjustsScrollViewInsets = false
        
        embed(topBanner, in: navigationView.topBannerContainerView) { (parent, banner) -> [NSLayoutConstraint] in
            banner.view.translatesAutoresizingMaskIntoConstraints = false
            return banner.view.constraintsForPinning(to: self.navigationView.topBannerContainerView)
        }
        
        navigationView.topBannerContainerView.accessibilityIdentifier = "topBannerContainerView"
        
        embed(bottomBanner, in: navigationView.bottomBannerContainerView) { (parent, banner) -> [NSLayoutConstraint] in
            banner.view.translatesAutoresizingMaskIntoConstraints = false
            return banner.view.constraintsForPinning(to: self.navigationView.bottomBannerContainerView)
        }
          navigationView.bottomBannerContainerView.accessibilityIdentifier = "bottomBannerContainerView"
        
        view.bringSubviewToFront(topBannerContainerView)
    }


    override func loadView() {
        view = NavigationView(delegate: self)
        view.frame = parent?.view.bounds ?? UIScreen.main.bounds
    }

    override func viewDidLoad() {
        super.viewDidLoad()
        
        let mapView = self.mapView
        mapView.contentInset = contentInset(forOverviewing: false)
        view.layoutIfNeeded()

        mapView.tracksUserCourse = true
//        instructionsBannerView.swipeable = true
        
        styleObservation = mapView.observe(\.style, options: .new) { [weak self] (mapView, change) in
            guard change.newValue != nil else {
                return
            }
            self?.showRouteIfNeeded()
            mapView.localizeLabels()
        }
        
        distanceFormatter.numberFormatter.locale = .nationalizedCurrent

        makeGestureRecognizersResetFrameRate()
        navigationView.overviewButton.addTarget(self, action: Actions.overview, for: .touchUpInside)
        navigationView.muteButton.addTarget(self, action: Actions.mute, for: .touchUpInside)
        navigationView.reportButton.addTarget(self, action: Actions.feedback, for: .touchUpInside)
        navigationView.resumeButton.addTarget(self, action: Actions.recenter, for: .touchUpInside)
        resumeNotifications()
        notifyUserAboutLowVolume()
//        updateInstructionBanners(visualInstructionBanner: router.routeProgress.currentLegProgress.currentStepProgress.currentVisualInstruction)
    }

    deinit {
        suspendNotifications()
    }

    override func viewWillAppear(_ animated: Bool) {
        super.viewWillAppear(animated)

        navigationView.muteButton.isSelected = NavigationSettings.shared.voiceMuted
        mapView.compassView.isHidden = true

        mapView.tracksUserCourse = true

        if let camera = pendingCamera {
            mapView.camera = camera
        } else if let location = router.location, location.course > 0 {
            mapView.updateCourseTracking(location: location, animated: false)
        } else if let coordinates = router.routeProgress.currentLegProgress.currentStep.coordinates, let firstCoordinate = coordinates.first, coordinates.count > 1 {
            let secondCoordinate = coordinates[1]
            let course = firstCoordinate.direction(to: secondCoordinate)
            let newLocation = CLLocation(coordinate: router.location?.coordinate ?? firstCoordinate, altitude: 0, horizontalAccuracy: 0, verticalAccuracy: 0, course: course, speed: 0, timestamp: Date())
            mapView.updateCourseTracking(location: newLocation, animated: false)
        } else {
            mapView.setCamera(tiltedCamera, animated: false)
        }
    }

    override func viewDidAppear(_ animated: Bool) {
        super.viewDidAppear(animated)
        annotatesSpokenInstructions = delegate?.mapViewControllerShouldAnnotateSpokenInstructions(self) ?? false
        showRouteIfNeeded()
        currentLegIndexMapped = router.routeProgress.legIndex
        currentStepIndexMapped = router.routeProgress.currentLegProgress.stepIndex
    }

    override func viewWillDisappear(_ animated: Bool) {
        super.viewWillDisappear(animated)
        styleObservation = nil
    }

    func resumeNotifications() {
        NotificationCenter.default.addObserver(self, selector: #selector(applicationWillEnterForeground(notification:)), name: UIApplication.willEnterForegroundNotification, object: nil)
        subscribeToKeyboardNotifications()
    }

    func suspendNotifications() {
        NotificationCenter.default.removeObserver(self, name: UIApplication.willEnterForegroundNotification, object: nil)
        unsubscribeFromKeyboardNotifications()
    }

    func embed(_ child: UIViewController, in container: UIView, constrainedBy constraints: ((RouteMapViewController, UIViewController) -> [NSLayoutConstraint])?) {
        child.willMove(toParent: self)
        addChild(child)
        container.addSubview(child.view)
        if let childConstraints: [NSLayoutConstraint] = constraints?(self, child) {
            view.addConstraints(childConstraints)
        }
        child.didMove(toParent: self)
    }
    
    @objc func recenter(_ sender: AnyObject) {
        mapView.tracksUserCourse = true
        mapView.enableFrameByFrameCourseViewTracking(for: 3)
        isInOverviewMode = false

        updateCameraAltitude(for: router.routeProgress)
        
        mapView.addArrow(route: router.route,
                         legIndex: router.routeProgress.legIndex,
                         stepIndex: router.routeProgress.currentLegProgress.stepIndex + 1)
        
        // always remove preview index when we recenter
        currentPreviewInstructionBannerStepIndex = nil
        
<<<<<<< HEAD
        delegate?.mapViewControllerDidRecenter(self)
//        removePreviewInstructions()
=======
        delegate?.mapViewController(self, didRecenterAt: mapView.userLocationForCourseTracking!)
    }
    
    @objc func center(on step: RouteStep, route: Route, legIndex: Int, stepIndex: Int) {
        mapView.enableFrameByFrameCourseViewTracking(for: 1)
        mapView.tracksUserCourse = false
        mapView.setCenter(step.maneuverLocation, zoomLevel: mapView.zoomLevel, direction: step.initialHeading!, animated: true, completionHandler: nil)
        
        guard isViewLoaded && view.window != nil else { return }
        mapView.addArrow(route: router.routeProgress.route, legIndex: legIndex, stepIndex: stepIndex)
>>>>>>> d067201d
    }

    @objc func toggleOverview(_ sender: Any) {
        mapView.enableFrameByFrameCourseViewTracking(for: 3)
        if let coordinates = router.route.coordinates,
            let userLocation = router.location?.coordinate {
            mapView.contentInset = contentInset(forOverviewing: true)
            mapView.setOverheadCameraView(from: userLocation, along: coordinates, for: .zero)
        }
        isInOverviewMode = true
    }

    @objc func toggleMute(_ sender: UIButton) {
        sender.isSelected = !sender.isSelected

        let muted = sender.isSelected
        NavigationSettings.shared.voiceMuted = muted
    }

    @objc func feedback(_ sender: Any) {
        showFeedback()
    }

    func showFeedback(source: FeedbackSource = .user) {
        guard let parent = parent else { return }
        let feedbackViewController = FeedbackViewController(eventsManager: navService.eventsManager)
        parent.present(feedbackViewController, animated: true, completion: nil)
    }

    override func traitCollectionDidChange(_ previousTraitCollection: UITraitCollection?) {
        super.traitCollectionDidChange(previousTraitCollection)
        mapView.enableFrameByFrameCourseViewTracking(for: 3)
    }

    override func viewDidLayoutSubviews() {
        super.viewDidLayoutSubviews()
        mapView.setContentInset(contentInset(forOverviewing: isInOverviewMode), animated: true)
        mapView.setNeedsUpdateConstraints()
    }

    @objc func applicationWillEnterForeground(notification: NSNotification) {
        mapView.updateCourseTracking(location: router.location, animated: false)
    }

    func notifyUserAboutLowVolume() {
        guard !(navService.locationManager is SimulatedLocationManager) else { return }
        guard !NavigationSettings.shared.voiceMuted else { return }
        guard AVAudioSession.sharedInstance().outputVolume <= NavigationViewMinimumVolumeForWarning else { return }

        let title = String.localizedStringWithFormat(NSLocalizedString("DEVICE_VOLUME_LOW", bundle: .mapboxNavigation, value: "%@ Volume Low", comment: "Format string for indicating the device volume is low; 1 = device model"), UIDevice.current.model)
//        statusView.show(title, showSpinner: false)
//        statusView.hide(delay: 3, animated: true)
    }


//    @objc func updateInstructionsBanner(notification: NSNotification) {
//        guard let routeProgress = notification.userInfo?[RouteControllerNotificationUserInfoKey.routeProgressKey] as? RouteProgress else { return }
//
//        // only update banner with the current step if we are not previewing our route
//        if currentPreviewInstructionBannerStepIndex == nil {
//            instructionsBannerView.update(for: routeProgress.currentLegProgress.currentStepProgress.currentVisualInstruction)
//            lanesView.update(for: routeProgress.currentLegProgress.currentStepProgress.currentVisualInstruction)
//            nextBannerView.update(for: routeProgress.currentLegProgress.currentStepProgress.currentVisualInstruction)
//        }
//    }

    func updateMapOverlays(for routeProgress: RouteProgress) {
        if routeProgress.currentLegProgress.followOnStep != nil {
            mapView.addArrow(route: route, legIndex: router.routeProgress.legIndex, stepIndex: router.routeProgress.currentLegProgress.stepIndex + 1)
        } else {
            mapView.removeArrow()
        }
    }

    func updateCameraAltitude(for routeProgress: RouteProgress) {
        guard mapView.tracksUserCourse else { return } //only adjust when we are actively tracking user course

        let zoomOutAltitude = mapView.zoomedOutMotorwayAltitude
        let defaultAltitude = mapView.defaultAltitude
        let isLongRoad = routeProgress.distanceRemaining >= mapView.longManeuverDistance
        let currentStep = routeProgress.currentLegProgress.currentStep
        let upComingStep = routeProgress.currentLegProgress.upcomingStep

        //If the user is at the last turn maneuver, the map should zoom in to the default altitude.
        let currentInstruction = routeProgress.currentLegProgress.currentStepProgress.currentSpokenInstruction

        //If the user is on a motorway, not exiting, and their segment is sufficently long, the map should zoom out to the motorway altitude.
        //otherwise, zoom in if it's the last instruction on the step.
        let currentStepIsMotorway = currentStep.isMotorway
        let nextStepIsMotorway = upComingStep?.isMotorway ?? false
        if currentStepIsMotorway, nextStepIsMotorway, isLongRoad {
            setCamera(altitude: zoomOutAltitude)
        } else if currentInstruction == currentStep.lastInstruction {
            setCamera(altitude: defaultAltitude)
        }
    }



    private func setCamera(altitude: Double) {
        guard mapView.altitude != altitude else { return }
        mapView.altitude = altitude
    }


    
    /** Modifies the gesture recognizers to also update the map’s frame rate. */
    func makeGestureRecognizersResetFrameRate() {
        for gestureRecognizer in mapView.gestureRecognizers ?? [] {
            gestureRecognizer.addTarget(self, action: #selector(resetFrameRate(_:)))
        }
    }
    
    @objc func resetFrameRate(_ sender: UIGestureRecognizer) {
        mapView.preferredFramesPerSecond = NavigationMapView.FrameIntervalOptions.defaultFramesPerSecond
    }
    
    func contentInset(forOverviewing overviewing: Bool) -> UIEdgeInsets {
        let instructionBannerHeight = topBannerContainerView.bounds.height//instructionsBannerContentView.bounds.height
        let bottomBannerHeight = bottomBannerContainerView.bounds.height
        
        var insets = UIEdgeInsets(top: instructionBannerHeight, left: 0, bottom: bottomBannerHeight, right: 0)
        
        if overviewing {
            insets += NavigationMapView.courseViewMinimumInsets
            
            let routeLineWidths = MBRouteLineWidthByZoomLevel.compactMap { $0.value.constantValue as? Int }
            insets += UIEdgeInsets(floatLiteral: Double(routeLineWidths.max() ?? 0))
        }
        
        return insets
    }

    // MARK: End Of Route

    func embedEndOfRoute() {
        let endOfRoute = endOfRouteViewController
        addChild(endOfRoute)
        navigationView.endOfRouteView = endOfRoute.view
        navigationView.constrainEndOfRoute()
        endOfRoute.didMove(toParent: self)

        endOfRoute.dismissHandler = { [weak self] (stars, comment) in
            guard let rating = self?.rating(for: stars) else { return }
            let feedback = EndOfRouteFeedback(rating: rating, comment: comment)
            self?.navService.endNavigation(feedback: feedback)
            self?.delegate?.mapViewControllerDidDismiss(self!, byCanceling: false)
        }
    }

    func unembedEndOfRoute() {
        let endOfRoute = endOfRouteViewController
        endOfRoute.willMove(toParent: nil)
        endOfRoute.removeFromParent()
    }

    func showEndOfRoute(duration: TimeInterval = 1.0, completion: ((Bool) -> Void)? = nil) {
        embedEndOfRoute()
        endOfRouteViewController.destination = destination
        navigationView.endOfRouteView?.isHidden = false

        view.layoutIfNeeded() //flush layout queue
//        NSLayoutConstraint.deactivate(navigationView.bannerShowConstraints)
//        NSLayoutConstraint.activate(navigationView.bannerHideConstraints)
        navigationView.endOfRouteHideConstraint?.isActive = false
        navigationView.endOfRouteShowConstraint?.isActive = true

        mapView.enableFrameByFrameCourseViewTracking(for: duration)
        mapView.setNeedsUpdateConstraints()

        let animate = {
            self.view.layoutIfNeeded()
            self.navigationView.floatingStackView.alpha = 0.0
        }

        let noAnimation = { animate(); completion?(true) }

        guard duration > 0.0 else { return noAnimation() }

        navigationView.mapView.tracksUserCourse = false
        UIView.animate(withDuration: duration, delay: 0.0, options: [.curveLinear], animations: animate, completion: completion)

        guard let height = navigationView.endOfRouteHeightConstraint?.constant else { return }
        let insets = UIEdgeInsets(top: topBannerContainerView.bounds.height, left: 20, bottom: height + 20, right: 20)
        
        if let coordinates = route.coordinates, let userLocation = navService.router.location?.coordinate {
            let slicedLine = Polyline(coordinates).sliced(from: userLocation).coordinates
            let line = MGLPolyline(coordinates: slicedLine, count: UInt(slicedLine.count))

            let camera = navigationView.mapView.cameraThatFitsShape(line, direction: navigationView.mapView.camera.heading, edgePadding: insets)
            camera.pitch = 0
            camera.altitude = navigationView.mapView.camera.altitude
            navigationView.mapView.setCamera(camera, animated: true)
        }
    }

    fileprivate func rating(for stars: Int) -> Int {
        assert(stars >= 0 && stars <= 5)
        guard stars > 0 else { return MMEEventsManager.unrated } //zero stars means this was unrated.
        return (stars - 1) * 25
    }

    fileprivate func populateName(for waypoint: Waypoint, populated: @escaping (Waypoint) -> Void) {
        guard waypoint.name == nil else { return populated(waypoint) }
        let location = CLLocation(latitude: waypoint.coordinate.latitude, longitude: waypoint.coordinate.longitude)
        CLGeocoder().reverseGeocodeLocation(location) { (places, error) in
        guard let place = places?.first, let placeName = place.name, error == nil else { return }
            let named = Waypoint(coordinate: waypoint.coordinate, name: placeName)
            return populated(named)
        }
    }
    
    fileprivate func leg(containing step: RouteStep) -> RouteLeg? {
        return route.legs.first { $0.steps.contains(step) }
    }
}

// MARK: - UIContentContainer

extension RouteMapViewController {
    override func preferredContentSizeDidChange(forChildContentContainer container: UIContentContainer) {
        navigationView.endOfRouteHeightConstraint?.constant = container.preferredContentSize.height

        UIView.animate(withDuration: 0.3, animations: view.layoutIfNeeded)
    }
}

// MARK: - NavigationViewDelegate

extension RouteMapViewController: NavigationViewDelegate {
    // MARK: NavigationViewDelegate
    func navigationView(_ view: NavigationView, didTapCancelButton: CancelButton) {
        delegate?.mapViewControllerDidDismiss(self, byCanceling: true)
    }
    
    // MARK: VisualInstructionDelegate
    
    func label(_ label: InstructionLabel, willPresent instruction: VisualInstruction, as presented: NSAttributedString) -> NSAttributedString? {
        return delegate?.label?(label, willPresent: instruction, as: presented)
    }

    // MARK: NavigationMapViewCourseTrackingDelegate
    func navigationMapViewDidStartTrackingCourse(_ mapView: NavigationMapView) {
        navigationView.resumeButton.isHidden = true
        mapView.logoView.isHidden = false
    }

    func navigationMapViewDidStopTrackingCourse(_ mapView: NavigationMapView) {
        navigationView.resumeButton.isHidden = false
        navigationView.wayNameView.isHidden = true
        mapView.logoView.isHidden = true
    }

    //MARK: InstructionsBannerViewDelegate
    func didTapInstructionsBanner(_ sender: BaseInstructionsBannerView) {
        if stepsViewController != nil {
            stepsViewController?.dismiss() {
                self.stepsViewController = nil
            }
        } else {
            displayPreviewInstructions()
        }
        
        if currentPreviewInstructionBannerStepIndex != nil {
            recenter(self)
        }
    }
    
    func didSwipeInstructionsBanner(_ sender: BaseInstructionsBannerView, swipeDirection direction: UISwipeGestureRecognizer.Direction) {
        if direction == .down {
            displayPreviewInstructions()
            
            if currentPreviewInstructionBannerStepIndex != nil {
                recenter(self)
            }
        } else if direction == .right {
            // prevent swiping when step list is visible
            if stepsViewController != nil {
                return
            }
            
            guard let currentStepIndex = currentPreviewInstructionBannerStepIndex else { return }
            let remainingSteps = router.routeProgress.remainingSteps
            let prevStepIndex = currentStepIndex - 1
            guard prevStepIndex >= 0 else { return }
            
            let prevStep = remainingSteps[prevStepIndex]
//            addPreviewInstructions(for: prevStep)
            currentPreviewInstructionBannerStepIndex = prevStepIndex
        } else if direction == .left {
            // prevent swiping when step list is visible
            if stepsViewController != nil {
                return
            }
            
            let remainingSteps = router.routeProgress.remainingSteps
            let currentStepIndex = currentPreviewInstructionBannerStepIndex ?? 0
            let nextStepIndex = currentStepIndex + 1
            guard nextStepIndex < remainingSteps.count else { return }
            
            let nextStep = remainingSteps[nextStepIndex]
//            addPreviewInstructions(for: nextStep)
            currentPreviewInstructionBannerStepIndex = nextStepIndex
        }
    }
 

    private func displayPreviewInstructions() {
//        removePreviewInstructions()

        if let controller = stepsViewController {
            stepsViewController = nil
            controller.dismiss()
        }
        
        let controller = StepsViewController(routeProgress: router.routeProgress)
        controller.delegate = self
        addChild(controller)
        //view.insertSubview(controller.view, belowSubview: navigationView.instructionsBannerContentView)
        
        //controller.view.topAnchor.constraint(equalTo: navigationView.instructionsBannerContentView.bottomAnchor).isActive = true
        controller.view.leadingAnchor.constraint(equalTo: view.leadingAnchor).isActive = true
        controller.view.bottomAnchor.constraint(equalTo: view.bottomAnchor).isActive = true
        controller.view.trailingAnchor.constraint(equalTo: view.trailingAnchor).isActive = true
        
        controller.didMove(toParent: self)
        controller.dropDownAnimation()
        
        stepsViewController = controller
    }

    //MARK: NavigationMapViewDelegate
    func navigationMapView(_ mapView: NavigationMapView, routeStyleLayerWithIdentifier identifier: String, source: MGLSource) -> MGLStyleLayer? {
        return delegate?.navigationMapView?(mapView, routeStyleLayerWithIdentifier: identifier, source: source)
    }

    func navigationMapView(_ mapView: NavigationMapView, routeCasingStyleLayerWithIdentifier identifier: String, source: MGLSource) -> MGLStyleLayer? {
        return delegate?.navigationMapView?(mapView, routeCasingStyleLayerWithIdentifier: identifier, source: source)
    }

    func navigationMapView(_ mapView: NavigationMapView, waypointStyleLayerWithIdentifier identifier: String, source: MGLSource) -> MGLStyleLayer? {
        return delegate?.navigationMapView?(mapView, waypointStyleLayerWithIdentifier: identifier, source: source)
    }

    func navigationMapView(_ mapView: NavigationMapView, waypointSymbolStyleLayerWithIdentifier identifier: String, source: MGLSource) -> MGLStyleLayer? {
        return delegate?.navigationMapView?(mapView, waypointSymbolStyleLayerWithIdentifier: identifier, source: source)
    }

    func navigationMapView(_ mapView: NavigationMapView, shapeFor waypoints: [Waypoint], legIndex: Int) -> MGLShape? {
        return delegate?.navigationMapView?(mapView, shapeFor: waypoints, legIndex: legIndex)
    }

    func navigationMapView(_ mapView: NavigationMapView, shapeFor routes: [Route]) -> MGLShape? {
        return delegate?.navigationMapView?(mapView, shapeFor: routes)
    }

    func navigationMapView(_ mapView: NavigationMapView, didSelect route: Route) {
        delegate?.navigationMapView?(mapView, didSelect: route)
    }

    func navigationMapView(_ mapView: NavigationMapView, simplifiedShapeFor route: Route) -> MGLShape? {
        return delegate?.navigationMapView?(mapView, simplifiedShapeFor: route)
    }

    func navigationMapViewUserAnchorPoint(_ mapView: NavigationMapView) -> CGPoint {
        //If the end of route component is showing, then put the anchor point slightly above the middle of the map
        if navigationView.endOfRouteView != nil, let show = navigationView.endOfRouteShowConstraint, show.isActive {
            return CGPoint(x: mapView.bounds.midX, y: (mapView.bounds.height * 0.4))
        }

        //otherwise, ask the delegate or return .zero
        return delegate?.navigationMapViewUserAnchorPoint?(mapView) ?? .zero
    }

    /**
     Updates the current road name label to reflect the road on which the user is currently traveling.

     - parameter location: The user’s current location.
     */
    func labelCurrentRoad(at rawLocation: CLLocation, for snappedLocation: CLLocation? = nil) {

        guard navigationView.resumeButton.isHidden else {
                return
        }

        let roadName = delegate?.mapViewController(self, roadNameAt: rawLocation)
        guard roadName == nil else {
            if let roadName = roadName {
                navigationView.wayNameView.text = roadName
                navigationView.wayNameView.isHidden = roadName.isEmpty
            }
            return
        }

        // Avoid aggressively opting the developer into Mapbox services if they
        // haven’t provided an access token.
        guard let _ = MGLAccountManager.accessToken else {
            navigationView.wayNameView.isHidden = true
            return
        }

        let location = snappedLocation ?? rawLocation

        labelCurrentRoadFeature(at: location)

        if let labelRoadNameCompletionHandler = labelRoadNameCompletionHandler {
            labelRoadNameCompletionHandler(true)
        }
    }

    func labelCurrentRoadFeature(at location: CLLocation) {
        guard let style = mapView.style, let stepCoordinates = router.routeProgress.currentLegProgress.currentStep.coordinates else {
                return
        }

        let closestCoordinate = location.coordinate
        let roadLabelLayerIdentifier = "roadLabelLayer"
        var streetsSources: [MGLVectorTileSource] = style.sources.compactMap {
            $0 as? MGLVectorTileSource
            }.filter {
                $0.isMapboxStreets
        }

        // Add Mapbox Streets if the map does not already have it
        if streetsSources.isEmpty {
            let source = MGLVectorTileSource(identifier: "com.mapbox.MapboxStreets", configurationURL: URL(string: "mapbox://mapbox.mapbox-streets-v8")!)
            style.addSource(source)
            streetsSources.append(source)
        }

        if let mapboxStreetsSource = streetsSources.first, style.layer(withIdentifier: roadLabelLayerIdentifier) == nil {
            let streetLabelLayer = MGLLineStyleLayer(identifier: roadLabelLayerIdentifier, source: mapboxStreetsSource)
            streetLabelLayer.sourceLayerIdentifier = mapboxStreetsSource.roadLabelLayerIdentifier
            streetLabelLayer.lineOpacity = NSExpression(forConstantValue: 1)
            streetLabelLayer.lineWidth = NSExpression(forConstantValue: 20)
            streetLabelLayer.lineColor = NSExpression(forConstantValue: UIColor.white)
            style.insertLayer(streetLabelLayer, at: 0)
        }

        let userPuck = mapView.convert(closestCoordinate, toPointTo: mapView)
        let features = mapView.visibleFeatures(at: userPuck, styleLayerIdentifiers: Set([roadLabelLayerIdentifier]))
        var smallestLabelDistance = Double.infinity
        var currentName: String?
        var currentShieldName: NSAttributedString?

        for feature in features {
            var allLines: [MGLPolyline] = []

            if let line = feature as? MGLPolylineFeature {
                allLines.append(line)
            } else if let lines = feature as? MGLMultiPolylineFeature {
                allLines = lines.polylines
            }

            for line in allLines {
                let featureCoordinates =  Array(UnsafeBufferPointer(start: line.coordinates, count: Int(line.pointCount)))
                let featurePolyline = Polyline(featureCoordinates)
                let slicedLine = Polyline(stepCoordinates).sliced(from: closestCoordinate)

                let lookAheadDistance: CLLocationDistance = 10
                guard let pointAheadFeature = featurePolyline.sliced(from: closestCoordinate).coordinateFromStart(distance: lookAheadDistance) else { continue }
                guard let pointAheadUser = slicedLine.coordinateFromStart(distance: lookAheadDistance) else { continue }
                guard let reversedPoint = Polyline(featureCoordinates.reversed()).sliced(from: closestCoordinate).coordinateFromStart(distance: lookAheadDistance) else { continue }

                let distanceBetweenPointsAhead = pointAheadFeature.distance(to: pointAheadUser)
                let distanceBetweenReversedPoint = reversedPoint.distance(to: pointAheadUser)
                let minDistanceBetweenPoints = min(distanceBetweenPointsAhead, distanceBetweenReversedPoint)

                if minDistanceBetweenPoints < smallestLabelDistance {
                    smallestLabelDistance = minDistanceBetweenPoints

                    if let line = feature as? MGLPolylineFeature {
                        let roadNameRecord = roadFeature(for: line)
                        currentShieldName = roadNameRecord.shieldName
                        currentName = roadNameRecord.roadName
                    } else if let line = feature as? MGLMultiPolylineFeature {
                        let roadNameRecord = roadFeature(for: line)
                        currentShieldName = roadNameRecord.shieldName
                        currentName = roadNameRecord.roadName
                    }
                }
            }
        }

        let hasWayName = currentName != nil || currentShieldName != nil
        if smallestLabelDistance < 5 && hasWayName  {
            if let currentShieldName = currentShieldName {
                navigationView.wayNameView.attributedText = currentShieldName
            } else if let currentName = currentName {
                navigationView.wayNameView.text = currentName
            }
            navigationView.wayNameView.isHidden = false
        } else {
            navigationView.wayNameView.isHidden = true
        }
    }

    private func roadFeature(for line: MGLPolylineFeature) -> (roadName: String?, shieldName: NSAttributedString?) {
        let roadNameRecord = roadFeatureHelper(ref: line.attribute(forKey: "ref"),
                                            shield: line.attribute(forKey: "shield"),
                                            reflen: line.attribute(forKey: "reflen"),
                                              name: line.attribute(forKey: "name"))

        return (roadName: roadNameRecord.roadName, shieldName: roadNameRecord.shieldName)
    }

    private func roadFeature(for line: MGLMultiPolylineFeature) -> (roadName: String?, shieldName: NSAttributedString?) {
        let roadNameRecord = roadFeatureHelper(ref: line.attribute(forKey: "ref"),
                                            shield: line.attribute(forKey: "shield"),
                                            reflen: line.attribute(forKey: "reflen"),
                                              name: line.attribute(forKey: "name"))

        return (roadName: roadNameRecord.roadName, shieldName: roadNameRecord.shieldName)
    }

    private func roadFeatureHelper(ref: Any?, shield: Any?, reflen: Any?, name: Any?) -> (roadName: String?, shieldName: NSAttributedString?) {
        var currentShieldName: NSAttributedString?, currentRoadName: String?

        if let text = ref as? String, let shieldID = shield as? String, let reflenDigit = reflen as? Int {
            currentShieldName = roadShieldName(for: text, shield: shieldID, reflen: reflenDigit)
        }

        if let roadName = name as? String {
            currentRoadName = roadName
        }

        if let compositeShieldImage = currentShieldName, let roadName = currentRoadName {
            let compositeShield = NSMutableAttributedString(string: " \(roadName)")
            compositeShield.insert(compositeShieldImage, at: 0)
            currentShieldName = compositeShield
        }

        return (roadName: currentRoadName, shieldName: currentShieldName)
    }

    private func roadShieldName(for text: String?, shield: String?, reflen: Int?) -> NSAttributedString? {
        guard let text = text, let shield = shield, let reflen = reflen else { return nil }

        let currentShield = HighwayShield.RoadType(rawValue: shield)
        let textColor = currentShield?.textColor ?? .black
        let imageName = "\(shield)-\(reflen)"

        guard let image = mapView.style?.image(forName: imageName) else {
            return nil
        }

        let attachment = RoadNameLabelAttachment(image: image, text: text, color: textColor, font: UIFont.boldSystemFont(ofSize: UIFont.systemFontSize), scale: UIScreen.main.scale)
        return NSAttributedString(attachment: attachment)
    }

    func showRouteIfNeeded() {
        guard isViewLoaded && view.window != nil else { return }
        guard !mapView.showsRoute else { return }
        mapView.showRoutes([router.route], legIndex: router.routeProgress.legIndex)
        mapView.showWaypoints(router.route, legIndex: router.routeProgress.legIndex)
        
        let currentLegProgress = router.routeProgress.currentLegProgress
        let nextStepIndex = currentLegProgress.stepIndex + 1
        
        if nextStepIndex <= currentLegProgress.leg.steps.count {
            mapView.addArrow(route: router.route, legIndex: router.routeProgress.legIndex, stepIndex: nextStepIndex)
        }

        if annotatesSpokenInstructions {
            mapView.showVoiceInstructionsOnMap(route: router.route)
        }
    }
    
//    func addPreviewInstructions(for step: RouteStep) {
//        guard let leg = leg(containing: step) else { return }
//        guard let legIndex = route.legs.index(of: leg) else { return }
//        guard let stepIndex = leg.steps.index(of: step) else { return }
//
//        let legProgress = RouteLegProgress(leg: leg, stepIndex: stepIndex)
//        guard let upcomingStep = legProgress.upcomingStep else { return }
////        addPreviewInstructions(step: legProgress.currentStep, maneuverStep: upcomingStep, distance: instructionsBannerView.distance)
//
//        mapView.enableFrameByFrameCourseViewTracking(for: 1)
//        mapView.tracksUserCourse = false
//        mapView.setCenter(upcomingStep.maneuverLocation, zoomLevel: mapView.zoomLevel, direction: upcomingStep.initialHeading!, animated: true, completionHandler: nil)
//
//        guard isViewLoaded && view.window != nil else { return }
//        mapView.addArrow(route: router.routeProgress.route, legIndex: legIndex, stepIndex: stepIndex + 1)
//    }
//

}

// MARK: StepsViewControllerDelegate

extension RouteMapViewController: StepsViewControllerDelegate {

    func stepsViewController(_ viewController: StepsViewController, didSelect legIndex: Int, stepIndex: Int, cell: StepTableViewCell) {
        
        let legProgress = RouteLegProgress(leg: router.route.legs[legIndex], stepIndex: stepIndex)
        let step = legProgress.currentStep
        guard let upcomingStep = legProgress.upcomingStep else { return }

        currentPreviewInstructionBannerStepIndex = router.routeProgress.remainingSteps.index(of: step)
        
        viewController.dismiss {
//            self.addPreviewInstructions(step: step, maneuverStep: upcomingStep, distance: cell.instructionsView.distance)
            self.stepsViewController = nil
        }

        mapView.enableFrameByFrameCourseViewTracking(for: 1)
        mapView.tracksUserCourse = false
        mapView.setCenter(upcomingStep.maneuverLocation, zoomLevel: mapView.zoomLevel, direction: upcomingStep.initialHeading!, animated: true, completionHandler: nil)

        guard isViewLoaded && view.window != nil else { return }
        mapView.addArrow(route: router.route, legIndex: legIndex, stepIndex: stepIndex + 1)
    }

    func didDismissStepsViewController(_ viewController: StepsViewController) {
        viewController.dismiss {
            self.stepsViewController = nil
//            self.navigationView.instructionsBannerView.stepListIndicatorView.isHidden = false
        }
    }


}

// MARK: - Keyboard Handling

extension RouteMapViewController {
    fileprivate func subscribeToKeyboardNotifications() {
        NotificationCenter.default.addObserver(self, selector: #selector(RouteMapViewController.keyboardWillShow(notification:)), name:UIResponder.keyboardWillShowNotification, object: nil)
        NotificationCenter.default.addObserver(self, selector: #selector(RouteMapViewController.keyboardWillHide(notification:)), name:UIResponder.keyboardWillHideNotification, object: nil)

    }
    fileprivate func unsubscribeFromKeyboardNotifications() {
        NotificationCenter.default.removeObserver(self, name: UIResponder.keyboardWillShowNotification, object: nil)
        NotificationCenter.default.removeObserver(self, name: UIResponder.keyboardWillHideNotification, object: nil)
    }
    @objc fileprivate func keyboardWillShow(notification: NSNotification) {
        guard navigationView.endOfRouteView != nil else { return }
        guard let userInfo = notification.userInfo else { return }
        guard let curveValue = userInfo[UIResponder.keyboardAnimationCurveUserInfoKey] as? Int else { return }
        guard let duration = userInfo[UIResponder.keyboardAnimationDurationUserInfoKey] as? Double else { return }
        guard let keyBoardRect = userInfo[UIResponder.keyboardFrameEndUserInfoKey] as? CGRect else { return }

        let keyboardHeight = keyBoardRect.size.height

        if #available(iOS 11.0, *) {
            navigationView.endOfRouteShowConstraint?.constant = -1 * (keyboardHeight - view.safeAreaInsets.bottom) //subtract the safe area, which is part of the keyboard's frame
        } else {
            navigationView.endOfRouteShowConstraint?.constant = -1 * keyboardHeight
        }

        let curve = UIView.AnimationCurve(rawValue: curveValue) ?? .easeIn
        let options = UIView.AnimationOptions(curve: curve) ?? .curveEaseIn
        UIView.animate(withDuration: duration, delay: 0, options: options, animations: view.layoutIfNeeded, completion: nil)
    }

    @objc fileprivate func keyboardWillHide(notification: NSNotification) {
        guard navigationView.endOfRouteView != nil else { return }
        guard let userInfo = notification.userInfo else { return }
        guard let curveValue = userInfo[UIResponder.keyboardAnimationCurveUserInfoKey] as? Int else { return }
        guard let duration = userInfo[UIResponder.keyboardAnimationDurationUserInfoKey] as? Double else { return }
        
        navigationView.endOfRouteShowConstraint?.constant = 0

        let curve = UIView.AnimationCurve(rawValue: curveValue) ?? .easeOut
        let options = UIView.AnimationOptions(curve: curve) ?? .curveEaseOut
        UIView.animate(withDuration: duration, delay: 0, options: options, animations: view.layoutIfNeeded, completion: nil)
    }
}

internal extension UIView.AnimationOptions {
    init?(curve: UIView.AnimationCurve) {
        switch curve {
        case .easeIn:
            self = .curveEaseIn
        case .easeOut:
            self = .curveEaseOut
        case .easeInOut:
            self = .curveEaseInOut
        case .linear:
            self = .curveLinear
        default:
            // Some private UIViewAnimationCurve values unknown to the compiler can leak through notifications.
            return nil
        }
    }
}
@objc protocol RouteMapViewControllerDelegate: NavigationMapViewDelegate, VisualInstructionDelegate {
    func mapViewControllerDidDismiss(_ mapViewController: RouteMapViewController, byCanceling canceled: Bool)
    func mapViewControllerShouldAnnotateSpokenInstructions(_ routeMapViewController: RouteMapViewController) -> Bool

    /**
     Called to allow the delegate to customize the contents of the road name label that is displayed towards the bottom of the map view.

     This method is called on each location update. By default, the label displays the name of the road the user is currently traveling on.

     - parameter mapViewController: The route map view controller that will display the road name.
     - parameter location: The user’s current location.
     - return: The road name to display in the label, or the empty string to hide the label, or nil to query the map’s vector tiles for the road name.
     */
    @objc func mapViewController(_ mapViewController: RouteMapViewController, roadNameAt location: CLLocation) -> String?
    
<<<<<<< HEAD
    @objc func mapViewControllerDidRecenter(_ mapViewController: RouteMapViewController)
=======
    
    @objc func mapViewController(_ mapViewController: RouteMapViewController, didRecenterAt location: CLLocation)
>>>>>>> d067201d
}<|MERGE_RESOLUTION|>--- conflicted
+++ resolved
@@ -341,10 +341,6 @@
         // always remove preview index when we recenter
         currentPreviewInstructionBannerStepIndex = nil
         
-<<<<<<< HEAD
-        delegate?.mapViewControllerDidRecenter(self)
-//        removePreviewInstructions()
-=======
         delegate?.mapViewController(self, didRecenterAt: mapView.userLocationForCourseTracking!)
     }
     
@@ -355,7 +351,6 @@
         
         guard isViewLoaded && view.window != nil else { return }
         mapView.addArrow(route: router.routeProgress.route, legIndex: legIndex, stepIndex: stepIndex)
->>>>>>> d067201d
     }
 
     @objc func toggleOverview(_ sender: Any) {
@@ -1057,10 +1052,6 @@
      */
     @objc func mapViewController(_ mapViewController: RouteMapViewController, roadNameAt location: CLLocation) -> String?
     
-<<<<<<< HEAD
-    @objc func mapViewControllerDidRecenter(_ mapViewController: RouteMapViewController)
-=======
     
     @objc func mapViewController(_ mapViewController: RouteMapViewController, didRecenterAt location: CLLocation)
->>>>>>> d067201d
 }