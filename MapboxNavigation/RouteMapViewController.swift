--- conflicted
+++ resolved
@@ -228,15 +228,9 @@
     }
 
     func notifyDidReroute(route: Route) {
-<<<<<<< HEAD
-        routePageViewController.notifyDidReRoute()
+        routePageViewController.updateManeuverViewForStep()
         mapView.showArrow(routeController.routeProgress)
         mapView.showRoute(routeController.routeProgress.route, legIndex: routeController.routeProgress.legIndex)
-=======
-        routePageViewController.updateManeuverViewForStep()
-        mapView.addArrow(routeController.routeProgress)
-        mapView.showRoute(route)
->>>>>>> 71573698
 
         if isInOverviewMode {
             updateVisibleBounds()
