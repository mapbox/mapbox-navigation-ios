--- conflicted
+++ resolved
@@ -31,13 +31,8 @@
     
     var lastTimeUserRerouted: Date?
     let rerouteSections: [FeedbackSection] = [[.confusingInstructions, .turnNotAllowed, .reportTraffic]]
-<<<<<<< HEAD
-    let generalFeedbackSections: [FeedbackSection] = [[.confusingInstructions, .badRoute, .generalMapError], [.closure, .turnNotAllowed, .reportTraffic]]
-    
-=======
     let generalFeedbackSections: [FeedbackSection] = [[.closure, .turnNotAllowed, .reportTraffic], [.confusingInstructions, .generalMapError, .badRoute]]
 
->>>>>>> 5ddbe219
     var pendingCamera: MGLMapCamera? {
         guard let parent = parent as? NavigationViewController else {
             return nil
