--- conflicted
+++ resolved
@@ -55,10 +55,6 @@
     }
     weak var delegate: RouteMapViewControllerDelegate?
     weak var routeController: RouteController!
-<<<<<<< HEAD
-=======
-    
->>>>>>> a0a9e8d0
     let distanceFormatter = DistanceFormatter(approximate: true)
     var arrowCurrentStep: RouteStep?
     var isInOverviewMode = false
@@ -129,10 +125,7 @@
             mapView.logoView.isHidden = true
             updateVisibleBounds()
         }
-<<<<<<< HEAD
-=======
-        
->>>>>>> a0a9e8d0
+
         isInOverviewMode = !isInOverviewMode
         
         routePageViewController.notifyDidReRoute()
@@ -195,12 +188,7 @@
         // Don't keep zooming in
         guard line.overlayBounds.ne - line.overlayBounds.sw > 200 else { return }
         
-<<<<<<< HEAD
-        self.mapView.setVisibleCoordinateBounds(line.overlayBounds, edgePadding: overviewContentInset, animated: true)
-=======
-        let overviewContentInset = UIEdgeInsets(top: 65, left: 15, bottom: 55, right: 15)
-        mapView.setVisibleCoordinateBounds(polyline.overlayBounds, edgePadding: overviewContentInset, animated: true)
->>>>>>> a0a9e8d0
+        mapView.setVisibleCoordinateBounds(line.overlayBounds, edgePadding: overviewContentInset, animated: true)
     }
 
     func notifyDidReroute(route: Route) {
@@ -451,10 +439,6 @@
             mapView.logoView.isHidden = true
             wayNameView.isHidden = true
         } else {
-<<<<<<< HEAD
-            
-=======
->>>>>>> a0a9e8d0
             if mode != .followWithCourse {
                 recenterButton.isHidden = false
                 mapView.logoView.isHidden = true
@@ -491,13 +475,6 @@
         guard !map.showsRoute else { return }
         map.showRoute(route)
     }
-<<<<<<< HEAD
-=======
-
-    func mapView(_ mapView: MGLMapView, didDeselect annotation: MGLAnnotation) {
-        mapView.userTrackingMode = .followWithCourse
-    }
->>>>>>> a0a9e8d0
 }
 
 // MARK: RouteManeuverPageViewControllerDelegate
