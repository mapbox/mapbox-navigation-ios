--- conflicted
+++ resolved
@@ -229,13 +229,9 @@
 
     func notifyDidReroute(route: Route) {
         routePageViewController.updateManeuverViewForStep()
-<<<<<<< HEAD
+
         mapView.addArrow(route: routeController.routeProgress.route, legIndex: routeController.routeProgress.legIndex, stepIndex: routeController.routeProgress.currentLegProgress.stepIndex + 1)
-        mapView.showRoute(route)
-=======
-        mapView.showArrow(routeController.routeProgress)
         mapView.showRoute(routeController.routeProgress.route, legIndex: routeController.routeProgress.legIndex)
->>>>>>> 5d0e4fda
 
         if isInOverviewMode {
             updateVisibleBounds()
@@ -258,10 +254,7 @@
 
     func notifyAlertLevelDidChange(routeProgress: RouteProgress) {
         if routeProgress.currentLegProgress.followOnStep != nil {
-<<<<<<< HEAD
             mapView.addArrow(route: routeController.routeProgress.route, legIndex: routeController.routeProgress.legIndex, stepIndex: routeController.routeProgress.currentLegProgress.stepIndex + 1)
-=======
-            mapView.showArrow(routeProgress)
         } else {
             mapView.removeArrow()
         }
@@ -271,7 +264,6 @@
             mapView.showRoute(routeProgress.route, legIndex: routeProgress.legIndex)
             
             currentLegIndexMapped = routeProgress.legIndex
->>>>>>> 5d0e4fda
         }
     }
     
