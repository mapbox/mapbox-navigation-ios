import Foundation
import MapboxDirections

/**
 The `NavigationViewControllerDelegate` protocol provides methods for configuring the map view shown by a `NavigationViewController` and responding to the cancellation of a navigation session.
 */
@objc(MBNavigationViewControllerDelegate)
public protocol NavigationViewControllerDelegate: VisualInstructionDelegate {
    /**
     Called when the navigation view controller is dismissed, such as when the user ends a trip.
     
     - parameter navigationViewController: The navigation view controller that was dismissed.
     - parameter canceled: True if the user dismissed the navigation view controller by tapping the Cancel button; false if the navigation view controller dismissed by some other means.
     */
    @objc optional func navigationViewControllerDidDismiss(_ navigationViewController: NavigationViewController, byCanceling canceled: Bool)
    
    /**
     Called as the user approaches a waypoint.
     
     This message is sent, once per progress update, as the user is approaching a waypoint. You can use this to cue UI, to do network pre-loading, etc.
     - parameter navigationViewController: The Navigation VC that is detecting the users' approach.
     - parameter waypoint: The waypoint that the service is arriving at.
     - parameter remainingTimeInterval: The estimated number of seconds until arrival.
     - parameter distance: The current distance from the waypoint, in meters.
     - important: This method will likely be called several times as you approach a destination. If only one consumption of this method is desired, then usage of an internal flag is reccomended.
     */
    
    @objc(navigationViewController:willArriveAtWaypoint:after:distance:)
    optional func navigationViewController(_ navigationViewController: NavigationViewController, willArriveAt waypoint: Waypoint, after remainingTimeInterval: TimeInterval, distance: CLLocationDistance)
    
    /**
     Called when the user arrives at the destination waypoint for a route leg.
     
     This method is called when the navigation view controller arrives at the waypoint. You can implement this method to prevent the navigation view controller from automatically advancing to the next leg. For example, you can and show an interstitial sheet upon arrival and pause navigation by returning `false`, then continue the route when the user dismisses the sheet. If this method is unimplemented, the navigation view controller automatically advances to the next leg when arriving at a waypoint.
     
     - postcondition: If you return `false` within this method, you must manually advance to the next leg: obtain the value of the `navigationService` and its `NavigationService.routeProgress` property, then increment the `RouteProgress.legIndex` property.
     - parameter navigationViewController: The navigation view controller that has arrived at a waypoint.
     - parameter waypoint: The waypoint that the user has arrived at.
     - returns: True to automatically advance to the next leg, or false to remain on the now completed leg.
     */
    @objc(navigationViewController:didArriveAtWaypoint:)
    optional func navigationViewController(_ navigationViewController: NavigationViewController, didArriveAt waypoint: Waypoint) -> Bool
    
    /**
     Called when the user arrives at the final destination of the current route leg and may display a feedback
     UI to the user.
     
     If implemented, you can use this to detect the status of `CarPlayManager.isConnected` when the user arrives at the final destination.
     
     - parameter navigationViewController: The navigation view controller that has arrived at the leg of route.
     - returns: This will most likely be used to determine whether to show feedback when the user arrives at the final leg of the route.
     */
    @objc optional func navigationViewControllerShouldShowEndOfRouteFeedback(_ navigationViewController: NavigationViewController) -> Bool
    
    /**
     Returns whether the navigation view controller should be allowed to calculate a new route.
     
     If implemented, this method is called as soon as the navigation view controller detects that the user is off the predetermined route. Implement this method to conditionally prevent rerouting. If this method returns `true`, `navigationViewController(_:willRerouteFrom:)` will be called immediately afterwards.
     
     - parameter navigationViewController: The navigation view controller that has detected the need to calculate a new route.
     - parameter location: The user’s current location.
     - returns: True to allow the navigation view controller to calculate a new route; false to keep tracking the current route.
     */
    @objc(navigationViewController:shouldRerouteFromLocation:)
    optional func navigationViewController(_ navigationViewController: NavigationViewController, shouldRerouteFrom location: CLLocation) -> Bool
    
    /**
     Called immediately before the navigation view controller calculates a new route.
     
     This method is called after `navigationViewController(_:shouldRerouteFrom:)` is called, simultaneously with the `RouteControllerWillReroute` notification being posted, and before `navigationViewController(_:didRerouteAlong:)` is called.
     
     - parameter navigationViewController: The navigation view controller that will calculate a new route.
     - parameter location: The user’s current location.
     */
    @objc(navigationViewController:willRerouteFromLocation:)
    optional func navigationViewController(_ navigationViewController: NavigationViewController, willRerouteFrom location: CLLocation?)
    
    /**
     Called immediately after the navigation view controller receives a new route.
     
     This method is called after `navigationViewController(_:willRerouteFrom:)` and simultaneously with the `RouteControllerDidReroute` notification being posted.
     
     - parameter navigationViewController: The navigation view controller that has calculated a new route.
     - parameter route: The new route.
     */
    @objc(navigationViewController:didRerouteAlongRoute:)
    optional func navigationViewController(_ navigationViewController: NavigationViewController, didRerouteAlong route: Route)
    
    /**
     Called when the navigation view controller fails to receive a new route.
     
     This method is called after `navigationViewController(_:willRerouteFrom:)` and simultaneously with the `RouteControllerDidFailToReroute` notification being posted.
     
     - parameter navigationViewController: The navigation view controller that has calculated a new route.
     - parameter error: An error raised during the process of obtaining a new route.
     */
    @objc(navigationViewController:didFailToRerouteWithError:)
    optional func navigationViewController(_ navigationViewController: NavigationViewController, didFailToRerouteWith error: Error)
    
    /**
     Returns an `MGLStyleLayer` that determines the appearance of the route line.
     
     If this method is unimplemented, the navigation view controller’s map view draws the route line using an `MGLLineStyleLayer`.
     */
    @objc optional func navigationViewController(_ navigationViewController: NavigationViewController, routeStyleLayerWithIdentifier identifier: String, source: MGLSource) -> MGLStyleLayer?
    
    /**
     Returns an `MGLStyleLayer` that determines the appearance of the route line’s casing.
     
     If this method is unimplemented, the navigation view controller’s map view draws the route line’s casing using an `MGLLineStyleLayer` whose width is greater than that of the style layer returned by `navigationViewController(_:routeStyleLayerWithIdentifier:source:)`.
     */
    @objc optional func navigationViewController(_ navigationViewController: NavigationViewController, routeCasingStyleLayerWithIdentifier identifier: String, source: MGLSource) -> MGLStyleLayer?
    
    /**
     Returns an `MGLShape` that represents the path of the route line.
     
     If this method is unimplemented, the navigation view controller’s map view represents the route line using an `MGLPolylineFeature` based on `route`’s `coordinates` property.
     */
    @objc(navigationViewController:shapeForRoutes:)
    optional func navigationViewController(_ navigationViewController: NavigationViewController, shapeFor routes: [Route]) -> MGLShape?
    
    /**
     Returns an `MGLShape` that represents the path of the route line’s casing.
     
     If this method is unimplemented, the navigation view controller’s map view represents the route line’s casing using an `MGLPolylineFeature` identical to the one returned by `navigationViewController(_:shapeFor:)`.
     */
    @objc(navigationViewController:simplifiedShapeForRoute:)
    optional func navigationViewController(_ navigationViewController: NavigationViewController, simplifiedShapeFor route: Route) -> MGLShape?
    
    /*
     Returns an `MGLStyleLayer` that marks the location of each destination along the route when there are multiple destinations. The returned layer is added to the map below the layer returned by `navigationViewController(_:waypointSymbolStyleLayerWithIdentifier:source:)`.
     
     If this method is unimplemented, the navigation view controller’s map view marks each destination waypoint with a circle.
     */
    @objc optional func navigationViewController(_ navigationViewController: NavigationViewController, waypointStyleLayerWithIdentifier identifier: String, source: MGLSource) -> MGLStyleLayer?
    
    /*
     Returns an `MGLStyleLayer` that places an identifying symbol on each destination along the route when there are multiple destinations. The returned layer is added to the map above the layer returned by `navigationViewController(_:waypointStyleLayerWithIdentifier:source:)`.
     
     If this method is unimplemented, the navigation view controller’s map view labels each destination waypoint with a number, starting with 1 at the first destination, 2 at the second destination, and so on.
     */
    @objc optional func navigationViewController(_ navigationViewController: NavigationViewController, waypointSymbolStyleLayerWithIdentifier identifier: String, source: MGLSource) -> MGLStyleLayer?
    
    /**
     Returns an `MGLShape` that represents the destination waypoints along the route (that is, excluding the origin).
     
     If this method is unimplemented, the navigation map view represents the route waypoints using `navigationViewController(_:shapeFor:legIndex:)`.
     */
    @objc(navigationViewController:shapeForWaypoints:legIndex:)
    optional func navigationViewController(_ navigationViewController: NavigationViewController, shapeFor waypoints: [Waypoint], legIndex: Int) -> MGLShape?
    
    /**
     Called when the user taps to select a route on the navigation view controller’s map view.
     - parameter navigationViewController: The navigation view controller presenting the route that the user selected.
     - parameter route: The route on the map that the user selected.
     */
    @objc(navigationViewController:didSelectRoute:)
    optional func navigationViewController(_ navigationViewController: NavigationViewController, didSelect route: Route)
    
    /**
     Returns the center point of the user course view in screen coordinates relative to the map view.
     */
    @objc optional func navigationViewController(_ navigationViewController: NavigationViewController, mapViewUserAnchorPoint mapView: NavigationMapView) -> CGPoint
    
    /**
     Allows the delegate to decide whether to ignore a location update.
     
     This method is called on every location update. By default, the navigation view controller ignores certain location updates that appear to be unreliable, as determined by the `CLLocation.isQualified` property.
     
     - parameter navigationViewController: The navigation view controller that discarded the location.
     - parameter location: The location that will be discarded.
     - returns: If `true`, the location is discarded and the `NavigationViewController` will not consider it. If `false`, the location will not be thrown out.
     */
    @objc(navigationViewController:shouldDiscardLocation:)
    optional func navigationViewController(_ navigationViewController: NavigationViewController, shouldDiscard location: CLLocation) -> Bool
    
    /**
     Called to allow the delegate to customize the contents of the road name label that is displayed towards the bottom of the map view.
     
     This method is called on each location update. By default, the label displays the name of the road the user is currently traveling on.
     
     - parameter navigationViewController: The navigation view controller that will display the road name.
     - parameter location: The user’s current location.
     - returns: The road name to display in the label, or nil to hide the label.
     */
    @objc(navigationViewController:roadNameAtLocation:)
    optional func navigationViewController(_ navigationViewController: NavigationViewController, roadNameAt location: CLLocation) -> String?
<<<<<<< HEAD
}
=======
    
    
    //MARK: Obsolete
    
    @available(*, obsoleted: 0.1, message: "Use MGLMapViewDelegate.mapView(_:imageFor:) instead.")
    @objc(navigationViewController:imageForAnnotation:)
    optional func navigationViewController(_ navigationViewController: NavigationViewController, imageFor annotation: MGLAnnotation) -> MGLAnnotationImage?
    
    @available(*, obsoleted: 0.1, message: "Use MGLMapViewDelegate.mapView(_:viewFor:) instead.")
    @objc(navigationViewController:viewForAnnotation:)
    optional func navigationViewController(_ navigationViewController: NavigationViewController, viewFor annotation: MGLAnnotation) -> MGLAnnotationView?
}
>>>>>>> 80a9ecdf
<|MERGE_RESOLUTION|>--- conflicted
+++ resolved
@@ -185,9 +185,6 @@
      */
     @objc(navigationViewController:roadNameAtLocation:)
     optional func navigationViewController(_ navigationViewController: NavigationViewController, roadNameAt location: CLLocation) -> String?
-<<<<<<< HEAD
-}
-=======
     
     
     //MARK: Obsolete
@@ -199,5 +196,4 @@
     @available(*, obsoleted: 0.1, message: "Use MGLMapViewDelegate.mapView(_:viewFor:) instead.")
     @objc(navigationViewController:viewForAnnotation:)
     optional func navigationViewController(_ navigationViewController: NavigationViewController, viewFor annotation: MGLAnnotation) -> MGLAnnotationView?
-}
->>>>>>> 80a9ecdf
+}