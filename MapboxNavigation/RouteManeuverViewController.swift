import UIKit
import MapboxDirections
import MapboxCoreNavigation
import SDWebImage

class RouteManeuverViewController: UIViewController {
    @IBOutlet var separatorViews: [SeparatorView]!
    @IBOutlet weak var stackViewContainer: UIView!
    @IBOutlet fileprivate weak var distanceLabel: DistanceLabel!
    @IBOutlet fileprivate weak var shieldImageView: UIImageView!
    @IBOutlet weak var turnArrowView: TurnArrowView!
    @IBOutlet weak var destinationLabel: DestinationLabel!
    @IBOutlet var laneViews: [LaneArrowView]!
    @IBOutlet weak var rerouteView: UIView!
    
    let distanceFormatter = DistanceFormatter(approximate: true)
    let routeStepFormatter = RouteStepFormatter()
    
    weak var step: RouteStep? {
        didSet {
            if isViewLoaded {
                roadCode = step?.codes?.first ?? step?.destinationCodes?.first ?? step?.destinations?.first
                updateStreetNameForStep()
            }
        }
    }
    
    weak var leg: RouteLeg? {
        didSet {
            if isViewLoaded {
                updateStreetNameForStep()
            }
        }
    }
    
    var distance: CLLocationDistance? {
        didSet {
            if let distance = distance {
                distanceLabel.isHidden = false
                distanceLabel.text = distanceFormatter.string(from: distance)
                destinationLabel.numberOfLines = numberOfDestinationLines
            } else {
                distanceLabel.isHidden = true
                distanceLabel.text = nil
                destinationLabel.numberOfLines = numberOfDestinationLines
            }
        }
    }
    
    var numberOfDestinationLines: Int {
        return distance != nil ? 1 : 2
    }
    
    var roadCode: String? {
        didSet {
            guard roadCode != oldValue, let components = roadCode?.components(separatedBy: " ") else {
                return
            }
            
            if components.count > 1 {
                shieldAPIDataTask = dataTaskForShieldImage(network: components[0], number: components[1], height: 32 * UIScreen.main.scale) { [weak self] (image) in
                    self?.shieldImage = image
                }
                shieldAPIDataTask?.resume()
                if shieldAPIDataTask == nil {
                    shieldImage = nil
                }
            } else {
                shieldImage = nil
            }
        }
    }
    var shieldImage: UIImage? {
        didSet {
            shieldImageView.image = shieldImage
            updateStreetNameForStep()
        }
    }
    
    var shieldAPIDataTask: URLSessionDataTask?
    var shieldImageDownloadToken: SDWebImageDownloadToken?
    let webImageManager = SDWebImageManager.shared()
    
    var availableStreetLabelBounds: CGRect {
        return CGRect(origin: .zero, size: maximumAvailableStreetLabelSize)
    }
    
    /** 
     Returns maximum available size for street label with padding, turnArrowView and shieldImage taken into account. Multiple lines will be used if distance is nil.
     
     width = | -8- TurnArrowView -8- availableWidth -8- shieldImage -8- |
     */
    var maximumAvailableStreetLabelSize: CGSize {
        get {
            let height = ("|" as NSString).size(attributes: [NSFontAttributeName: destinationLabel.font]).height
            let lines = CGFloat(numberOfDestinationLines)
            let padding: CGFloat = 8*4
            return CGSize(width: view.bounds.width-padding-shieldImageView.bounds.size.width-turnArrowView.bounds.width, height: height*lines)
        }
    }
    
    var isPagingThroughStepList = false
    
    override func viewDidLoad() {
        super.viewDidLoad()
        turnArrowView.backgroundColor = .clear
        destinationLabel.availableBounds = {[weak self] in CGRect(origin: .zero, size: self != nil ? self!.maximumAvailableStreetLabelSize : .zero) }
        resumeNotifications()
    }
    
    deinit {
        suspendNotifications()
        webImageManager.cancelAll()
    }
    
    func resumeNotifications() {
        NotificationCenter.default.addObserver(self, selector: #selector(willReroute(notification:)), name: RouteControllerWillReroute, object: nil)
    }
    
    func suspendNotifications() {
        NotificationCenter.default.removeObserver(self, name: RouteControllerWillReroute, object: nil)
    }
    
    func notifyDidChange(routeProgress: RouteProgress, secondsRemaining: TimeInterval) {
        let stepProgress = routeProgress.currentLegProgress.currentStepProgress
        let distanceRemaining = stepProgress.distanceRemaining
        
        distance = distanceRemaining > 10 ? distanceRemaining : nil
        
        if routeProgress.currentLegProgress.alertUserLevel == .arrive {
            distance = nil
            destinationLabel.unabridgedText = routeProgress.currentLeg.destination.name ?? routeStepFormatter.string(for: routeProgress.currentLegProgress.upComingStep)
        } else if let upComingStep = routeProgress.currentLegProgress?.upComingStep {
            updateStreetNameForStep()
            showLaneView(step: upComingStep)
        }
        
        turnArrowView.step = routeProgress.currentLegProgress.upComingStep
    }

    func dataTaskForShieldImage(network: String, number: String, height: CGFloat, completion: @escaping (UIImage?) -> Void) -> URLSessionDataTask? {
        guard let imageNamePattern = ShieldImageNamesByPrefix[network] else {
            return nil
        }

        let imageName = imageNamePattern.replacingOccurrences(of: " ", with: "_").replacingOccurrences(of: "{ref}", with: number)
        let apiURL = URL(string: "https://commons.wikimedia.org/w/api.php?action=query&format=json&maxage=86400&prop=imageinfo&titles=File%3A\(imageName)&iiprop=url%7Csize&iiurlheight=\(Int(round(height)))")!

        shieldAPIDataTask?.cancel()
        return URLSession.shared.dataTask(with: apiURL) { [weak self] (data, response, error) in
            var json: [String: Any] = [:]
            if let data = data, response?.mimeType == "application/json" {
                do {
                    json = try JSONSerialization.jsonObject(with: data, options: []) as! [String: Any]
                } catch {
                    assert(false, "Invalid data")
                }
            }

            guard data != nil && error == nil else {
                return
            }

            guard let query = json["query"] as? [String: Any],
                let pages = query["pages"] as? [String: Any], let page = pages.first?.1 as? [String: Any],
                let imageInfos = page["imageinfo"] as? [[String: Any]], let imageInfo = imageInfos.first,
                let thumbURLString = imageInfo["thumburl"] as? String, let thumbURL = URL(string: thumbURLString) else {
                    return
            }

            if thumbURL != self?.shieldImageDownloadToken?.url {
                self?.webImageManager.imageDownloader?.cancel(self?.shieldImageDownloadToken)
            }
            self?.shieldImageDownloadToken = self?.webImageManager.imageDownloader?.downloadImage(with: thumbURL, options: .scaleDownLargeImages, progress: nil) { (image, data, error, isFinished) in
                completion(image)
            }
        }
    }
    
    func updateStreetNameForStep() {
<<<<<<< HEAD
        if let currentLeg = leg, let step = step, step.maneuverType == .arrive {
            destinationLabel.unabridgedText = currentLeg.name
=======
        if let destinations = step?.destinations {
            destinationLabel.unabridgedText = destinations.joined(separator: NSLocalizedString("DESTINATION_DELIMITER", bundle: .mapboxNavigation, value: " / ", comment: "Delimiter between multiple destinations"))
>>>>>>> 47717189
        } else if let step = step, step.isNumberedMotorway, let codes = step.codes {
            destinationLabel.unabridgedText = codes.joined(separator: NSLocalizedString("REF_DELIMITER", bundle: .mapboxNavigation, value: " / ", comment: "Delimiter between route numbers in a road concurrency"))
        } else if let name = step?.names?.first {
            destinationLabel.unabridgedText = name
        } else if let step = step {
            destinationLabel.unabridgedText = routeStepFormatter.string(for: step)
        }
    }
    
    func willReroute(notification: NSNotification) {
        rerouteView.isHidden = false
        stackViewContainer.isHidden = true
    }
    
    func showLaneView(step: RouteStep) {
        if let allLanes = step.intersections?.first?.approachLanes, let usableLanes = step.intersections?.first?.usableApproachLanes {
            for (i, lane) in allLanes.enumerated() {
                guard i < laneViews.count else {
                    return
                }
                stackViewContainer.isHidden = false
                let laneView = laneViews[i]
                laneView.isHidden = false
                laneView.lane = lane
                laneView.maneuverDirection = step.maneuverDirection
                laneView.isValid = usableLanes.contains(i as Int)
                laneView.setNeedsDisplay()
            }
        } else {
            stackViewContainer.isHidden = true
        }
    }
}<|MERGE_RESOLUTION|>--- conflicted
+++ resolved
@@ -178,13 +178,10 @@
     }
     
     func updateStreetNameForStep() {
-<<<<<<< HEAD
         if let currentLeg = leg, let step = step, step.maneuverType == .arrive {
             destinationLabel.unabridgedText = currentLeg.name
-=======
-        if let destinations = step?.destinations {
+        } else if let destinations = step?.destinations {
             destinationLabel.unabridgedText = destinations.joined(separator: NSLocalizedString("DESTINATION_DELIMITER", bundle: .mapboxNavigation, value: " / ", comment: "Delimiter between multiple destinations"))
->>>>>>> 47717189
         } else if let step = step, step.isNumberedMotorway, let codes = step.codes {
             destinationLabel.unabridgedText = codes.joined(separator: NSLocalizedString("REF_DELIMITER", bundle: .mapboxNavigation, value: " / ", comment: "Delimiter between route numbers in a road concurrency"))
         } else if let name = step?.names?.first {
