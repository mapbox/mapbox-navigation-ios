--- conflicted
+++ resolved
@@ -129,11 +129,7 @@
         
         if routeProgress.currentLegProgress.alertUserLevel == .arrive {
             distance = nil
-<<<<<<< HEAD
-            destinationLabel.unabridgedText = routeProgress.currentLeg.destination.name ?? routeStepFormatter.string(for: routeProgress.currentLegProgress.upComingStep)
-=======
-            destinationLabel.unabridgedText = routeStepFormatter.string(for: routeStepFormatter.string(for: routeProgress.currentLegProgress.upComingStep, legIndex: routeProgress.legIndex, numberOfLegs: routeProgress.route.legs.count, markUpWithSSML: false))
->>>>>>> f512253a
+            destinationLabel.unabridgedText = routeProgress.currentLeg.destination.name ?? routeStepFormatter.string(for: routeStepFormatter.string(for: routeProgress.currentLegProgress.upComingStep, legIndex: routeProgress.legIndex, numberOfLegs: routeProgress.route.legs.count, markUpWithSSML: false))
         } else if let upComingStep = routeProgress.currentLegProgress?.upComingStep {
             updateStreetNameForStep()
             showLaneView(step: upComingStep)
