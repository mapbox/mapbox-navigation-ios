import Foundation
import MapboxDirections
import MapboxCoreNavigation
#if canImport(CarPlay)
import CarPlay

/**
 `CarPlayNavigationViewController` is a fully-featured turn-by-turn navigation UI for CarPlay.
 
 - seealso: NavigationViewController
 */
@available(iOS 12.0, *)
@objc(MBCarPlayNavigationViewController)
public class CarPlayNavigationViewController: UIViewController {
    /**
     The view controller’s delegate.
     */
    @objc public weak var carPlayNavigationDelegate: CarPlayNavigationDelegate?
    
    public var carPlayManager: CarPlayManager
    
    @objc public var drivingSide: DrivingSide = .right
    
    
    /**
     Provides all routing logic for the user.
     
     See `NavigationService` for more information.
     */
    @objc public var navigationService: NavigationService
    
    /**
     The map view showing the route and the user’s location.
     */
    @objc public fileprivate(set) var mapView: NavigationMapView?
    
    let shieldHeight: CGFloat = 16
    var mapViewLeftSafeAreaBalancingConstraint: NSLayoutConstraint?
    var mapViewRightSafeAreaBalancingConstraint: NSLayoutConstraint?
    
    var carSession: CPNavigationSession!
    var mapTemplate: CPMapTemplate
    var carFeedbackTemplate: CPGridTemplate!
    var carInterfaceController: CPInterfaceController
    var previousSafeAreaInsets: UIEdgeInsets?
    var styleManager: StyleManager?
    
    /**
     The interface styles available for display.
     
     These are the styles available to the view controller’s internal `StyleManager` object. In CarPlay, `Style` objects primarily affect the appearance of the map, not guidance-related overlay views.
     */
    @objc public var styles: [Style] {
        didSet {
            styleManager?.styles = styles
        }
    }
    
    let distanceFormatter = DistanceFormatter(approximate: true)
    
    var edgePadding: UIEdgeInsets {
        let padding:CGFloat = 15
        return UIEdgeInsets(top: view.safeAreaInsets.top + padding,
                            left: view.safeAreaInsets.left + padding,
                            bottom: view.safeAreaInsets.bottom + padding,
                            right: view.safeAreaInsets.right + padding)
    }
    
    var styleObservation: NSKeyValueObservation?
    
    /**
     Creates a new CarPlay navigation view controller for the given route controller and user interface.
     
     - parameter navigationService: The navigation service managing location updates for the navigation session.
     - parameter mapTemplate: The map template visible during the navigation session.
     - parameter interfaceController: The interface controller for CarPlay.
     - parameter manager: The manager for CarPlay.
     - parameter styles: The interface styles that the view controller’s internal `StyleManager` object can select from for display.
     
     - postcondition: Call `startNavigationSession(for:)` after initializing this object to begin navigation.
     */
    @objc public init(navigationService: NavigationService,
                      mapTemplate: CPMapTemplate,
                      interfaceController: CPInterfaceController,
                      manager: CarPlayManager,
                      styles: [Style]? = nil) {
        self.navigationService = navigationService
        self.mapTemplate = mapTemplate
        self.carInterfaceController = interfaceController
        self.carPlayManager = manager
        self.styles = styles ?? [DayStyle(), NightStyle()]
        
        super.init(nibName: nil, bundle: nil)
        carFeedbackTemplate = createFeedbackUI()
    }
    
    required init?(coder aDecoder: NSCoder) {
        fatalError("init(coder:) has not been implemented")
    }
    
    override public func viewDidLoad() {
        super.viewDidLoad()
        
        let mapView = NavigationMapView(frame: view.bounds)
        mapView.translatesAutoresizingMaskIntoConstraints = false
        mapView.compassView.isHidden = true
        mapView.logoView.isHidden = true
        mapView.attributionButton.isHidden = true

        mapView.defaultAltitude = 500
        mapView.zoomedOutMotorwayAltitude = 1000
        mapView.longManeuverDistance = 500
        
        mapView.navigationMapDelegate = self

        self.mapView = mapView
        view.addSubview(mapView)
        
        // These constraints don’t account for language direction, because the
        // safe area insets are nondirectional and may be affected by the side
        // on which the driver is sitting.
        mapViewRightSafeAreaBalancingConstraint = NSLayoutConstraint(item: mapView, attribute: .left, relatedBy: .equal, toItem: view, attribute: .left, multiplier: 1, constant: -mapView.safeArea.right)
        view.addConstraint(mapViewRightSafeAreaBalancingConstraint!)
        mapViewLeftSafeAreaBalancingConstraint = NSLayoutConstraint(item: mapView, attribute: .right, relatedBy: .equal, toItem: view, attribute: .right, multiplier: 1, constant: mapView.safeArea.left)
        view.addConstraint(mapViewLeftSafeAreaBalancingConstraint!)
        view.addConstraint(NSLayoutConstraint(item: mapView, attribute: .top, relatedBy: .equal, toItem: view, attribute: .top, multiplier: 1, constant: 0))
        view.addConstraint(NSLayoutConstraint(item: mapView, attribute: .bottom, relatedBy: .equal, toItem: view, attribute: .bottom, multiplier: 1, constant: 0))
        
        styleObservation = mapView.observe(\.style, options: .new) { [weak self] (mapView, change) in
            guard change.newValue != nil else {
                return
            }
            self?.mapView?.localizeLabels()
            self?.updateRouteOnMap()
            self?.mapView?.recenterMap()
        }
        
        styleManager = StyleManager()
        styleManager!.delegate = self
        styleManager!.styles = self.styles
        
        makeGestureRecognizersResetFrameRate()
<<<<<<< HEAD
        resumeNotifications(by: navigationService)
        updateManeuvers(for: navigationService.routeProgress)
=======
        observeNotifications(by: navigationService)
>>>>>>> 42f2469b
        navigationService.start()
        mapView.recenterMap()
    }
    
    override public func viewWillDisappear(_ animated: Bool) {
        super.viewWillDisappear(animated)
        styleObservation = nil
        suspendNotifications()
    }
    
    func observeNotifications(by service: NavigationService) {
        NotificationCenter.default.addObserver(self, selector: #selector(progressDidChange(_:)), name: .routeControllerProgressDidChange, object: service.router)
        NotificationCenter.default.addObserver(self, selector: #selector(rerouted(_:)), name: .routeControllerDidReroute, object: service.router)
        NotificationCenter.default.addObserver(self, selector: #selector(visualInstructionDidChange(_:)), name: .routeControllerDidPassVisualInstructionPoint, object: service.router)
    }
    
    func suspendNotifications() {
        NotificationCenter.default.removeObserver(self, name: .routeControllerProgressDidChange, object: nil)
        NotificationCenter.default.removeObserver(self, name: .routeControllerDidReroute, object: nil)
        NotificationCenter.default.removeObserver(self, name: .routeControllerDidPassVisualInstructionPoint, object: nil)
    }
    
    public override func viewSafeAreaInsetsDidChange() {
        super.viewSafeAreaInsetsDidChange()
        
        if let previousSafeAreaInsets = previousSafeAreaInsets {
            let navigationBarIsOpen = view.safeAreaInsets > previousSafeAreaInsets
            mapView?.compassView.isHidden = navigationBarIsOpen
        }
        
        previousSafeAreaInsets = view.safeAreaInsets
        
        // Adjust the map’s vanishing point to counterbalance the side maneuver panels by extending the view off beyond the other side of the screen.
        if let mapView = mapView {
            mapViewRightSafeAreaBalancingConstraint?.constant = -mapView.safeArea.right
            mapViewLeftSafeAreaBalancingConstraint?.constant = mapView.safeArea.left
        }
    }
    
    /**
     Begins a navigation session along the given trip.
     
     - parameter trip: The trip to begin navigating along.
     */
    @objc(startNavigationSessionForTrip:)
    public func startNavigationSession(for trip: CPTrip) {
        carSession = mapTemplate.startNavigationSession(for: trip)
    }
    
    /**
     Ends the current navigation session.
     
     - parameter canceled: A Boolean value indicating whether this method is being called because the user intends to cancel the trip, as opposed to letting it run to completion.
     */
    @objc(exitNavigationByCanceling:)
    public func exitNavigation(byCanceling canceled: Bool = false) {
        carSession.finishTrip()
        dismiss(animated: true, completion: nil)
        carPlayNavigationDelegate?.carPlayNavigationViewControllerDidDismiss?(self, byCanceling: canceled)
    }
    
    /**
     Shows the interface for providing feedback about the route.
     */
    @objc public func showFeedback() {
        carInterfaceController.pushTemplate(self.carFeedbackTemplate, animated: true)
    }
    
    /**
     A Boolean value indicating whether the map should follow the user’s location and rotate when the course changes.
     
     When this property is true, the map follows the user’s location and rotates when their course changes. Otherwise, the map shows an overview of the route.
     */
    @objc public var tracksUserCourse: Bool {
        get {
            return mapView?.tracksUserCourse ?? false
        }
        set {
            let progress = navigationService.routeProgress
            if !tracksUserCourse && newValue {
                mapView?.recenterMap()
                mapView?.addArrow(route: progress.route,
                                 legIndex: progress.legIndex,
                                 stepIndex: progress.currentLegProgress.stepIndex + 1)
            } else if tracksUserCourse && !newValue {
                guard let userLocation = self.navigationService.location?.coordinate else {
                    return
                }
                mapView?.enableFrameByFrameCourseViewTracking(for: 3)
                mapView?.setOverheadCameraView(from: userLocation, along: progress.route.coordinates!, for: self.edgePadding)
            }
        }
    }
    
    public func beginPanGesture() {
        mapView?.tracksUserCourse = false
        mapView?.enableFrameByFrameCourseViewTracking(for: 1)
    }
    
    @objc func visualInstructionDidChange(_ notification: NSNotification) {
        let routeProgress = notification.userInfo![RouteControllerNotificationUserInfoKey.routeProgressKey] as! RouteProgress
        updateManeuvers(for: routeProgress)
        mapView?.showWaypoints(routeProgress.route)
        mapView?.addArrow(route: routeProgress.route, legIndex: routeProgress.legIndex, stepIndex: routeProgress.currentLegProgress.stepIndex + 1)
    }
    
    @objc func progressDidChange(_ notification: NSNotification) {
        let routeProgress = notification.userInfo![RouteControllerNotificationUserInfoKey.routeProgressKey] as! RouteProgress
        let location = notification.userInfo![RouteControllerNotificationUserInfoKey.locationKey] as! CLLocation
        
        // Update the user puck
        mapView?.updatePreferredFrameRate(for: routeProgress)
        let camera = MGLMapCamera(lookingAtCenter: location.coordinate, altitude: 120, pitch: 60, heading: location.course)
        mapView?.updateCourseTracking(location: location, camera: camera, animated: true)
        
        let congestionLevel = routeProgress.averageCongestionLevelRemainingOnLeg ?? .unknown
        guard let maneuver = carSession.upcomingManeuvers.first else { return }
        
        let legProgress = routeProgress.currentLegProgress
        let legDistance = distanceFormatter.measurement(of: legProgress.distanceRemaining)
        let legEstimates = CPTravelEstimates(distanceRemaining: legDistance, timeRemaining: legProgress.durationRemaining)
        mapTemplate.update(legEstimates, for: carSession.trip, with: congestionLevel.asCPTimeRemainingColor)
        
        let stepProgress = legProgress.currentStepProgress
        let stepDistance = distanceFormatter.measurement(of: stepProgress.distanceRemaining)
        let stepEstimates = CPTravelEstimates(distanceRemaining: stepDistance, timeRemaining: stepProgress.durationRemaining)
        carSession.updateEstimates(stepEstimates, for: maneuver)
    }
    
    /** Modifies the gesture recognizers to also update the map’s frame rate. */
    func makeGestureRecognizersResetFrameRate() {
        for gestureRecognizer in mapView?.gestureRecognizers ?? [] {
            gestureRecognizer.addTarget(self, action: #selector(resetFrameRate(_:)))
        }
    }
    
    @objc func resetFrameRate(_ sender: UIGestureRecognizer) {
        mapView?.preferredFramesPerSecond = NavigationMapView.FrameIntervalOptions.defaultFramesPerSecond
    }
    
    @objc func rerouted(_ notification: NSNotification) {
        updateRouteOnMap()
        self.mapView?.recenterMap()
    }
    
    func updateRouteOnMap() {
        guard let map = mapView else { return }
        let progress = navigationService.routeProgress
        let legIndex = progress.legIndex
        let nextStep = progress.currentLegProgress.stepIndex + 1 // look forward twoards the next step
        
        map.addArrow(route: progress.route, legIndex: legIndex, stepIndex: nextStep)
        map.showRoutes([progress.route], legIndex: legIndex)
        map.showWaypoints(progress.route, legIndex: legIndex)
    }
    
    func updateManeuvers(for routeProgress: RouteProgress) {
        guard let visualInstruction = routeProgress.currentLegProgress.currentStepProgress.currentVisualInstruction else { return }
        let step = navigationService.routeProgress.currentLegProgress.currentStep
        
        let primaryManeuver = CPManeuver()
        let distance = distanceFormatter.measurement(of: step.distance)
        primaryManeuver.initialTravelEstimates = CPTravelEstimates(distanceRemaining: distance, timeRemaining: step.expectedTravelTime)
        
        // Just incase, set some default text
        var text = visualInstruction.primaryInstruction.text ?? step.instructions
        if let secondaryText = visualInstruction.secondaryInstruction?.text {
            text += "\n\(secondaryText)"
        }
        primaryManeuver.instructionVariants = [text]
        
        // Add maneuver arrow
        primaryManeuver.symbolSet = visualInstruction.primaryInstruction.maneuverImageSet(side: visualInstruction.drivingSide)
        
        // Estimating the width of Apple's maneuver view
        let bounds: () -> (CGRect) = {
            let widthOfManeuverView = min(self.view.bounds.width - self.view.safeArea.left, self.view.bounds.width - self.view.safeArea.right)
            return CGRect(x: 0, y: 0, width: widthOfManeuverView, height: 30)
        }
        
        // Over a certain height, CarPlay devices downsize the image and CarPlay simulators hide the image.
        let maximumImageSize = CGSize(width: .infinity, height: shieldHeight)
        let imageRendererFormat = UIGraphicsImageRendererFormat(for: UITraitCollection(userInterfaceIdiom: .carPlay))
        if let window = carPlayManager.carWindow {
            imageRendererFormat.scale = window.screen.scale
        }
        
        if let attributedPrimary = visualInstruction.primaryInstruction.carPlayManeuverLabelAttributedText(bounds: bounds, shieldHeight: shieldHeight, window: carPlayManager.carWindow) {
            let instruction = NSMutableAttributedString(attributedString: attributedPrimary)
            
            if let attributedSecondary = visualInstruction.secondaryInstruction?.carPlayManeuverLabelAttributedText(bounds: bounds, shieldHeight: shieldHeight, window: carPlayManager.carWindow) {
                instruction.append(NSAttributedString(string: "\n"))
                instruction.append(attributedSecondary)
            }
            
            instruction.canonicalizeAttachments(maximumImageSize: maximumImageSize, imageRendererFormat: imageRendererFormat)
            primaryManeuver.attributedInstructionVariants = [instruction]
        }
        
        var maneuvers: [CPManeuver] = [primaryManeuver]
        
        // Add tertiary text if available. TODO: handle lanes.
        if let tertiaryInstruction = visualInstruction.tertiaryInstruction, !tertiaryInstruction.containsLaneIndications {
            let tertiaryManeuver = CPManeuver()
            tertiaryManeuver.symbolSet = tertiaryInstruction.maneuverImageSet(side: visualInstruction.drivingSide)
            
            if let text = tertiaryInstruction.text {
                tertiaryManeuver.instructionVariants = [text]
            }
            if let attributedTertiary = tertiaryInstruction.carPlayManeuverLabelAttributedText(bounds: bounds, shieldHeight: shieldHeight, window: carPlayManager.carWindow) {
                let attributedTertiary = NSMutableAttributedString(attributedString: attributedTertiary)
                attributedTertiary.canonicalizeAttachments(maximumImageSize: maximumImageSize, imageRendererFormat: imageRendererFormat)
                tertiaryManeuver.attributedInstructionVariants = [attributedTertiary]
            }
            
            if let upcomingStep = navigationService.routeProgress.currentLegProgress.upcomingStep {
                let distance = distanceFormatter.measurement(of: upcomingStep.distance)
                tertiaryManeuver.initialTravelEstimates = CPTravelEstimates(distanceRemaining: distance, timeRemaining: upcomingStep.expectedTravelTime)
            }
            
            maneuvers.append(tertiaryManeuver)
        }
        
        carSession.upcomingManeuvers = maneuvers
    }
    
    func createFeedbackUI() -> CPGridTemplate {
        let feedbackItems: [FeedbackItem] = [
            .turnNotAllowed,
            .closure,
            .reportTraffic,
            .confusingInstructions,
            .generalMapError,
            .badRoute
        ]
        
        let feedbackButtonHandler: (_: CPGridButton) -> Void = { [weak self] (button) in
            self?.carInterfaceController.popTemplate(animated: true)

            //TODO: fix this Demeter violation with proper encapsulation
            guard let uuid = self?.navigationService.eventsManager.recordFeedback() else { return }
            let foundItem = feedbackItems.filter { $0.image == button.image }
            guard let feedbackItem = foundItem.first else { return }
            self?.navigationService.eventsManager.updateFeedback(uuid: uuid, type: feedbackItem.feedbackType, source: .user, description: nil)
            
            let dismissTitle = NSLocalizedString("CARPLAY_DISMISS", bundle: .mapboxNavigation, value: "Dismiss", comment: "Title for dismiss button")
            let submittedTitle = NSLocalizedString("CARPLAY_SUBMITTED_FEEDBACK", bundle: .mapboxNavigation, value: "Submitted", comment: "Alert title that shows when feedback has been submitted")
            let action = CPAlertAction(title: dismissTitle, style: .default, handler: {_ in })
            let alert = CPNavigationAlert(titleVariants: [submittedTitle], subtitleVariants: nil, imageSet: nil, primaryAction: action, secondaryAction: nil, duration: 2.5)
            self?.mapTemplate.present(navigationAlert: alert, animated: true)
        }
        
        let buttons: [CPGridButton] = feedbackItems.map {
            return CPGridButton(titleVariants: [$0.title.components(separatedBy: "\n").joined(separator: " ")], image: $0.image, handler: feedbackButtonHandler)
        }
        let gridTitle = NSLocalizedString("CARPLAY_FEEDBACK", bundle: .mapboxNavigation, value: "Feedback", comment: "Title for feedback template in CarPlay")
        return CPGridTemplate(title: gridTitle, gridButtons: buttons)
    }
    
    func endOfRouteFeedbackTemplate() -> CPGridTemplate {
        let buttonHandler: (_: CPGridButton) -> Void = { [weak self] (button) in
    
            let title: String? = button.titleVariants.first ?? nil
            let rating: Int? = title != nil ? Int(title!.components(separatedBy: CharacterSet.decimalDigits.inverted).joined()) : nil
            let feedback: EndOfRouteFeedback? = rating != nil ? EndOfRouteFeedback(rating: rating, comment: nil) : nil
            self?.navigationService.endNavigation(feedback: feedback)
            
            self?.carInterfaceController.popTemplate(animated: true)
            self?.exitNavigation()
        }
        
        var buttons: [CPGridButton] = []
        let starImage = UIImage(named: "star", in: .mapboxNavigation, compatibleWith: nil)!
        for i in 1...5 {
            let button = CPGridButton(titleVariants: ["\(i) star\(i == 1 ? "" : "s")"], image: starImage, handler: buttonHandler)
            buttons.append(button)
        }
        
        let gridTitle = NSLocalizedString("CARPLAY_RATE_RIDE", bundle: .mapboxNavigation, value: "Rate your ride", comment: "Title for rating template in CarPlay")
        return CPGridTemplate(title: gridTitle, gridButtons: buttons)
    }
    
    func presentArrivalUI() {
        let exitTitle = NSLocalizedString("CARPLAY_EXIT_NAVIGATION", bundle: .mapboxNavigation, value: "Exit navigation", comment: "Title on the exit button in the arrival form")
        let exitAction = CPAlertAction(title: exitTitle, style: .cancel) { (action) in
            self.exitNavigation()
            self.dismiss(animated: true, completion: nil)
        }
        let rateTitle = NSLocalizedString("CARPLAY_RATE_TRIP", bundle: .mapboxNavigation, value: "Rate your trip", comment: "Title on rate button in CarPlay")
        let rateAction = CPAlertAction(title: rateTitle, style: .default) { (action) in
            self.carInterfaceController.pushTemplate(self.endOfRouteFeedbackTemplate(), animated: true)
        }
        let arrivalTitle = NSLocalizedString("CARPLAY_ARRIVED", bundle: .mapboxNavigation, value: "You have arrived", comment: "Title on arrival action sheet")
        let arrivalMessage = NSLocalizedString("CARPLAY_ARRIVED_MESSAGE", bundle: .mapboxNavigation, value: "What would you like to do?", comment: "Message on arrival action sheet")
        let alert = CPActionSheetTemplate(title: arrivalTitle, message: arrivalMessage, actions: [rateAction, exitAction])
        carInterfaceController.presentTemplate(alert, animated: true)
    }
}

@available(iOS 12.0, *)
extension CarPlayNavigationViewController: NavigationMapViewDelegate {
    public func navigationMapViewUserAnchorPoint(_ mapView: NavigationMapView) -> CGPoint {
        // Inset by the content inset to avoid application-defined content.
        var contentFrame = UIEdgeInsetsInsetRect(mapView.bounds, mapView.contentInset)
        
        // Avoid letting the puck go partially off-screen, and add a comfortable padding beyond that.
        let courseViewBounds = mapView.userCourseView?.bounds ?? .zero
        contentFrame = contentFrame.insetBy(dx: min(NavigationMapView.courseViewMinimumInsets.left + courseViewBounds.width / 2.0, contentFrame.width / 2.0),
                                            dy: min(NavigationMapView.courseViewMinimumInsets.top + courseViewBounds.height / 2.0, contentFrame.height / 2.0))
        
        // Get the bottom-center of the remaining frame.
        assert(!contentFrame.isInfinite)
        return CGPoint(x: contentFrame.midX, y: contentFrame.maxY)
    }
}

@available(iOS 12.0, *)
extension CarPlayNavigationViewController: StyleManagerDelegate {
    @objc(locationForStyleManager:)
    public func location(for styleManager: StyleManager) -> CLLocation? {
        if let location = navigationService.router.location {
            return location
        } else if let origin = navigationService.route.coordinates?.first {
            return CLLocation(latitude: origin.latitude, longitude: origin.longitude)
        } else {
            return nil
        }
    }
    
    @objc(styleManager:didApplyStyle:)
    public func styleManager(_ styleManager: StyleManager, didApply style: Style) {
        if mapView?.styleURL != style.mapStyleURL {
            mapView?.style?.transition = MGLTransition(duration: 0.5, delay: 0)
            mapView?.styleURL = style.mapStyleURL
        }
    }
    
    @objc public func styleManagerDidRefreshAppearance(_ styleManager: StyleManager) {
        mapView?.reloadStyle(self)
    }
}

/**
 The `CarPlayNavigationDelegate` protocol provides methods for reacting to significant events during turn-by-turn navigation with `CarPlayNavigationViewController`.
 */
@available(iOS 12.0, *)
@objc(MBNavigationCarPlayDelegate)
public protocol CarPlayNavigationDelegate {
    /**
     Called when the CarPlay navigation view controller is dismissed, such as when the user ends a trip.
     
     - parameter carPlayNavigationViewController: The CarPlay navigation view controller that was dismissed.
     - parameter canceled: True if the user dismissed the CarPlay navigation view controller by tapping the Cancel button; false if the navigation view controller dismissed by some other means.
     */
    @objc(carPlayNavigationViewControllerDidDismiss:byCanceling:)
    optional func carPlayNavigationViewControllerDidDismiss(_ carPlayNavigationViewController: CarPlayNavigationViewController, byCanceling canceled: Bool)
    
    //MARK: - Deprecated.
    
    @available(*, obsoleted: 0.1, message: "Use NavigationViewControllerDelegate.navigationViewController(_:didArriveAt:) or  NavigationServiceDelegate.navigationService(_:didArriveAt:) instead.")
    @objc(carPlayNavigationViewController:didArriveAtWaypoint:)
    optional func carPlayNavigationViewController(_ carPlayNavigationViewController: CarPlayNavigationViewController, didArriveAt waypoint: Waypoint) -> Bool
}
#endif<|MERGE_RESOLUTION|>--- conflicted
+++ resolved
@@ -140,12 +140,8 @@
         styleManager!.styles = self.styles
         
         makeGestureRecognizersResetFrameRate()
-<<<<<<< HEAD
-        resumeNotifications(by: navigationService)
+        observeNotifications(by: navigationService)
         updateManeuvers(for: navigationService.routeProgress)
-=======
-        observeNotifications(by: navigationService)
->>>>>>> 42f2469b
         navigationService.start()
         mapView.recenterMap()
     }
