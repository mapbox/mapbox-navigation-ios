--- conflicted
+++ resolved
@@ -75,9 +75,6 @@
      A Boolean value indicating whether the phone is connected to CarPlay.
      */
     @objc public static var isConnected = false
-
-<<<<<<< HEAD
-    public var eventsManager: NavigationEventsManager!
     
     #if canImport(MapboxGeocoder)
     public var geocoder: Geocoder!
@@ -87,7 +84,6 @@
         self.geocoder = geocoder
     }
     #endif
-=======
     /**
      The events manager used during turn-by-turn navigation while connected to
      CarPlay.
@@ -111,7 +107,6 @@
             currentNavigator?.styles = styles
         }
     }
->>>>>>> 175a2147
 
     /**
      Initializes a new CarPlay manager that manages a connection to the CarPlay
