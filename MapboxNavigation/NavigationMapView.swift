import Foundation
import Mapbox
import MapboxDirections
import MapboxCoreNavigation
import Turf


/**
 `NavigationMapView` is a subclass of `MGLMapView` with convenience functions for adding `Route` lines to a map.
 */
@objc(MBNavigationMapView)
open class NavigationMapView: MGLMapView, UIGestureRecognizerDelegate {
    
    // MARK: Class Constants
    
    struct FrameIntervalOptions {
        fileprivate static let durationUntilNextManeuver: TimeInterval = 7
        fileprivate static let durationSincePreviousManeuver: TimeInterval = 3
        fileprivate static let defaultFramesPerSecond: Int = 60
        fileprivate static let pluggedInFramesPerSecond: Int = 30
        fileprivate static let decreasedFramesPerSecond: Int = 5
    }
    
    /**
     Returns the altitude that the map camera initally defaults to.
     */
    @objc public static let defaultAltitude: CLLocationDistance = 1000.0
    
    /**
     Returns the altitude the map conditionally zooms out to when user is on a motorway, and the maneuver length is sufficently long.
    */
    @objc public static let zoomedOutMotorwayAltitude: CLLocationDistance = 2000.0
    
    /**
     Returns the threshold for what the map considers a "long-enough" maneuver distance to trigger a zoom-out when the user enters a motorway.
     */
    @objc public static let longManeuverDistance: CLLocationDistance = 1000.0
    
    /**
     Maximum distance the user can tap for a selection to be valid when selecting an alternate route.
     */
    @objc public var tapGestureDistanceThreshold: CGFloat = 50
    
    /**
     The object that acts as the navigation delegate of the map view.
     */
    public weak var navigationMapDelegate: NavigationMapViewDelegate?
    
    /**
     The object that acts as the course tracking delegate of the map view.
     */
    public weak var courseTrackingDelegate: NavigationMapViewCourseTrackingDelegate?
    
    let sourceOptions: [MGLShapeSourceOption: Any] = [.maximumZoomLevel: 16]

    // MARK: - Instance Properties
    let sourceIdentifier = "routeSource"
    let sourceCasingIdentifier = "routeCasingSource"
    let routeLayerIdentifier = "routeLayer"
    let routeLayerCasingIdentifier = "routeLayerCasing"
    let waypointSourceIdentifier = "waypointsSource"
    let waypointCircleIdentifier = "waypointsCircle"
    let waypointSymbolIdentifier = "waypointsSymbol"
    let arrowSourceIdentifier = "arrowSource"
    let arrowSourceStrokeIdentifier = "arrowSourceStroke"
    let arrowLayerIdentifier = "arrowLayer"
    let arrowSymbolLayerIdentifier = "arrowSymbolLayer"
    let arrowLayerStrokeIdentifier = "arrowStrokeLayer"
    let arrowCasingSymbolLayerIdentifier = "arrowCasingSymbolLayer"
    let arrowSymbolSourceIdentifier = "arrowSymbolSource"
    let instructionSource = "instructionSource"
    let instructionLabel = "instructionLabel"
    let instructionCircle = "instructionCircle"
    let alternateSourceIdentifier = "alternateSource"
    let alternateLayerIdentifier = "alternateLayer"
    
    
    @objc dynamic public var trafficUnknownColor: UIColor = .trafficUnknown
    @objc dynamic public var trafficLowColor: UIColor = .trafficLow
    @objc dynamic public var trafficModerateColor: UIColor = .trafficModerate
    @objc dynamic public var trafficHeavyColor: UIColor = .trafficHeavy
    @objc dynamic public var trafficSevereColor: UIColor = .trafficSevere
    @objc dynamic public var routeCasingColor: UIColor = .defaultRouteCasing
    @objc dynamic public var routeAlternateColor: UIColor = .defaultAlternateLine
    
    var userLocationForCourseTracking: CLLocation?
    var animatesUserLocation: Bool = false
    var altitude: CLLocationDistance = defaultAltitude
    var routes: [Route]?
    
    fileprivate var preferredFramesPerSecond: Int = 60 {
        didSet {
            if #available(iOS 10.0, *) {
                displayLink?.preferredFramesPerSecond = preferredFramesPerSecond
            } else {
                displayLink?.frameInterval = FrameIntervalOptions.defaultFramesPerSecond / preferredFramesPerSecond
            }
        }
    }
    
    var shouldPositionCourseViewFrameByFrame = false {
        didSet {
            if shouldPositionCourseViewFrameByFrame {
                preferredFramesPerSecond = FrameIntervalOptions.defaultFramesPerSecond
            }
        }
    }
    
    var showsRoute: Bool {
        get {
            return style?.layer(withIdentifier: routeLayerIdentifier) != nil
        }
    }
    
    open override var showsUserLocation: Bool {
        get {
            if tracksUserCourse || userLocationForCourseTracking != nil {
                return !(userCourseView?.isHidden ?? true)
            }
            return super.showsUserLocation
        }
        set {
            if tracksUserCourse || userLocationForCourseTracking != nil {
                super.showsUserLocation = false
                
                if userCourseView == nil {
                    userCourseView = UserPuckCourseView(frame: CGRect(origin: .zero, size: CGSize(width: 75, height: 75)))
                }
                userCourseView?.isHidden = !newValue
            } else {
                userCourseView?.isHidden = true
                super.showsUserLocation = newValue
            }
        }
    }
    
    
    /**
     Center point of the user course view in screen coordinates relative to the map view.
     - seealso: NavigationMapViewDelegate.navigationMapViewUserAnchorPoint(_:)
     */
    var userAnchorPoint: CGPoint {
        if let anchorPoint = navigationMapDelegate?.navigationMapViewUserAnchorPoint?(self), anchorPoint != .zero {
            return anchorPoint
        }
        
        let contentFrame = UIEdgeInsetsInsetRect(bounds, contentInset)
        let courseViewWidth = userCourseView?.frame.width ?? 0
        let courseViewHeight = userCourseView?.frame.height ?? 0
        let edgePadding = UIEdgeInsets(top: 50 + courseViewHeight / 2,
                                       left: 50 + courseViewWidth / 2,
                                       bottom: 50 + courseViewHeight / 2,
                                       right: 50 + courseViewWidth / 2)
        return CGPoint(x: max(min(contentFrame.midX,
                                  contentFrame.maxX - edgePadding.right),
                              contentFrame.minX + edgePadding.left),
                       y: max(max(min(contentFrame.minY + contentFrame.height * 0.8,
                                      contentFrame.maxY - edgePadding.bottom),
                                  contentFrame.minY + edgePadding.top),
                              contentFrame.minY + contentFrame.height * 0.5))
    }
    
    /**
     Determines whether the map should follow the user location and rotate when the course changes.
     - seealso: NavigationMapViewCourseTrackingDelegate
     */
    open var tracksUserCourse: Bool = false {
        didSet {
            if tracksUserCourse {
                enableFrameByFrameCourseViewTracking(for: 2)
                altitude = NavigationMapView.defaultAltitude
                showsUserLocation = true
                courseTrackingDelegate?.navigationMapViewDidStartTrackingCourse?(self)
            } else {
                courseTrackingDelegate?.navigationMapViewDidStopTrackingCourse?(self)
            }
            
            if let location = userLocationForCourseTracking {
                updateCourseTracking(location: location, animated: true)
            }
            
            if let location = userLocationForCourseTracking, tracksUserCourse {
                UIView.animate(withDuration: 1, delay: 0, options: [.curveLinear, .beginFromCurrentState], animations: {
                    self.userCourseView?.center = self.convert(location.coordinate, toPointTo: self)
                }, completion: nil)
            }
        }
    }

    /**
     A `UIView` used to indicate the user’s location and course on the map.
     
     If the view conforms to `UserCourseView`, its `UserCourseView.update(location:pitch:direction:animated:)` method is frequently called to ensure that its visual appearance matches the map’s camera.
     */
    @objc public var userCourseView: UIView? {
        didSet {
            oldValue?.removeFromSuperview()
            if let userCourseView = userCourseView {
                if let location = userLocationForCourseTracking {
                    updateCourseTracking(location: location, animated: false)
                } else {
                    userCourseView.center = userAnchorPoint
                }
                addSubview(userCourseView)
            }
        }
    }
    
    private lazy var mapTapGesture = UITapGestureRecognizer(target: self, action: #selector(didRecieveTap(sender:)))
    
    //MARK: - Initalizers
    
    public override init(frame: CGRect) {
        super.init(frame: frame)
        commonInit()
    }
    
    public required init?(coder decoder: NSCoder) {
        super.init(coder: decoder)
        commonInit()
    }
    
    public override init(frame: CGRect, styleURL: URL?) {
        super.init(frame: frame, styleURL: styleURL)
        commonInit()
    }
    
    fileprivate func commonInit() {
        makeGestureRecognizersRespectCourseTracking()
        makeGestureRecognizersUpdateCourseView()
        
        resumeNotifications()
    }
    
    deinit {
        suspendNotifications()
    }
    
    //MARK: - Overrides
    
    open override func prepareForInterfaceBuilder() {
        super.prepareForInterfaceBuilder()
        
        let image = UIImage(named: "feedback-map-error", in: .mapboxNavigation, compatibleWith: nil)
        let imageView = UIImageView(image: image)
        imageView.contentMode = .center
        imageView.backgroundColor = .gray
        imageView.frame = bounds
        addSubview(imageView)
    }
    
    open override func layoutSubviews() {
        super.layoutSubviews()
        
        //If the map is in tracking mode, make sure we update the camera after the layout pass.
        if (tracksUserCourse) {
            updateCourseTracking(location: userLocationForCourseTracking, animated: false)
        }
    }
    
    open override func anchorPoint(forGesture gesture: UIGestureRecognizer) -> CGPoint {
        if tracksUserCourse {
            return userAnchorPoint
        } else {
            return super.anchorPoint(forGesture: gesture)
        }
    }
    
    open override func mapViewDidFinishRenderingFrameFullyRendered(_ fullyRendered: Bool) {
        super.mapViewDidFinishRenderingFrameFullyRendered(fullyRendered)
        
        guard shouldPositionCourseViewFrameByFrame else { return }
        guard let location = userLocationForCourseTracking else { return }
        
        userCourseView?.center = convert(location.coordinate, toPointTo: self)
    }
    
    // MARK: - Notifications
    
    func resumeNotifications() {
        NotificationCenter.default.addObserver(self, selector: #selector(progressDidChange(_:)), name: .routeControllerProgressDidChange, object: nil)
        
        let gestures = gestureRecognizers ?? []
        let mapTapGesture = self.mapTapGesture
        mapTapGesture.requireFailure(of: gestures)
        addGestureRecognizer(mapTapGesture)
    }
    
    func suspendNotifications() {
        NotificationCenter.default.removeObserver(self, name: .routeControllerProgressDidChange, object: nil)
    }
    
    @objc func progressDidChange(_ notification: Notification) {
        guard tracksUserCourse else { return }
        
        let routeProgress = notification.userInfo![RouteControllerNotificationUserInfoKey.routeProgressKey] as! RouteProgress
        
        let stepProgress = routeProgress.currentLegProgress.currentStepProgress
        let expectedTravelTime = stepProgress.step.expectedTravelTime
        let durationUntilNextManeuver = stepProgress.durationRemaining
        let durationSincePreviousManeuver = expectedTravelTime - durationUntilNextManeuver
        guard !UIDevice.current.isPluggedIn else {
            preferredFramesPerSecond = FrameIntervalOptions.pluggedInFramesPerSecond
            return
        }
    
        if let upcomingStep = routeProgress.currentLegProgress.upComingStep,
            upcomingStep.maneuverDirection == .straightAhead || upcomingStep.maneuverDirection == .slightLeft || upcomingStep.maneuverDirection == .slightRight {
            preferredFramesPerSecond = shouldPositionCourseViewFrameByFrame ? FrameIntervalOptions.defaultFramesPerSecond : FrameIntervalOptions.decreasedFramesPerSecond
        } else if durationUntilNextManeuver > FrameIntervalOptions.durationUntilNextManeuver &&
            durationSincePreviousManeuver > FrameIntervalOptions.durationSincePreviousManeuver {
            preferredFramesPerSecond = shouldPositionCourseViewFrameByFrame ? FrameIntervalOptions.defaultFramesPerSecond : FrameIntervalOptions.decreasedFramesPerSecond
        } else {
            preferredFramesPerSecond = FrameIntervalOptions.pluggedInFramesPerSecond
        }
    }
    
    

    
    // Track position on a frame by frame basis. Used for first location update and when resuming tracking mode
    func enableFrameByFrameCourseViewTracking(for duration: TimeInterval) {
        NSObject.cancelPreviousPerformRequests(withTarget: self, selector: #selector(disableFrameByFramePositioning), object: nil)
        perform(#selector(disableFrameByFramePositioning), with: nil, afterDelay: duration)
        shouldPositionCourseViewFrameByFrame = true
    }
    
    //MARK: - User Tracking
    
    @objc fileprivate func disableFrameByFramePositioning() {
        shouldPositionCourseViewFrameByFrame = false
    }
    
    @objc private func disableUserCourseTracking() {
        tracksUserCourse = false
    }
    
    @objc public func updateCourseTracking(location: CLLocation?, animated: Bool) {
        let duration: TimeInterval = animated ? 1 : 0
        animatesUserLocation = animated
        userLocationForCourseTracking = location
        guard let location = location, CLLocationCoordinate2DIsValid(location.coordinate) else {
            return
        }
        
        if tracksUserCourse {
            let point = userAnchorPoint
            let padding = UIEdgeInsets(top: point.y, left: point.x, bottom: bounds.height - point.y, right: bounds.width - point.x)
            let newCamera = MGLMapCamera(lookingAtCenter: location.coordinate, fromDistance: altitude, pitch: 45, heading: location.course)
            let function: CAMediaTimingFunction? = animated ? CAMediaTimingFunction(name: kCAMediaTimingFunctionLinear) : nil
            setCamera(newCamera, withDuration: duration, animationTimingFunction: function, edgePadding: padding, completionHandler: nil)
        }
        
        if let userCourseView = userCourseView as? UserCourseView {
            if let customTransformation = userCourseView.update?(location: location, pitch: camera.pitch, direction: direction, animated: animated, tracksUserCourse: tracksUserCourse) {
                customTransformation
            } else {
                self.userCourseView?.applyDefaultUserPuckTransformation(location: location, pitch: camera.pitch, direction: direction, animated: animated, tracksUserCourse: tracksUserCourse)
            }
        } else {
            userCourseView?.applyDefaultUserPuckTransformation(location: location, pitch: camera.pitch, direction: direction, animated: animated, tracksUserCourse: tracksUserCourse)
        }
    }
    
    //MARK: -  Gesture Recognizers
    
    /**
     Fired when NavigationMapView detects a tap not handled elsewhere by other gesture recognizers.
     */
    @objc func didRecieveTap(sender: UITapGestureRecognizer) {
        guard let routes = routes, let tapPoint = sender.point else { return }
        
        let waypointTest = waypoints(on: routes, closeTo: tapPoint) //are there waypoints near the tapped location?
        if let selected = waypointTest?.first { //test passes
            navigationMapDelegate?.navigationMapView?(self, didSelect: selected)
            return
        } else if let routes = self.routes(closeTo: tapPoint) {
            guard let selectedRoute = routes.first else { return }
            navigationMapDelegate?.navigationMapView?(self, didSelect: selectedRoute)
        }
        
    }
    
    @objc func updateCourseView(_ sender: UIGestureRecognizer) {
        preferredFramesPerSecond = FrameIntervalOptions.defaultFramesPerSecond
        
        if sender.state == .ended {
            altitude = self.camera.altitude
            enableFrameByFrameCourseViewTracking(for: 2)
        }
        
<<<<<<< HEAD
        //lets filter to see which ones are under threshold
        let candidates = closest.filter({
            let coordinatePoint = self.convert($0.coordinate, toPointTo: self)
            return coordinatePoint.distance(to: point) < tapGestureDistanceThreshold
        })
        
        return candidates
    }
    
    var userPuckScreenCoordinates: CLLocationCoordinate2D? {
        guard let rect = userCourseView?.frame else { return nil }
        let point = CGPoint(x: rect.midX, y: rect.midY)
        return self.convert(point, toCoordinateFrom: self)
    }
    
    private func routes(closeTo point: CGPoint) -> [Route]? {
        let tapCoordinate = convert(point, toCoordinateFrom: self)
        
        //do we have routes? If so, filter routes with at least 2 coordinates.
        guard let routes = routes?.filter({ $0.coordinates?.count ?? 0 > 1 }) else { return nil }
=======
        // Capture altitude for double tap and two finger tap after animation finishes
        if sender is UITapGestureRecognizer, sender.state == .ended {
            DispatchQueue.main.asyncAfter(deadline: .now() + 0.3, execute: {
                self.altitude = self.camera.altitude
            })
        }
>>>>>>> 0d76c557
        
        if let pan = sender as? UIPanGestureRecognizer {
            if sender.state == .ended || sender.state == .cancelled {
                let velocity = pan.velocity(in: self)
                let didFling = sqrt(velocity.x * velocity.x + velocity.y * velocity.y) > 100
                if didFling {
                    enableFrameByFrameCourseViewTracking(for: 1)
                }
            }
        }
        
        if sender.state == .changed {
            guard let location = userLocationForCourseTracking else { return }
            userCourseView?.layer.removeAllAnimations()
            userCourseView?.center = convert(location.coordinate, toPointTo: self)
        }
    }
    
    // MARK: Feature Addition/Removal
    
    /**
     Adds or updates both the route line and the route line casing
     */
    @objc public func showRoutes(_ routes: [Route], legIndex: Int = 0) {
        guard let style = style else { return }
        guard let activeRoute = routes.first else { return }
        
        let mainPolyline = navigationMapDelegate?.navigationMapView?(self, shapeDescribing: activeRoute) ?? shape(describing: activeRoute, legIndex: legIndex)
        let mainPolylineSimplified = navigationMapDelegate?.navigationMapView?(self, simplifiedShapeDescribing: activeRoute) ?? shape(describingCasing: activeRoute, legIndex: legIndex)
        
        if let source = style.source(withIdentifier: sourceIdentifier) as? MGLShapeSource,
            let sourceSimplified = style.source(withIdentifier: sourceCasingIdentifier) as? MGLShapeSource {
            source.shape = mainPolyline
            sourceSimplified.shape = mainPolylineSimplified
        } else {
            let lineSource = MGLShapeSource(identifier: sourceIdentifier, shape: mainPolyline, options: nil)
            let lineCasingSource = MGLShapeSource(identifier: sourceCasingIdentifier, shape: mainPolylineSimplified, options: nil)
            style.addSource(lineSource)
            style.addSource(lineCasingSource)
            
            let line = navigationMapDelegate?.navigationMapView?(self, routeStyleLayerWithIdentifier: routeLayerIdentifier, source: lineSource) ?? routeStyleLayer(identifier: routeLayerIdentifier, source: lineSource)
            let lineCasing = navigationMapDelegate?.navigationMapView?(self, routeCasingStyleLayerWithIdentifier: routeLayerCasingIdentifier, source: lineCasingSource) ?? routeCasingStyleLayer(identifier: routeLayerCasingIdentifier, source: lineSource)
            
            for layer in style.layers.reversed() {
                if !(layer is MGLSymbolStyleLayer) &&
                    layer.identifier != arrowLayerIdentifier && layer.identifier != arrowSymbolLayerIdentifier && layer.identifier != arrowCasingSymbolLayerIdentifier && layer.identifier != arrowLayerStrokeIdentifier && layer.identifier != waypointCircleIdentifier {
                    style.insertLayer(line, below: layer)
                    style.insertLayer(lineCasing, below: line)
                    break
                }
            }
        }
        guard routes.count > 1 else {
            removeAlternates()
            return
        }
        
        self.routes = routes
        var tmpRoutes = routes
        tmpRoutes.removeFirst()
        guard let alternateRoute = tmpRoutes.first else { return }
        
        let alternatePolyline = MGLPolylineFeature(coordinates: alternateRoute.coordinates!, count: alternateRoute.coordinateCount)
        
        if let source = style.source(withIdentifier: alternateSourceIdentifier) as? MGLShapeSource {
            source.shape = alternatePolyline
        } else {
            let alternateSource = MGLShapeSource(identifier: alternateSourceIdentifier, shape: alternatePolyline, options: nil)
            style.addSource(alternateSource)
            
            let alternateLayer = alternateRouteStyleLayer(identifier: alternateLayerIdentifier, source: alternateSource)
            
            if let layer = style.layer(withIdentifier: routeLayerCasingIdentifier) {
                style.insertLayer(alternateLayer, below: layer)
            }
        }
    }
    
    /**
     Removes route line and route line casing from map
     */
    @objc public func removeRoutes() {
        guard let style = style else {
            return
        }
        
        if let line = style.layer(withIdentifier: routeLayerIdentifier) {
            style.removeLayer(line)
        }
        
        if let lineCasing = style.layer(withIdentifier: routeLayerCasingIdentifier) {
            style.removeLayer(lineCasing)
        }
        
        if let lineSource = style.source(withIdentifier: sourceIdentifier) {
            style.removeSource(lineSource)
        }
        
        if let lineCasingSource = style.source(withIdentifier: sourceCasingIdentifier) {
            style.removeSource(lineCasingSource)
        }
        removeAlternates()
    }
    
    func removeAlternates() {
        guard let style = style else {
            return
        }
        
        if let altSource = style.source(withIdentifier: alternateSourceIdentifier) {
            style.removeSource(altSource)
        }
        
        if let altLayer = style.layer(withIdentifier: alternateLayerIdentifier) {
            style.removeLayer(altLayer)
        }
    }
    
    /**
     Adds the route waypoints to the map given the current leg index. Previous waypoints for completed legs will be omitted.
     */
    @objc public func showWaypoints(_ route: Route, legIndex: Int = 0) {
        guard let style = style else {
            return
        }

        let remainingWaypoints = Array(route.legs.suffix(from: legIndex).map { $0.destination }.dropLast())
        
        let source = navigationMapDelegate?.navigationMapView?(self, shapeFor: remainingWaypoints) ?? shape(for: remainingWaypoints)
        if route.routeOptions.waypoints.count > 2 { //are we on a multipoint route?
            
            routes = [route] //update the model
            if let waypointSource = style.source(withIdentifier: waypointSourceIdentifier) as? MGLShapeSource {
                waypointSource.shape = source
            } else {
                let sourceShape = MGLShapeSource(identifier: waypointSourceIdentifier, shape: source, options: sourceOptions)
                style.addSource(sourceShape)
                
                let circles = navigationMapDelegate?.navigationMapView?(self, waypointStyleLayerWithIdentifier: waypointCircleIdentifier, source: sourceShape) ?? routeWaypointCircleStyleLayer(identifier: waypointCircleIdentifier, source: sourceShape)
                let symbols = navigationMapDelegate?.navigationMapView?(self, waypointSymbolStyleLayerWithIdentifier: waypointSymbolIdentifier, source: sourceShape) ?? routeWaypointSymbolStyleLayer(identifier: waypointSymbolIdentifier, source: sourceShape)
                
                if let arrowLayer = style.layer(withIdentifier: arrowCasingSymbolLayerIdentifier) {
                    style.insertLayer(circles, below: arrowLayer)
                } else {
                    style.addLayer(circles)
                }
                
                style.insertLayer(symbols, above: circles)
            }
        }
        
        if let lastLeg =  route.legs.last {
            removeAnnotations(annotations ?? [])
            let destination = MGLPointAnnotation()
            destination.coordinate = lastLeg.destination.coordinate
            addAnnotation(destination)
        }
    }
    /**
     Removes all waypoints from the map.
     */
    @objc public func removeWaypoints() {
        guard let style = style else { return }
        
        removeAnnotations(annotations ?? [])
        
        if let circleLayer = style.layer(withIdentifier: waypointCircleIdentifier) {
            style.removeLayer(circleLayer)
        }
        if let symbolLayer = style.layer(withIdentifier: waypointSymbolIdentifier) {
            style.removeLayer(symbolLayer)
        }
        if let waypointSource = style.source(withIdentifier: waypointSourceIdentifier) {
            style.removeSource(waypointSource)
        }
        if let circleSource = style.source(withIdentifier: waypointCircleIdentifier) {
            style.removeSource(circleSource)
        }
        if let symbolSource = style.source(withIdentifier: waypointSymbolIdentifier) {
            style.removeSource(symbolSource)
        }
    }
    
    /**
     Shows the step arrow given the current `RouteProgress`.
     */
    @objc public func addArrow(route: Route, legIndex: Int, stepIndex: Int) {
        guard route.legs.indices.contains(legIndex),
            route.legs[legIndex].steps.indices.contains(stepIndex) else { return }
        
        let step = route.legs[legIndex].steps[stepIndex]
        let maneuverCoordinate = step.maneuverLocation
        guard let routeCoordinates = route.coordinates else { return }
        
        guard let style = style else {
            return
        }

        guard let triangleImage = Bundle.mapboxNavigation.image(named: "triangle")?.withRenderingMode(.alwaysTemplate) else { return }
        style.setImage(triangleImage, forName: "triangle-tip-navigation")
        
        guard step.maneuverType != .arrive else { return }
        
        let minimumZoomLevel: Float = 14.5
        
        let shaftLength = max(min(30 * metersPerPoint(atLatitude: maneuverCoordinate.latitude), 30), 10)
        let polyline = Polyline(routeCoordinates)
        let shaftCoordinates = Array(polyline.trimmed(from: maneuverCoordinate, distance: -shaftLength).coordinates.reversed()
            + polyline.trimmed(from: maneuverCoordinate, distance: shaftLength).coordinates.suffix(from: 1))
        
        if shaftCoordinates.count > 1 {
            var shaftStrokeCoordinates = shaftCoordinates
            let shaftStrokePolyline = ArrowStrokePolyline(coordinates: &shaftStrokeCoordinates, count: UInt(shaftStrokeCoordinates.count))
            let shaftDirection = shaftStrokeCoordinates[shaftStrokeCoordinates.count - 2].direction(to: shaftStrokeCoordinates.last!)
            let maneuverArrowStrokePolylines = [shaftStrokePolyline]
            let shaftPolyline = ArrowFillPolyline(coordinates: shaftCoordinates, count: UInt(shaftCoordinates.count))
            
            let arrowShape = MGLShapeCollection(shapes: [shaftPolyline])
            let arrowStrokeShape = MGLShapeCollection(shapes: maneuverArrowStrokePolylines)
            
            let cap = NSValue(mglLineCap: .butt)
            let join = NSValue(mglLineJoin: .round)
            
            let arrowSourceStroke = MGLShapeSource(identifier: arrowSourceStrokeIdentifier, shape: arrowStrokeShape, options: sourceOptions)
            let arrowStroke = MGLLineStyleLayer(identifier: arrowLayerStrokeIdentifier, source: arrowSourceStroke)
            let arrowSource = MGLShapeSource(identifier: arrowSourceIdentifier, shape: arrowShape, options: sourceOptions)
            let arrow = MGLLineStyleLayer(identifier: arrowLayerIdentifier, source: arrowSource)
            
            if let source = style.source(withIdentifier: arrowSourceIdentifier) as? MGLShapeSource {
                source.shape = arrowShape
            } else {
                arrow.minimumZoomLevel = minimumZoomLevel
                arrow.lineCap = MGLStyleValue(rawValue: cap)
                arrow.lineJoin = MGLStyleValue(rawValue: join)
                arrow.lineWidth = MGLStyleValue(interpolationMode: .exponential,
                                                cameraStops: MBRouteLineWidthByZoomLevel.multiplied(by: 0.70),
                                                options: [.defaultValue : MGLConstantStyleValue<NSNumber>(rawValue: 1.5)])
                arrow.lineColor = MGLStyleValue(rawValue: .white)
                
                style.addSource(arrowSource)
                style.addLayer(arrow)
            }
            
            if let source = style.source(withIdentifier: arrowSourceStrokeIdentifier) as? MGLShapeSource {
                source.shape = arrowStrokeShape
            } else {
                
                arrowStroke.minimumZoomLevel = minimumZoomLevel
                arrowStroke.lineCap = MGLStyleValue(rawValue: cap)
                arrowStroke.lineJoin = MGLStyleValue(rawValue: join)
                arrowStroke.lineWidth = MGLStyleValue(interpolationMode: .exponential,
                                                      cameraStops: MBRouteLineWidthByZoomLevel.multiplied(by: 0.80),
                                                      options: [.defaultValue : MGLConstantStyleValue<NSNumber>(rawValue: 1.5)])
                arrowStroke.lineColor = MGLStyleValue(rawValue: .defaultArrowStroke)
                
                style.addSource(arrowSourceStroke)
                style.insertLayer(arrowStroke, below: arrow)
            }
            
            // Arrow symbol
            let point = MGLPointFeature()
            point.coordinate = shaftStrokeCoordinates.last!
            let arrowSymbolSource = MGLShapeSource(identifier: arrowSymbolSourceIdentifier, features: [point], options: sourceOptions)
            
            if let source = style.source(withIdentifier: arrowSymbolSourceIdentifier) as? MGLShapeSource {
                source.shape = arrowSymbolSource.shape
                if let arrowSymbolLayer = style.layer(withIdentifier: arrowSymbolLayerIdentifier) as? MGLSymbolStyleLayer {
                    arrowSymbolLayer.iconRotation = MGLStyleValue(rawValue: shaftDirection as NSNumber)
                }
                if let arrowSymbolLayerCasing = style.layer(withIdentifier: arrowCasingSymbolLayerIdentifier) as? MGLSymbolStyleLayer {
                    arrowSymbolLayerCasing.iconRotation = MGLStyleValue(rawValue: shaftDirection as NSNumber)
                }
            } else {
                let arrowSymbolLayer = MGLSymbolStyleLayer(identifier: arrowSymbolLayerIdentifier, source: arrowSymbolSource)
                arrowSymbolLayer.minimumZoomLevel = minimumZoomLevel
                arrowSymbolLayer.iconImageName = MGLStyleValue(rawValue: "triangle-tip-navigation")
                arrowSymbolLayer.iconColor = MGLStyleValue(rawValue: .white)
                arrowSymbolLayer.iconRotationAlignment = MGLStyleValue(rawValue: NSValue(mglIconRotationAlignment: .map))
                arrowSymbolLayer.iconRotation = MGLStyleValue(rawValue: shaftDirection as NSNumber)
                arrowSymbolLayer.iconScale = MGLStyleValue(interpolationMode: .exponential,
                                                           cameraStops: MBRouteLineWidthByZoomLevel.multiplied(by: 0.12),
                                                           options: [.defaultValue : MGLConstantStyleValue<NSNumber>(rawValue: 0.2)])
                arrowSymbolLayer.iconAllowsOverlap = MGLStyleValue(rawValue: true)
                
                let arrowSymbolLayerCasing = MGLSymbolStyleLayer(identifier: arrowCasingSymbolLayerIdentifier, source: arrowSymbolSource)
                arrowSymbolLayerCasing.minimumZoomLevel = minimumZoomLevel
                arrowSymbolLayerCasing.iconImageName = MGLStyleValue(rawValue: "triangle-tip-navigation")
                arrowSymbolLayerCasing.iconColor = MGLStyleValue(rawValue: .defaultArrowStroke)
                arrowSymbolLayerCasing.iconRotationAlignment = MGLStyleValue(rawValue: NSValue(mglIconRotationAlignment: .map))
                arrowSymbolLayerCasing.iconRotation = MGLStyleValue(rawValue: shaftDirection as NSNumber)
                arrowSymbolLayerCasing.iconScale = MGLStyleValue(interpolationMode: .exponential,
                                                                 cameraStops: MBRouteLineWidthByZoomLevel.multiplied(by: 0.14),
                                                                 options: [.defaultValue : MGLConstantStyleValue<NSNumber>(rawValue: 0.2)])
                arrowSymbolLayerCasing.iconAllowsOverlap = MGLStyleValue(rawValue: true)
                
                style.addSource(arrowSymbolSource)
                style.insertLayer(arrowSymbolLayer, above: arrow)
                style.insertLayer(arrowSymbolLayerCasing, below: arrow)
            }
            
        }
    }
    
    /**
     Removes the step arrow from the map.
     */
    @objc public func removeArrow() {
        guard let style = style else {
            return
        }
        
        if let arrowLayer = style.layer(withIdentifier: arrowLayerIdentifier) {
            style.removeLayer(arrowLayer)
        }
        
        if let arrowLayerStroke = style.layer(withIdentifier: arrowLayerStrokeIdentifier) {
            style.removeLayer(arrowLayerStroke)
        }
        
        if let arrowSymbolLayer = style.layer(withIdentifier: arrowSymbolLayerIdentifier) {
            style.removeLayer(arrowSymbolLayer)
        }
        
        if let arrowCasingSymbolLayer = style.layer(withIdentifier: arrowCasingSymbolLayerIdentifier) {
            style.removeLayer(arrowCasingSymbolLayer)
        }
        
        if let arrowSource = style.source(withIdentifier: arrowSourceIdentifier) {
            style.removeSource(arrowSource)
        }
        
        if let arrowStrokeSource = style.source(withIdentifier: arrowSourceStrokeIdentifier) {
            style.removeSource(arrowStrokeSource)
        }
        
        if let arrowSymboleSource = style.source(withIdentifier: arrowSymbolSourceIdentifier) {
            style.removeSource(arrowSymboleSource)
        }
    }
    
    // MARK: Utility Methods
    
    /** Modifies the gesture recognizers to also disable course tracking. */
    func makeGestureRecognizersRespectCourseTracking() {
        for gestureRecognizer in gestureRecognizers ?? []
            where gestureRecognizer is UIPanGestureRecognizer || gestureRecognizer is UIRotationGestureRecognizer {
                gestureRecognizer.addTarget(self, action: #selector(disableUserCourseTracking))
        }
    }
    
    func makeGestureRecognizersUpdateCourseView() {
        for gestureRecognizer in gestureRecognizers ?? [] {
            gestureRecognizer.addTarget(self, action: #selector(updateCourseView(_:)))
        }
    }
    
    //TODO: Change to point-based distance calculation
    private func waypoints(on routes: [Route], closeTo point: CGPoint) -> [Waypoint]? {
        let tapCoordinate = convert(point, toCoordinateFrom: self)
        let multipointRoutes = routes.filter { $0.routeOptions.waypoints.count >= 3}
        guard multipointRoutes.count > 0 else { return nil }
        let waypoints = multipointRoutes.flatMap({$0.routeOptions.waypoints})
        
        //lets sort the array in order of closest to tap
        let closest = waypoints.sorted { (left, right) -> Bool in
            let leftDistance = left.coordinate.distance(to: tapCoordinate)
            let rightDistance = right.coordinate.distance(to: tapCoordinate)
            return leftDistance < rightDistance
        }
        
        //lets filter to see which ones are under threshold
        let candidates = closest.filter({
            let coordinatePoint = self.convert($0.coordinate, toPointTo: self)
            return coordinatePoint.distance(to: point) < tapGestureDistanceThreshold
        })
        
        return candidates
    }
    
    private func routes(closeTo point: CGPoint) -> [Route]? {
        let tapCoordinate = convert(point, toCoordinateFrom: self)
        
        //do we have routes? If so, filter routes with at least 2 coordinates.
        guard let routes = routes?.filter({ $0.coordinates?.count ?? 0 > 1 }) else { return nil }
        
        //Sort routes by closest distance to tap gesture.
        let closest = routes.sorted { (left, right) -> Bool in
            
            //existance has been assured through use of filter.
            let leftLine = Polyline(left.coordinates!)
            let rightLine = Polyline(right.coordinates!)
            let leftDistance = leftLine.closestCoordinate(to: tapCoordinate)!.distance
            let rightDistance = rightLine.closestCoordinate(to: tapCoordinate)!.distance
            
            return leftDistance < rightDistance
        }
        
        //filter closest coordinates by which ones are under threshold.
        let candidates = closest.filter {
            let closestCoordinate = Polyline($0.coordinates!).closestCoordinate(to: tapCoordinate)!.coordinate
            let closestPoint = self.convert(closestCoordinate, toPointTo: self)
            
            return closestPoint.distance(to: point) < tapGestureDistanceThreshold
        }
        return candidates
    }
    
    func shape(describing route: Route, legIndex: Int?) -> MGLShape? {
        guard let routeCoords = route.coordinates else { return nil }
        
        let coordinates: [CLLocationCoordinate2D]
        if let userPuckScreenCoordinates = userPuckScreenCoordinates {
            coordinates = Polyline(routeCoords).sliced(from: userPuckScreenCoordinates, to: routeCoords.last).coordinates
        } else {
            coordinates = routeCoords
        }
        
        var linesPerLeg: [[MGLPolylineFeature]] = []
        
        for (index, leg) in route.legs.enumerated() {
            // If there is no congestion, don't try and add it
            guard let legCongestion = leg.segmentCongestionLevels else {
                return shape(describingCasing: route, legIndex: legIndex)
            }
            
            guard legCongestion.count + 1 <= coordinates.count else {
                return shape(describingCasing: route, legIndex: legIndex)
            }
            
            // The last coord of the preceding step, is shared with the first coord of the next step.
            // We don't need both.
            var legCoordinates = Array(leg.steps.flatMap {
                $0.coordinates?.suffix(from: 1)
            }.joined())
            
            // We need to add the first coord of the route in.
            if let firstCoord = leg.steps.first?.coordinates?.first {
                legCoordinates.insert(firstCoord, at: 0)
            }
            
            // We're trying to create a sequence that conforms to `((segmentStartCoordinate, segmentEndCoordinate), segmentCongestionLevel)`.
            // This is represents a segment on the route and it's associated congestion level.
            let segments = zip(legCoordinates, legCoordinates.suffix(from: 1)).map { [$0.0, $0.1] }
            let congestionSegments = Array(zip(segments, legCongestion))
            
            // Merge adjacent segments with the same congestion level
            var mergedCongestionSegments = [CongestionSegment]()
            for seg in congestionSegments {
                let coordinates = seg.0
                let congestionLevel = seg.1
                if let last = mergedCongestionSegments.last, last.1 == congestionLevel {
                    mergedCongestionSegments[mergedCongestionSegments.count - 1].0 += coordinates
                } else {
                    mergedCongestionSegments.append(seg)
                }
            }
            
            let lines = mergedCongestionSegments.map { (congestionSegment: CongestionSegment) -> MGLPolylineFeature in
                let polyline = MGLPolylineFeature(coordinates: congestionSegment.0, count: UInt(congestionSegment.0.count))
                polyline.attributes[MBCongestionAttribute] = String(describing: congestionSegment.1)
                if let legIndex = legIndex {
                    polyline.attributes[MBCurrentLegAttribute] = index == legIndex
                } else {
                    polyline.attributes[MBCurrentLegAttribute] = index == 0
                }
                return polyline
            }
            
            linesPerLeg.append(lines)
        }
        
        return MGLShapeCollectionFeature(shapes: Array(linesPerLeg.joined()))
    }
    
    func shape(describingCasing route: Route, legIndex: Int?) -> MGLShape? {
        var linesPerLeg: [MGLPolylineFeature] = []
        
        for (index, leg) in route.legs.enumerated() {
            let legCoordinates = Array(leg.steps.flatMap {
                $0.coordinates
            }.joined())
            
            let coordinates: [CLLocationCoordinate2D]
            if let userPuckScreenCoordinates = userPuckScreenCoordinates {
                coordinates = Polyline(legCoordinates).sliced(from: userPuckScreenCoordinates, to: legCoordinates.last).coordinates
            } else {
                coordinates = legCoordinates
            }
            
            let polyline = MGLPolylineFeature(coordinates: coordinates, count: UInt(coordinates.count))
            if let legIndex = legIndex {
                polyline.attributes[MBCurrentLegAttribute] = index == legIndex
            } else {
                polyline.attributes[MBCurrentLegAttribute] = index == 0
            }
            linesPerLeg.append(polyline)
        }
        
        return MGLShapeCollectionFeature(shapes: linesPerLeg)
    }
    
    func shape(for waypoints: [Waypoint]) -> MGLShape? {
        var features = [MGLPointFeature]()
        
        for (waypointIndex, waypoint) in waypoints.enumerated() {
            let feature = MGLPointFeature()
            feature.coordinate = waypoint.coordinate
            feature.attributes = [ "name": waypointIndex + 1 ]
            features.append(feature)
        }
        
        return MGLShapeCollectionFeature(shapes: features)
    }
    
    func alternateRouteStyleLayer(identifier: String, source: MGLSource) -> MGLStyleLayer {
        
        let lineCasing = MGLLineStyleLayer(identifier: identifier, source: source)
        
        // Take the default line width and make it wider for the casing
        lineCasing.lineWidth = MGLStyleValue(interpolationMode: .exponential,
                                             cameraStops: MBRouteLineWidthByZoomLevel.multiplied(by: 0.85),
                                             options: [.defaultValue : MGLConstantStyleValue<NSNumber>(rawValue: 1.5)])
        
        lineCasing.lineColor = MGLStyleValue(rawValue: routeAlternateColor)
        lineCasing.lineCap = MGLStyleValue(rawValue: NSValue(mglLineCap: .round))
        lineCasing.lineJoin = MGLStyleValue(rawValue: NSValue(mglLineJoin: .round))
        lineCasing.lineOpacity = MGLStyleValue(rawValue: 0.9)
        
        return lineCasing
    }
    
    func routeWaypointCircleStyleLayer(identifier: String, source: MGLSource) -> MGLStyleLayer {
        let circles = MGLCircleStyleLayer(identifier: waypointCircleIdentifier, source: source)
        circles.circleColor = MGLStyleValue(rawValue: UIColor(red:0.9, green:0.9, blue:0.9, alpha:1.0))
        circles.circleOpacity = MGLStyleValue(interpolationMode: .exponential,
                                              cameraStops: [2: MGLStyleValue(rawValue: 0.5),
                                                            7: MGLStyleValue(rawValue: 1)],
                                              options: nil)
        circles.circleRadius = MGLStyleValue(rawValue: 10)
        circles.circleStrokeColor = MGLStyleValue(rawValue: .black)
        circles.circleStrokeWidth = MGLStyleValue(rawValue: 1)
        
        return circles
    }
    
    func routeWaypointSymbolStyleLayer(identifier: String, source: MGLSource) -> MGLStyleLayer {
        let symbol = MGLSymbolStyleLayer(identifier: identifier, source: source)
        
        symbol.text = MGLStyleValue(rawValue: "{name}")
        symbol.textFontSize = MGLStyleValue(rawValue: 10)
        symbol.textHaloWidth = MGLStyleValue(rawValue: 0.25)
        symbol.textHaloColor = MGLStyleValue(rawValue: .black)
        
        return symbol
    }
    
    func routeStyleLayer(identifier: String, source: MGLSource) -> MGLStyleLayer {
        
        let line = MGLLineStyleLayer(identifier: identifier, source: source)
        line.lineWidth = MGLStyleValue(interpolationMode: .exponential,
                                       cameraStops: MBRouteLineWidthByZoomLevel,
                                       options: [.defaultValue : MGLConstantStyleValue<NSNumber>(rawValue: 1.5)])
        
        line.lineColor = MGLStyleValue(interpolationMode: .categorical, sourceStops: [
            "unknown": MGLStyleValue(rawValue: trafficUnknownColor),
            "low": MGLStyleValue(rawValue: trafficLowColor),
            "moderate": MGLStyleValue(rawValue: trafficModerateColor),
            "heavy": MGLStyleValue(rawValue: trafficHeavyColor),
            "severe": MGLStyleValue(rawValue: trafficSevereColor)
            ], attributeName: MBCongestionAttribute, options: [.defaultValue: MGLStyleValue(rawValue: trafficUnknownColor)])
        
        line.lineOpacity = MGLStyleValue(interpolationMode: .categorical, sourceStops: [
            true: MGLStyleValue(rawValue: 1),
            false: MGLStyleValue(rawValue: 0)
            ], attributeName: MBCurrentLegAttribute, options: nil)
        
        line.lineJoin = MGLStyleValue(rawValue: NSValue(mglLineJoin: .round))
        
        return line
    }
    
    func routeCasingStyleLayer(identifier: String, source: MGLSource) -> MGLStyleLayer {
        
        let lineCasing = MGLLineStyleLayer(identifier: identifier, source: source)
        
        // Take the default line width and make it wider for the casing
        lineCasing.lineWidth = MGLStyleValue(interpolationMode: .exponential,
                                             cameraStops: MBRouteLineWidthByZoomLevel.multiplied(by: 1.5),
                                             options: [.defaultValue : MGLConstantStyleValue<NSNumber>(rawValue: 1.5)])
        
        lineCasing.lineColor = MGLStyleValue(rawValue: routeCasingColor)
        lineCasing.lineCap = MGLStyleValue(rawValue: NSValue(mglLineCap: .round))
        lineCasing.lineJoin = MGLStyleValue(rawValue: NSValue(mglLineJoin: .round))
        
        lineCasing.lineOpacity = MGLStyleValue(interpolationMode: .categorical, sourceStops: [
            true: MGLStyleValue(rawValue: 1),
            false: MGLStyleValue(rawValue: 0.85)
            ], attributeName: MBCurrentLegAttribute, options: nil)
        
        return lineCasing
    }
    
    /**
     Attempts to localize road labels into the local language and other labels
     into the system’s preferred language.
     
     When this property is enabled, the style automatically modifies the `text`
     property of any symbol style layer whose source is the
     <a href="https://www.mapbox.com/vector-tiles/mapbox-streets-v7/#overview">Mapbox
     Streets source</a>. On iOS, the user can set the system’s preferred
     language in Settings, General Settings, Language & Region.
     
     Unlike the `MGLStyle.localizesLabels` property, this method localizes road
     labels into the local language, regardless of the system’s preferred
     language, in an effort to match road signage. The turn banner always
     displays road names and exit destinations in the local language, so you
     should call this method in the
     `MGLMapViewDelegate.mapView(_:didFinishLoading:)` method of any delegate of
     a standalone `NavigationMapView`. The map view embedded in
     `NavigationViewController` is localized automatically, so you do not need
     to call this method on the value of `NavigationViewController.mapView`.
     */
    @objc public func localizeLabels() {
        guard let style = style else {
            return
        }
        
        let streetsSourceIdentifiers = style.sources.flatMap {
            $0 as? MGLVectorSource
        }.filter {
            $0.isMapboxStreets
        }.map {
            $0.identifier
        }
        
        for layer in style.layers where layer is MGLSymbolStyleLayer {
            let layer = layer as! MGLSymbolStyleLayer
            guard let sourceIdentifier = layer.sourceIdentifier,
                streetsSourceIdentifiers.contains(sourceIdentifier) else {
                continue
            }
            
            let token: String
            if layer.sourceLayerIdentifier == "road_label" {
                token = "{name}"
            } else if let language = MGLVectorSource.preferredMapboxStreetsLanguage {
                token = "{name_\(language)}"
            } else {
                token = "{name}"
            }
            
            if let value = layer.text as? MGLConstantStyleValue<NSString>, value.rawValue.contains("{name") {
                layer.text = MGLStyleValue(rawValue: token as NSString)
            } else if let function = layer.text as? MGLCameraStyleFunction<NSString> {
                var localizedStops = function.stops
                var hasName = false
                for (zoomLevel, value) in localizedStops {
                    let value = value as! MGLConstantStyleValue<NSString>
                    if value.rawValue.contains("{name") {
                        hasName = true
                        localizedStops[zoomLevel] = MGLStyleValue(rawValue: token as NSString)
                    }
                }
                if hasName {
                    function.stops = localizedStops
                    layer.text = function
                }
            }
        }
    }
    
    @objc public func showVoiceInstructionsOnMap(route: Route) {
        guard let style = style else {
            return
        }
        
        var features = [MGLPointFeature]()
        for (legIndex, leg) in route.legs.enumerated() {
            for (stepIndex, step) in leg.steps.enumerated() {
                for instruction in step.instructionsSpokenAlongStep! {
                    let feature = MGLPointFeature()
                    feature.coordinate = Polyline(route.legs[legIndex].steps[stepIndex].coordinates!.reversed()).coordinateFromStart(distance: instruction.distanceAlongStep)!
                    feature.attributes = [ "instruction": instruction.text ]
                    features.append(feature)
                }
            }
        }
        
        let instructionPointSource = MGLShapeCollectionFeature(shapes: features)
        
        if let instructionSource = style.source(withIdentifier: instructionSource) as? MGLShapeSource {
            instructionSource.shape = instructionPointSource
        } else {
            let sourceShape = MGLShapeSource(identifier: instructionSource, shape: instructionPointSource, options: nil)
            style.addSource(sourceShape)
            
            let symbol = MGLSymbolStyleLayer(identifier: instructionLabel, source: sourceShape)
            symbol.text = MGLStyleValue(rawValue: "{instruction}")
            symbol.textFontSize = MGLStyleValue(rawValue: 14)
            symbol.textHaloWidth = MGLStyleValue(rawValue: 1)
            symbol.textHaloColor = MGLStyleValue(rawValue: .white)
            symbol.textOpacity = MGLStyleValue(rawValue: 0.75)
            symbol.textAnchor = MGLStyleValue(rawValue: NSValue(mglTextAnchor: .bottomLeft))
            symbol.textJustification = MGLStyleValue(rawValue: NSValue(mglTextJustification: .left))
            
            let circle = MGLCircleStyleLayer(identifier: instructionCircle, source: sourceShape)
            circle.circleRadius = MGLStyleValue(rawValue: 5)
            circle.circleOpacity = MGLStyleValue(rawValue: 0.75)
            circle.circleColor = MGLStyleValue(rawValue: .white)
            
            style.addLayer(circle)
            style.addLayer(symbol)
        }
    }
    
    /**
     Sets the camera directly over a series of coordinates.
     */
    @objc public func setOverheadCameraView(from userLocation: CLLocationCoordinate2D, along coordinates: [CLLocationCoordinate2D], for bounds: UIEdgeInsets) {
        let slicedLine = Polyline(coordinates).sliced(from: userLocation).coordinates
        let line = MGLPolyline(coordinates: slicedLine, count: UInt(slicedLine.count))
        
        tracksUserCourse = false
        let camera = self.camera
        camera.pitch = 0
        camera.heading = 0
        self.camera = camera
        
        // Don't keep zooming in
        guard line.overlayBounds.ne.distance(to: line.overlayBounds.sw) > NavigationMapViewMinimumDistanceForOverheadZooming else { return }
        
        setVisibleCoordinateBounds(line.overlayBounds, edgePadding: bounds, animated: true)
    }
}

/**
 The `NavigationMapViewDelegate` provides methods for configuring the NavigationMapView, as well as responding to events triggered by the NavigationMapView.
 */
@objc(MBNavigationMapViewDelegate)
public protocol NavigationMapViewDelegate: class {
    /**
     Asks the receiver to return an MGLStyleLayer for routes, given an identifier and source.
     This method is invoked when the map view loads and any time routes are added.
     - parameter mapView: The NavigationMapView.
     - parameter identifier: The style identifier.
     - parameter source: The Layer source containing the route data that this method would style.
     - returns: An MGLStyleLayer that the map applies to all routes.
     */
    @objc optional func navigationMapView(_ mapView: NavigationMapView, routeStyleLayerWithIdentifier identifier: String, source: MGLSource) -> MGLStyleLayer?
    
    /**
     Asks the receiver to return an MGLStyleLayer for waypoints, given an identifier and source.
     This method is invoked when the map view loads and any time waypoints are added.
     - parameter mapView: The NavigationMapView.
     - parameter identifier: The style identifier.
     - parameter source: The Layer source containing the waypoint data that this method would style.
     - returns: An MGLStyleLayer that the map applies to all waypoints.
     */
    @objc optional func navigationMapView(_ mapView: NavigationMapView, waypointStyleLayerWithIdentifier identifier: String, source: MGLSource) -> MGLStyleLayer?
    
    /**
     Asks the receiver to return an MGLStyleLayer for waypoint symbols, given an identifier and source.
     This method is invoked when the map view loads and any time waypoints are added.
     - parameter mapView: The NavigationMapView.
     - parameter identifier: The style identifier.
     - parameter source: The Layer source containing the waypoint data that this method would style.
     - returns: An MGLStyleLayer that the map applies to all waypoint symbols.
     */
    @objc optional func navigationMapView(_ mapView: NavigationMapView, waypointSymbolStyleLayerWithIdentifier identifier: String, source: MGLSource) -> MGLStyleLayer?
    
    /**
     Asks the receiver to return an MGLStyleLayer for route casings, given an identifier and source.
     This method is invoked when the map view loads and anytime routes are added.
     - note: Specify a casing to ensure good contrast between the route line and the underlying map layers.
     - parameter mapView: The NavigationMapView.
     - parameter identifier: The style identifier.
     - parameter source: The Layer source containing the route data that this method would style.
     - returns: An MGLStyleLayer that the map applies to the route.
     */
    @objc optional func navigationMapView(_ mapView: NavigationMapView, routeCasingStyleLayerWithIdentifier identifier: String, source: MGLSource) -> MGLStyleLayer?
    
    /**
     Tells the receiver that the user has selected a route by interacting with the map view.
     - parameter mapView: The NavigationMapView.
     - parameter route: The route that was selected.
    */
    @objc(navigationMapView:didSelectRoute:)
    optional func navigationMapView(_ mapView: NavigationMapView, didSelect route: Route)
    
    /**
     Tells the receiver that a waypoint was selected.
     - parameter mapView: The NavigationMapView.
     - parameter waypoint: The waypoint that was selected.
     */
    @objc(navigationMapView:didSelectWaypoint:)
    optional func navigationMapView(_ mapView: NavigationMapView, didSelect waypoint: Waypoint)
    
    /**
     Asks the receiver to return an MGLShape that describes the geometry of the route.
     - note: The returned value represents the route in full detail. For example, individual `MGLPolyline` objects in an `MGLShapeCollectionFeature` object can represent traffic congestion segments. For improved performance, you should also implement `navigationMapView(_:simplifiedShapeDescribing:)`, which defines the overall route as a single feature.
     - parameter mapView: The NavigationMapView.
     - parameter route: The route that the sender is asking about.
     - returns: Optionally, a `MGLShape` that defines the shape of the route, or `nil` to use default behavior.
     */
    @objc(navigationMapView:shapeDescribingRoute:)
    optional func navigationMapView(_ mapView: NavigationMapView, shapeDescribing route: Route) -> MGLShape?
    
    /**
     Asks the receiver to return an MGLShape that describes the geometry of the route at lower zoomlevels.
     - note: The returned value represents the simplfied route. It is designed to be used with `navigationMapView(_:shapeDescribing:), and if used without its parent method, can cause unexpected behavior.
     - parameter mapView: The NavigationMapView.
     - parameter route: The route that the sender is asking about.
     - returns: Optionally, a `MGLShape` that defines the shape of the route at lower zoomlevels, or `nil` to use default behavior.
     */
    @objc(navigationMapView:simplifiedShapeDescribingRoute:)
    optional func navigationMapView(_ mapView: NavigationMapView, simplifiedShapeDescribing route: Route) -> MGLShape?
    
    /**
     Asks the receiver to return an MGLShape that describes the geometry of the waypoint.
     - parameter mapView: The NavigationMapView.
     - parameter waypoints: The waypoints to be displayed on the map.
     - returns: Optionally, a `MGLShape` that defines the shape of the waypoint, or `nil` to use default behavior.
     */
    @objc(navigationMapView:shapeDescribingWaypoints:)
    optional func navigationMapView(_ mapView: NavigationMapView, shapeFor waypoints: [Waypoint]) -> MGLShape?
    
    /**
     Asks the receiver to return a CGPoint to serve as the anchor for the user icon.
     - important: The return value should be returned in the normal UIKit coordinate-space, NOT CoreAnimation's unit coordinate-space.
     - parameter mapView: The NavigationMapView.
     - returns: A CGPoint (in regular coordinate-space) that represents the point on-screen where the user location icon should be drawn.
    */
    @objc(navigationMapViewUserAnchorPoint:)
    optional func navigationMapViewUserAnchorPoint(_ mapView: NavigationMapView) -> CGPoint
}

// MARK: NavigationMapViewCourseTrackingDelegate
/**
 The `NavigationMapViewCourseTrackingDelegate` provides methods for responding to the `NavigationMapView` starting or stopping course tracking.
 */
@objc(MBNavigationMapViewCourseTrackingDelegate)
public protocol NavigationMapViewCourseTrackingDelegate: class {
    /**
     Tells the receiver that the map is now tracking the user course.
     - seealso: NavigationMapView.tracksUserCourse
     - parameter mapView: The NavigationMapView.
     */
    @objc(navigationMapViewDidStartTrackingCourse:)
    optional func navigationMapViewDidStartTrackingCourse(_ mapView: NavigationMapView)
    
    /**
     Tells the receiver that `tracksUserCourse` was set to false, signifying that the map is no longer tracking the user course.
     - seealso: NavigationMapView.tracksUserCourse
     - parameter mapView: The NavigationMapView.
     */
    @objc(navigationMapViewDidStopTrackingCourse:)
    optional func navigationMapViewDidStopTrackingCourse(_ mapView: NavigationMapView)
}<|MERGE_RESOLUTION|>--- conflicted
+++ resolved
@@ -389,35 +389,12 @@
             enableFrameByFrameCourseViewTracking(for: 2)
         }
         
-<<<<<<< HEAD
-        //lets filter to see which ones are under threshold
-        let candidates = closest.filter({
-            let coordinatePoint = self.convert($0.coordinate, toPointTo: self)
-            return coordinatePoint.distance(to: point) < tapGestureDistanceThreshold
-        })
-        
-        return candidates
-    }
-    
-    var userPuckScreenCoordinates: CLLocationCoordinate2D? {
-        guard let rect = userCourseView?.frame else { return nil }
-        let point = CGPoint(x: rect.midX, y: rect.midY)
-        return self.convert(point, toCoordinateFrom: self)
-    }
-    
-    private func routes(closeTo point: CGPoint) -> [Route]? {
-        let tapCoordinate = convert(point, toCoordinateFrom: self)
-        
-        //do we have routes? If so, filter routes with at least 2 coordinates.
-        guard let routes = routes?.filter({ $0.coordinates?.count ?? 0 > 1 }) else { return nil }
-=======
         // Capture altitude for double tap and two finger tap after animation finishes
         if sender is UITapGestureRecognizer, sender.state == .ended {
             DispatchQueue.main.asyncAfter(deadline: .now() + 0.3, execute: {
                 self.altitude = self.camera.altitude
             })
         }
->>>>>>> 0d76c557
         
         if let pan = sender as? UIPanGestureRecognizer {
             if sender.state == .ended || sender.state == .cancelled {
@@ -434,6 +411,12 @@
             userCourseView?.layer.removeAllAnimations()
             userCourseView?.center = convert(location.coordinate, toPointTo: self)
         }
+    }
+    
+    var userPuckScreenCoordinates: CLLocationCoordinate2D? {
+        guard let rect = userCourseView?.frame else { return nil }
+        let point = CGPoint(x: rect.midX, y: rect.midY)
+        return self.convert(point, toCoordinateFrom: self)
     }
     
     // MARK: Feature Addition/Removal
