--- conflicted
+++ resolved
@@ -2,9 +2,10 @@
 import MapboxCoreNavigation
 import AVFoundation
 
-<<<<<<< HEAD
+
 extension FeedbackViewController: UIViewControllerTransitioningDelegate {
     func animationController(forDismissed dismissed: UIViewController) -> UIViewControllerAnimatedTransitioning? {
+        abortAutodismiss()
         return DismissAnimator()
     }
     
@@ -17,48 +18,16 @@
     }
 }
 
-struct FeedbackItem {
-    var title: String
-    var image: UIImage
-    var feedbackType: FeedbackType
-    var backgroundColor: UIColor
-}
-
-class FeedbackViewController: UIViewController, DismissDraggable {
-
-    typealias FeedbackSection = [FeedbackItem]
-=======
-
-extension FeedbackViewController: UIViewControllerTransitioningDelegate {
-    func animationController(forDismissed dismissed: UIViewController) -> UIViewControllerAnimatedTransitioning? {
-        abortAutodismiss()
-        return DismissAnimator()
-    }
-    
-    func animationController(forPresented presented: UIViewController, presenting: UIViewController, source: UIViewController) -> UIViewControllerAnimatedTransitioning? {
-        return PresentAnimator()
-    }
-    
-    func interactionControllerForDismissal(using animator: UIViewControllerAnimatedTransitioning) -> UIViewControllerInteractiveTransitioning? {
-        return interactor.hasStarted ? interactor : nil
-    }
-}
-
 typealias FeedbackSection = [FeedbackItem]
 
 class FeedbackViewController: UIViewController, DismissDraggable, FeedbackCollectionViewCellDelegate, AVAudioRecorderDelegate {
     
->>>>>>> 598e711a
     typealias SendFeedbackHandler = (FeedbackItem) -> ()
     
     var allowRecordedAudioFeedback = false
     var sendFeedbackHandler: SendFeedbackHandler?
     var dismissFeedbackHandler: (() -> ())?
     var sections = [FeedbackSection]()
-<<<<<<< HEAD
-    let cellReuseIdentifier = "collectionViewCellId"
-    let interactor = Interactor()
-=======
     var recordingSession: AVAudioSession?
     var audioRecorder: AVAudioRecorder?
     var activeFeedbackItem: FeedbackItem?
@@ -66,7 +35,6 @@
     let cellReuseIdentifier = "collectionViewCellId"
     let interactor = Interactor()
     let autoDismissInterval: TimeInterval = 10
->>>>>>> 598e711a
     
     @IBOutlet weak var collectionView: UICollectionView!
     @IBOutlet weak var recordingAudioLabel: UILabel!
@@ -89,14 +57,6 @@
     
     override func viewDidLoad() {
         super.viewDidLoad()
-<<<<<<< HEAD
-        self.view.backgroundColor = .clear
-        collectionView.isScrollEnabled = false
-        collectionView.isUserInteractionEnabled = false
-        transitioningDelegate = self
-        
-        enableDraggableDismiss()
-=======
         transitioningDelegate = self
         progressBar.progress = 1
         progressBar.barColor = #colorLiteral(red: 0.9347146749, green: 0.5047877431, blue: 0.1419634521, alpha: 1)
@@ -105,7 +65,6 @@
     
     override func viewDidAppear(_ animated: Bool) {
         super.viewDidAppear(animated)
->>>>>>> 598e711a
         
         UIView.animate(withDuration: autoDismissInterval) {
             self.progressBar.progress = 0
@@ -168,12 +127,6 @@
         }
     }
     
-<<<<<<< HEAD
-    override func viewDidAppear(_ animated: Bool) {
-        super.viewDidAppear(animated)
-        // TODO: Re-enable
-        //        perform(#selector(dismissFeedback), with: nil, afterDelay: 5)
-=======
     func audioRecorderDidFinishRecording(_ recorder: AVAudioRecorder, successfully flag: Bool) {
         if let fileData = NSData(contentsOfFile: recorder.url.path) as Data? {
             activeFeedbackItem!.audio = fileData
@@ -184,7 +137,6 @@
         } catch {
             print(error.localizedDescription)
         }
->>>>>>> 598e711a
     }
     
     func startRecording() {
