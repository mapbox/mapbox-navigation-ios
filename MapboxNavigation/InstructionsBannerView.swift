--- conflicted
+++ resolved
@@ -119,36 +119,10 @@
     }
     
     /**
-<<<<<<< HEAD
-     Updates the instructions banner for a given `RouteProgress` and an optional `NavigationView`.
-     
-     - Note: Provide a navigation view to set the lanes and next banner views for tertiary visual instructions.
-     */
-    public func update(for currentLegProgress: RouteLegProgress,  navigationView: NavigationView? = nil) {
-        let stepProgress = currentLegProgress.currentStepProgress
-        let distanceRemaining = stepProgress.distanceRemaining
-        
-        guard let visualInstructions = stepProgress.remainingVisualInstructions else { return }
-        
-        for visualInstruction in visualInstructions {
-            if stepProgress.distanceRemaining <= visualInstruction.distanceAlongStep || stepProgress.visualInstructionIndex == 0 {
-                
-                navigationView?.lanesView.update(for: visualInstruction, currentStepProgress: stepProgress)
-                navigationView?.nextBannerView.update(for: visualInstruction, currentStepProgress: stepProgress)
-                
-                set(visualInstruction)
-                
-                stepProgress.visualInstructionIndex += 1
-                break
-            }
-        }
-        
-=======
      Updates the instructions banner distance info for a given `RouteStepProgress`.
      */
     public func updateDistance(for currentStepProgress: RouteStepProgress) {
         let distanceRemaining = currentStepProgress.distanceRemaining
->>>>>>> ee588e13
         distance = distanceRemaining > 5 ? distanceRemaining : 0
     }
 }