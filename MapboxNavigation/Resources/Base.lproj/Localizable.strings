--- conflicted
+++ resolved
@@ -1,55 +1,2 @@
-<<<<<<< HEAD
 ﻿/* Format string for less than; 1 = duration remaining */
-"LESS_THAN" = "%@";
-=======
-﻿/* Format for speech string after completing a maneuver and starting a new step; 1 = distance */
-"CONTINUE" = "Continue for %@";
-
-/* Format for speech string after completing a maneuver and starting a new step; 1 = way name; 2 = distance */
-"CONTINUE_ON_ROAD" = "Continue on %1$@ for %2$@";
-
-/* Delimiter between multiple destinations */
-"DESTINATION_DELIMITER" = " / ";
-
-/* Feedback type for Accident */
-"FEEDBACK_ACCIDENT" = "Accident";
-
-/* Feedback type for Closure */
-"FEEDBACK_CLOSURE" = "Closure";
-
-/* Feedback type for Confusing */
-"FEEDBACK_CONFUSING" = "Confusing";
-
-/* Feedback type for Hazard */
-"FEEDBACK_HAZARD" = "Hazard";
-
-/* Feedback type for Other Issue */
-"FEEDBACK_OTHER" = "Other Issue";
-
-/* Feedback type for Unallowed Turn */
-"FEEDBACK_UNALLOWED_TURN" = "Not Allowed";
-
-/* Format string for less than; 1 = duration remaining */
-"LESS_THAN" = "%@";
-
-/* Format for speech string; 1 = current instruction; 2 = the following linked instruction */
-"LINKED_UTTERANCE_FORMAT" = "%1$@, then %2$@";
-
-/* Format for speech string; 1 = current instruction; 2 = formatted distance to the following linked instruction; 3 = that linked instruction */
-"LINKED_WITH_DISTANCE_UTTERANCE_FORMAT" = "%1$@, then in %2$@, %3$@";
-
-/* Format for speech string; 1 = way name; 2 = way route number */
-"NAME_AND_REF" = "%1$@ (%2$@)";
-
-/* Delimiter between route numbers in a road concurrency */
-"REF_DELIMITER" = " / ";
-
-/* Indicates that rerouting is in progress */
-"REROUTING" = "Rerouting…";
-
-/* Button title for resume tracking */
-"RESUME" = "Resume";
-
-/* Format for speech string; 1 = formatted distance; 2 = instruction */
-"WITH_DISTANCE_UTTERANCE_FORMAT" = "In %1$@, %2$@";
->>>>>>> e63d58b1
+"LESS_THAN" = "<%@";