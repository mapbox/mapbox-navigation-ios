﻿/* Format string for alphabet; */
"ALPHABET" = "ABCDEFGHIJKLMNOPQRSTUVWXYZ";

/* Format string for and; */
"AND" = "and";

/* Feedback type for Accident */
"FEEDBACK_ACCIDENT" = "Accident";

/* Feedback type for Closure */
"FEEDBACK_CLOSURE" = "Closure";

/* Feedback type for Confusing */
"FEEDBACK_CONFUSING" = "Confusing";

/* Feedback type for Hazard */
"FEEDBACK_HAZARD" = "Hazard";

/* Feedback type for Other Issue */
"FEEDBACK_OTHER" = "Other Issue";

/* Feedback type for Unallowed Turn */
"FEEDBACK_UNALLOWED_TURN" = "Not Allowed";

/* Format string for less than; 1 = duration remaining */
"LESS_THAN" = "%@";

/* Indicates that rerouting is in progress */
"REROUTING" = "Rerouting…";

/* Button title for resume tracking */
"RESUME" = "Resume";

<<<<<<< HEAD
/* Format for displaying destination and intermediate waypoints; 1 = source ; 2 = destinations */
"WAYPOINT_DESTINATION_VIA_WAYPOINTS_FORMAT" = "%1$@, via %2$@";

/* Format for displaying start and endpoint for leg; 1 = source ; 2 = destination */
"WAYPOINT_SOURCE_DESTINATION_FORMAT" = "%1$@ and %2$@";
=======
/* The text of a banner that appears during turn-by-turn navigation when route simulation is enabled */
"USER_IN_SIMULATION_MODE" = "Simulating Navigation";
>>>>>>> c9cc4ab2

/* Inform user about weak GPS signal */
"WEAK_GPS" = "Weak GPS signal";
<|MERGE_RESOLUTION|>--- conflicted
+++ resolved
@@ -1,4 +1,4 @@
-﻿/* Format string for alphabet; */
+/* Format string for alphabet; */
 "ALPHABET" = "ABCDEFGHIJKLMNOPQRSTUVWXYZ";
 
 /* Format string for and; */
@@ -31,16 +31,14 @@
 /* Button title for resume tracking */
 "RESUME" = "Resume";
 
-<<<<<<< HEAD
 /* Format for displaying destination and intermediate waypoints; 1 = source ; 2 = destinations */
 "WAYPOINT_DESTINATION_VIA_WAYPOINTS_FORMAT" = "%1$@, via %2$@";
 
 /* Format for displaying start and endpoint for leg; 1 = source ; 2 = destination */
 "WAYPOINT_SOURCE_DESTINATION_FORMAT" = "%1$@ and %2$@";
-=======
+
 /* The text of a banner that appears during turn-by-turn navigation when route simulation is enabled */
 "USER_IN_SIMULATION_MODE" = "Simulating Navigation";
->>>>>>> c9cc4ab2
 
 /* Inform user about weak GPS signal */
 "WEAK_GPS" = "Weak GPS signal";
