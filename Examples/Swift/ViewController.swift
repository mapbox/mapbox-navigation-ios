import UIKit
import MapboxCoreNavigation
import MapboxNavigation
import MapboxDirections
import Mapbox

let sourceIdentifier = "sourceIdentifier"
let layerIdentifier = "layerIdentifier"

enum ExampleMode {
    case `default`
    case custom
    case styled
    case multipleWaypoints
}

class ViewController: UIViewController, MGLMapViewDelegate {
    
    var waypoints: [Waypoint] = []
    var currentRoute: Route? {
        didSet {
            self.startButton.isEnabled = currentRoute != nil
        }
    }
    
    @IBOutlet weak var mapView: NavigationMapView!
    @IBOutlet weak var longPressHintView: UIView!

    @IBOutlet weak var simulationButton: UIButton!
    @IBOutlet weak var startButton: UIButton!
    
    @IBOutlet weak var clearMap: UIButton!

    var exampleMode: ExampleMode?
    
    // In this example, we show you how you can create custom UIView that is used to show the user's location.
    // Set `showCustomUserPuck` to true to view the custom user puck.
    var showCustomUserPuck = false
    
    override func viewDidLoad() {
        super.viewDidLoad()
        
        automaticallyAdjustsScrollViewInsets = false
        mapView.delegate = self

        mapView.userTrackingMode = .follow

        simulationButton.isSelected = true
        startButton.isEnabled = false
    }
    
    override func viewWillAppear(_ animated: Bool) {
        super.viewWillAppear(animated)

        // Reset the navigation styling to the defaults
        DefaultStyle().apply()
    }
    
    @IBAction func didLongPress(_ sender: UILongPressGestureRecognizer) {
        guard sender.state == .began else {
            return
        }
        
        clearMap.isHidden = false
        longPressHintView.isHidden = true

        if let annotation = mapView.annotations?.last, waypoints.count > 2 {
            mapView.removeAnnotation(annotation)
        }
        
        if waypoints.count > 1 {
            waypoints = Array(waypoints.suffix(1))
        }
        
        let coordinates = mapView.convert(sender.location(in: mapView), toCoordinateFrom: mapView)
        let waypoint = Waypoint(coordinate: coordinates)
        waypoint.coordinateAccuracy = -1
        waypoints.append(waypoint)
        
        requestRoute()
    }
    
    @IBAction func replay(_ sender: Any) {
        let bundle = Bundle(for: ViewController.self)
        let filePath = bundle.path(forResource: "tunnel", ofType: "json")!
        let routeFilePath = bundle.path(forResource: "tunnel", ofType: "route")!
        let route = NSKeyedUnarchiver.unarchiveObject(withFile: routeFilePath) as! Route
        
        let locationManager = ReplayLocationManager(locations: Array<CLLocation>.locations(from: filePath))
        
        let navigationViewController = NavigationViewController(for: route, locationManager: locationManager)
        
        present(navigationViewController, animated: true, completion: nil)
    }
    
    @IBAction func simulateButtonPressed(_ sender: Any) {
        simulationButton.isSelected = !simulationButton.isSelected
    }
    
    @IBAction func clearMapPressed(_ sender: Any) {
        clearMap.isHidden = true
        mapView.removeRoute()
        mapView.removeWaypoints()
        waypoints.removeAll()
    }
    
    @IBAction func startButtonPressed(_ sender: Any) {
        DispatchQueue.main.async {
            let alertController = UIAlertController(title: "Start Navigation", message: "Select the navigation type", preferredStyle: .actionSheet)
            alertController.addAction(UIAlertAction(title: "Default UI", style: .default, handler: { (action) in
                self.startBasicNavigation()
            }))
            alertController.addAction(UIAlertAction(title: "Custom UI", style: .default, handler: { (action) in
                self.startCustomNavigation()
            }))
            alertController.addAction(UIAlertAction(title: "Styled UI", style: .default, handler: { (action) in
                self.startStyledNavigation()
            }))
            
            if self.waypoints.count > 2 {
                alertController.addAction(UIAlertAction(title: "Multiple Stops", style: .default, handler: { (action) in
                    self.startMultipleWaypoints()
                }))
            }
            alertController.addAction(UIAlertAction(title: "Cancel", style: .cancel, handler: nil))
            if let popoverController = alertController.popoverPresentationController {
                popoverController.sourceView = self.startButton
            }
            self.present(alertController, animated: true, completion: nil)
        }
    }
    
    // Helper for requesting a route
    func requestRoute() {
        guard waypoints.count > 0 else { return }
        
        let userWaypoint = Waypoint(location: mapView.userLocation!.location!, heading: mapView.userLocation?.heading, name: "user")
        userWaypoint.coordinateAccuracy = -1
        waypoints.insert(userWaypoint, at: 0)
        
        let options = RouteOptions(waypoints: waypoints)
        options.includesSteps = true
        options.routeShapeResolution = .full
        options.profileIdentifier = .automobileAvoidingTraffic
        
        // Adding the optional attribute `.congestionLevel` ensures the route line will show the congestion along the route line
        options.attributeOptions = [.congestionLevel]
        
        _ = Directions.shared.calculate(options) { [weak self] (waypoints, routes, error) in
            guard error == nil else {
                print(error!.localizedDescription)
                return
            }
            guard let route = routes?.first else { return }
            
            self?.currentRoute = route
            
            // Open method for adding and updating the route line
            self?.mapView.showRoute(route)
            self?.mapView.showWaypoints(route, legIndex: 0)
        }
    }

    // MARK: - Basic Navigation

    func startBasicNavigation() {
        guard let route = currentRoute else { return }
        
        exampleMode = .default
        
        let navigationViewController = NavigationViewController(for: route, locationManager: locationManager())
        navigationViewController.showsReportFeedback = true
        navigationViewController.navigationDelegate = self
        
        present(navigationViewController, animated: true, completion: nil)
    }

    // MARK: - Custom Navigation UI

    func startCustomNavigation() {
        guard let route = self.currentRoute else { return }

        guard let customViewController = storyboard?.instantiateViewController(withIdentifier: "custom") as? CustomViewController else { return }
        
        exampleMode = .custom

        customViewController.simulateLocation = simulationButton.isSelected
        customViewController.userRoute = route
        
        present(customViewController, animated: true, completion: nil)
    }

    // MARK: - Styling the default UI
    
    func startStyledNavigation() {
        guard let route = self.currentRoute else { return }

        exampleMode = .styled
        
        let style = DefaultStyle()
        
        // General styling
        style.tintColor = #colorLiteral(red: 0.9418798089, green: 0.3469682932, blue: 0.5911870599, alpha: 1)
        style.buttonTextColor = #colorLiteral(red: 1, green: 1, blue: 1, alpha: 1)
        style.fontFamily = "Georgia"
        style.turnArrowPrimaryColor = #colorLiteral(red: 1, green: 1, blue: 1, alpha: 1)
        style.turnArrowSecondaryColor = #colorLiteral(red: 1, green: 1, blue: 1, alpha: 0.5)
        style.floatingButtonBackgroundColor = #colorLiteral(red: 0.2549019754, green: 0.2745098174, blue: 0.3019607961, alpha: 1)
        style.lanesViewBackgroundColor = #colorLiteral(red: 0.2549019754, green: 0.2745098174, blue: 0.3019607961, alpha: 1)
        style.laneViewPrimaryColor = #colorLiteral(red: 0.9418798089, green: 0.3469682932, blue: 0.5911870599, alpha: 1)
        style.laneViewSecondaryColor = #colorLiteral(red: 0.2974345386, green: 0.4338284135, blue: 0.9865127206, alpha: 1)
        
        // Maneuver view (Page view)
        style.maneuverViewBackgroundColor = #colorLiteral(red: 0.2974345386, green: 0.4338284135, blue: 0.9865127206, alpha: 1)
        style.distanceLabelTextColor = #colorLiteral(red: 0.9293526786, green: 0.9291852679, blue: 0.9280691964, alpha: 1)
        style.destinationLabelTextColor = #colorLiteral(red: 0.9293526786, green: 0.9291852679, blue: 0.9280691964, alpha: 1)
        style.distanceRemainingLabelTextColor = #colorLiteral(red: 0.9293526786, green: 0.9291852679, blue: 0.9280691964, alpha: 1)
        style.timeRemainingLabelTextColor = #colorLiteral(red: 0.9293526786, green: 0.9291852679, blue: 0.9280691964, alpha: 1)
        style.arrivalTimeLabelTextColor = #colorLiteral(red: 0.9293526786, green: 0.9291852679, blue: 0.9280691964, alpha: 1)

        // Current street name label
        style.wayNameLabelTextColor = #colorLiteral(red: 1, green: 1, blue: 1, alpha: 1)
        style.wayNameViewBackgroundColor = #colorLiteral(red: 0.2974345386, green: 0.4338284135, blue: 0.9865127206, alpha: 1).withAlphaComponent(0.5)
            
        // Table view (Drawer)
        style.headerBackgroundColor = #colorLiteral(red: 0.2974345386, green: 0.4338284135, blue: 0.9865127206, alpha: 1)
        style.cellTitleLabelTextColor = #colorLiteral(red: 0, green: 0, blue: 0, alpha: 1)
        style.cellSubtitleLabelTextColor = #colorLiteral(red: 0.2549019754, green: 0.2745098174, blue: 0.3019607961, alpha: 1)
        
        // Traffic
        style.routeCasingColor = #colorLiteral(red: 0.1960784346, green: 0.3411764801, blue: 0.1019607857, alpha: 1)
        style.trafficUnknownColor = #colorLiteral(red: 0.721568644, green: 0.8862745166, blue: 0.5921568871, alpha: 1)
        style.trafficLowColor = #colorLiteral(red: 0.5843137503, green: 0.8235294223, blue: 0.4196078479, alpha: 1)
        style.trafficModerateColor = #colorLiteral(red: 0.8549019694, green: 0.250980407, blue: 0.4784313738, alpha: 1)
        style.trafficHeavyColor = #colorLiteral(red: 0.8078431487, green: 0.02745098062, blue: 0.3333333433, alpha: 1)
        style.trafficSevereColor = #colorLiteral(red: 0.5725490451, green: 0, blue: 0.2313725501, alpha: 1)
        
        let navigationViewController = NavigationViewController(for: route, styles: [style], locationManager: locationManager())
        navigationViewController.navigationDelegate = self
        
        // Set a custom style URL
        navigationViewController.mapView?.styleURL = URL(string: "mapbox://styles/mapbox/navigation-guidance-day-v2")

        present(navigationViewController, animated: true, completion: nil)
    }
    
    func locationManager() -> NavigationLocationManager {
        guard let route = currentRoute else { return NavigationLocationManager() }
        return simulationButton.isSelected ? SimulatedLocationManager(route: route) : NavigationLocationManager()
    }
    
    // MARK: - Navigation with multiple waypoints

    func startMultipleWaypoints() {
        guard let route = self.currentRoute else { return }

        exampleMode = .multipleWaypoints

        let navigationViewController = NavigationViewController(for: route, locationManager: locationManager())
        navigationViewController.navigationDelegate = self

        present(navigationViewController, animated: true, completion: nil)
    }
<<<<<<< HEAD
    
    // By default, when the user arrives at a waypoint, the next leg starts immediately.
    // If however you would like to pause and allow the user to provide input, set this delegate method to false.
    // This does however require you to increment the leg count on your own. See the example below in `confirmationControllerDidConfirm()`.
    func navigationViewController(_ navigationViewController: NavigationViewController, shouldIncrementLegWhenArrivingAtWaypoint waypoint: Waypoint) -> Bool {
        return false
    }
}

extension ViewController: WaypointConfirmationViewControllerDelegate {
    func confirmationControllerDidConfirm(_ confirmationController: WaypointConfirmationViewController) {
        confirmationController.dismiss(animated: true, completion: {
            guard let navigationViewController = self.presentedViewController as? NavigationViewController else { return }
            
            guard navigationViewController.routeController.routeProgress.route.legs.count > navigationViewController.routeController.routeProgress.legIndex + 1 else { return }
            navigationViewController.routeController.routeProgress.legIndex += 1
        })
    }
}

extension ViewController: NavigationViewControllerDelegate {
    func navigationViewController(_ navigationViewController: NavigationViewController, didArriveAt waypoint: Waypoint) {
=======
}

extension ViewController: NavigationViewControllerDelegate {
    func navigationMapView(_ mapView: MGLMapView, viewFor annotation: MGLAnnotation) -> MGLAnnotationView? {
        guard annotation is MGLUserLocation && showCustomUserPuck else { return nil }
        
        let reuseIdentifier = "userPuck"
        var annotationView = mapView.dequeueReusableAnnotationView(withIdentifier: reuseIdentifier)
        
        if annotationView == nil {
            annotationView = CustomAnnotationView(reuseIdentifier: reuseIdentifier)
            annotationView!.frame = CGRect(x: 0, y: 0, width: 40, height: 40)
            annotationView!.backgroundColor = .red
        }
        
        return annotationView
    }
    
    func navigationViewController(_ navigationViewController: NavigationViewController, didArriveAt destination: MGLAnnotation) {
>>>>>>> 71573698
        
        // Multiple waypoint demo
        guard exampleMode == .multipleWaypoints else { return }

        // When the user arrives, present a view controller that prompts the user to continue to their next destination
        // This typ of screen could show information about a destination, pickup/dropoff confirmation, instructions upon arrival, etc.
        guard let confirmationController = self.storyboard?.instantiateViewController(withIdentifier: "waypointConfirmation") as? WaypointConfirmationViewController else { return }
        
        confirmationController.delegate = self
        
        navigationViewController.present(confirmationController, animated: true, completion: nil)
    }
<<<<<<< HEAD
=======
}

extension ViewController: WaypointConfirmationViewControllerDelegate {
    func confirmationControllerDidConfirm(controller confirmationController: WaypointConfirmationViewController) {
        guard let nextDestination = nextWaypoint else { return }
        guard let navigationViewController = self.presentedViewController as? NavigationViewController else { return }

        // Calculate directions to the next waypoint
        let options = RouteOptions(coordinates: [
            navigationViewController.mapView!.userLocation!.coordinate,
            nextDestination,
        ])
        options.includesSteps = true
        options.routeShapeResolution = .full
        options.profileIdentifier = navigationViewController.route.routeOptions.profileIdentifier
        
        // Adding the optional attribute `.congestionLevel` ensures the route line will show the congestion along the route line
        options.attributeOptions = [.congestionLevel]

        _ = Directions.shared.calculate(options) { [weak self] (waypoints, routes, error) in
            guard error == nil else {
                print(error!)
                return
            }
            guard let route = routes?.first else { return }
            
            // update the navigationViewController with the route to the next waypoint
            navigationViewController.route = route
            
            // Set the next waypoint to our start point
            // We'll continue this waypoint loop until the user exits navigation
            self?.nextWaypoint = route.coordinates?.first
            
            // Dismiss the confirmation screen
            confirmationController.dismiss(animated: true, completion: nil)
        }
    }
}

class CustomAnnotationView: MGLUserLocationAnnotationView {
    override func layoutSubviews() {
        super.layoutSubviews()
        
        // Force the annotation view to maintain a constant size when the map is tilted.
        scalesWithViewingDistance = false
        
        // Use CALayer’s corner radius to turn this view into a circle.
        layer.cornerRadius = frame.width / 2
        layer.borderWidth = 2
        layer.borderColor = UIColor.white.cgColor
    }
>>>>>>> 71573698
}<|MERGE_RESOLUTION|>--- conflicted
+++ resolved
@@ -261,7 +261,6 @@
 
         present(navigationViewController, animated: true, completion: nil)
     }
-<<<<<<< HEAD
     
     // By default, when the user arrives at a waypoint, the next leg starts immediately.
     // If however you would like to pause and allow the user to provide input, set this delegate method to false.
@@ -284,10 +283,18 @@
 
 extension ViewController: NavigationViewControllerDelegate {
     func navigationViewController(_ navigationViewController: NavigationViewController, didArriveAt waypoint: Waypoint) {
-=======
-}
-
-extension ViewController: NavigationViewControllerDelegate {
+        // Multiple waypoint demo
+        guard exampleMode == .multipleWaypoints else { return }
+
+        // When the user arrives, present a view controller that prompts the user to continue to their next destination
+        // This typ of screen could show information about a destination, pickup/dropoff confirmation, instructions upon arrival, etc.
+        guard let confirmationController = self.storyboard?.instantiateViewController(withIdentifier: "waypointConfirmation") as? WaypointConfirmationViewController else { return }
+        
+        confirmationController.delegate = self
+        
+        navigationViewController.present(confirmationController, animated: true, completion: nil)
+    }
+
     func navigationMapView(_ mapView: MGLMapView, viewFor annotation: MGLAnnotation) -> MGLAnnotationView? {
         guard annotation is MGLUserLocation && showCustomUserPuck else { return nil }
         
@@ -302,60 +309,6 @@
         
         return annotationView
     }
-    
-    func navigationViewController(_ navigationViewController: NavigationViewController, didArriveAt destination: MGLAnnotation) {
->>>>>>> 71573698
-        
-        // Multiple waypoint demo
-        guard exampleMode == .multipleWaypoints else { return }
-
-        // When the user arrives, present a view controller that prompts the user to continue to their next destination
-        // This typ of screen could show information about a destination, pickup/dropoff confirmation, instructions upon arrival, etc.
-        guard let confirmationController = self.storyboard?.instantiateViewController(withIdentifier: "waypointConfirmation") as? WaypointConfirmationViewController else { return }
-        
-        confirmationController.delegate = self
-        
-        navigationViewController.present(confirmationController, animated: true, completion: nil)
-    }
-<<<<<<< HEAD
-=======
-}
-
-extension ViewController: WaypointConfirmationViewControllerDelegate {
-    func confirmationControllerDidConfirm(controller confirmationController: WaypointConfirmationViewController) {
-        guard let nextDestination = nextWaypoint else { return }
-        guard let navigationViewController = self.presentedViewController as? NavigationViewController else { return }
-
-        // Calculate directions to the next waypoint
-        let options = RouteOptions(coordinates: [
-            navigationViewController.mapView!.userLocation!.coordinate,
-            nextDestination,
-        ])
-        options.includesSteps = true
-        options.routeShapeResolution = .full
-        options.profileIdentifier = navigationViewController.route.routeOptions.profileIdentifier
-        
-        // Adding the optional attribute `.congestionLevel` ensures the route line will show the congestion along the route line
-        options.attributeOptions = [.congestionLevel]
-
-        _ = Directions.shared.calculate(options) { [weak self] (waypoints, routes, error) in
-            guard error == nil else {
-                print(error!)
-                return
-            }
-            guard let route = routes?.first else { return }
-            
-            // update the navigationViewController with the route to the next waypoint
-            navigationViewController.route = route
-            
-            // Set the next waypoint to our start point
-            // We'll continue this waypoint loop until the user exits navigation
-            self?.nextWaypoint = route.coordinates?.first
-            
-            // Dismiss the confirmation screen
-            confirmationController.dismiss(animated: true, completion: nil)
-        }
-    }
 }
 
 class CustomAnnotationView: MGLUserLocationAnnotationView {
@@ -370,5 +323,4 @@
         layer.borderWidth = 2
         layer.borderColor = UIColor.white.cgColor
     }
->>>>>>> 71573698
 }