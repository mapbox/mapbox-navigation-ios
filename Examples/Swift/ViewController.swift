import UIKit
import MapboxCoreNavigation
import MapboxNavigation
import MapboxDirections
import Mapbox

let sourceIdentifier = "sourceIdentifier"
let layerIdentifier = "layerIdentifier"

class ViewController: UIViewController, MGLMapViewDelegate, NavigationViewControllerDelegate, NavigationMapViewDelegate {
    
    var destination: MGLPointAnnotation?
    var navigation: RouteController?
    var userRoute: Route?
    
    @IBOutlet weak var mapView: NavigationMapView!
    @IBOutlet weak var startNavigationButton: UIButton!
    @IBOutlet weak var simulateNavigationButton: UIButton!
    @IBOutlet weak var howToBeginLabel: UILabel!
    
    
    override func viewDidLoad() {
        super.viewDidLoad()
        
        automaticallyAdjustsScrollViewInsets = false
        mapView.contentInset = UIEdgeInsets(top: 0, left: 0, bottom: 44, right: 0)
        mapView.delegate = self
        mapView.navigationMapDelegate = self
        
        mapView.userTrackingMode = .follow
        resumeNotifications()
    }
    
    deinit {
        suspendNotifications()
        navigation?.suspendLocationUpdates()
    }
    
    @IBAction func didLongPress(_ sender: UILongPressGestureRecognizer) {
        guard sender.state == .began else {
            return
        }
        
        if let destination = destination {
            mapView.removeAnnotation(destination)
        }
        
        destination = MGLPointAnnotation()
        destination?.coordinate = mapView.convert(sender.location(in: mapView), toCoordinateFrom: mapView)
        mapView.addAnnotation(destination!)
        
        getRoute()
    }
    
    @IBAction func didTapStartNavigation(_ sender: Any) {
        startNavigation(along: userRoute!)
    }
    
    @IBAction func didTapSimulateNavigation(_ sender: Any) {
        startNavigation(along: userRoute!, simulatesLocationUpdates: true)
    }
    
    func resumeNotifications() {
        NotificationCenter.default.addObserver(self, selector: #selector(alertLevelDidChange(_ :)), name: RouteControllerAlertLevelDidChange, object: navigation)
        NotificationCenter.default.addObserver(self, selector: #selector(progressDidChange(_ :)), name: RouteControllerProgressDidChange, object: navigation)
        NotificationCenter.default.addObserver(self, selector: #selector(rerouted(_:)), name: RouteControllerShouldReroute, object: navigation)
    }
    
    func suspendNotifications() {
        NotificationCenter.default.removeObserver(self, name: RouteControllerAlertLevelDidChange, object: navigation)
        NotificationCenter.default.removeObserver(self, name: RouteControllerProgressDidChange, object: navigation)
        NotificationCenter.default.removeObserver(self, name: RouteControllerShouldReroute, object: navigation)
    }
    
    // Notification sent when the alert level changes.
    func alertLevelDidChange(_ notification: NSNotification) {
        // Good place to give alerts about maneuver. These announcements are handled by `RouteVoiceController`
    }
    
    // Notifications sent on all location updates
    func progressDidChange(_ notification: NSNotification) {
        // If you are using MapboxCoreNavigation,
        // this would be a good time to update UI elements.
        // You can grab the current routeProgress like:
        // let routeProgress = notification.userInfo![RouteControllerAlertLevelDidChangeNotificationRouteProgressKey] as! RouteProgress
    }
    
    // Notification sent when the user is determined to be off the current route
    func rerouted(_ notification: NSNotification) {
        //
        // If you're using MapboxNavigation,
        // this is how you'd handle fetching a new route and setting it as the active route
        /*
         getRoute {
         /*
         **IMPORTANT**
         
         When rerouting, you need to give the RouteController a new route.
         Otherwise, it will continue to compare the user to the old route and continually reroute the user.
         */
         self.navigation?.routeProgress = RouteProgress(route: self.userRoute!)
         }
         */
    }
    
    func getRoute(didFinish: (()->())? = nil) {
        guard let destination = destination else { return }
        
        let options = RouteOptions(coordinates: [mapView.userLocation!.coordinate, destination.coordinate])
        options.includesSteps = true
        options.routeShapeResolution = .full
        options.profileIdentifier = .automobileAvoidingTraffic
        
        _ = Directions.shared.calculate(options) { [weak self] (waypoints, routes, error) in
            guard error == nil else {
                print(error!)
                return
            }
            guard let route = routes?.first else {
                return
            }
            
            self?.userRoute = route
            self?.startNavigationButton.isHidden = false
            self?.simulateNavigationButton.isHidden = false
            self?.howToBeginLabel.isHidden = true
            
            // Open method for adding and updating the route line
            self?.mapView.showRoute(route)
            
            didFinish?()
        }
    }
    
    func startNavigation(along route: Route, simulatesLocationUpdates: Bool = false) {
        // Pass through a
        // 1. the route the user will take
        // 2. A `Directions` class, used for rerouting.
        let navigationViewController = NavigationViewController(for: route)
        
        // If you'd like to use AWS Polly, provide your IdentityPoolId below
        // `identityPoolId` is a required value for using AWS Polly voice instead of iOS's built in AVSpeechSynthesizer
        // You can get a token here: http://docs.aws.amazon.com/mobile/sdkforios/developerguide/cognito-auth-aws-identity-for-ios.html
        // viewController.voiceController?.identityPoolId = "<#Your AWS IdentityPoolId. Remove Argument if you do not want to use AWS Polly#>"
        
        navigationViewController.simulatesLocationUpdates = simulatesLocationUpdates
        navigationViewController.routeController.snapsUserLocationAnnotationToRoute = true
        navigationViewController.routeController.showCurrentWayNameLabel = true
        navigationViewController.voiceController?.volume = 0.5
        navigationViewController.navigationDelegate = self
<<<<<<< HEAD
        let camera = mapView.camera
        camera.pitch = 45
        camera.altitude = 600
=======
        
        let camera = mapView.camera
        camera.pitch = 45
        camera.altitude = 1_000
>>>>>>> 958e7808
        navigationViewController.pendingCamera = camera
        
        present(navigationViewController, animated: true, completion: nil)
    }
    
    /// Delegate method for chaning the route line style
    func navigationMapView(_ mapView: NavigationMapView, routeStyleLayerWithIdentifier identifier: String, source: MGLSource) -> MGLStyleLayer? {
        let lineCasing = MGLLineStyleLayer(identifier: identifier, source: source)
        
        lineCasing.lineColor = MGLStyleValue(rawValue: UIColor(red:0.00, green:0.70, blue:0.99, alpha:1.0))
        lineCasing.lineWidth = MGLStyleValue(rawValue: 6)
        
        lineCasing.lineCap = MGLStyleValue(rawValue: NSValue(mglLineCap: .round))
        lineCasing.lineJoin = MGLStyleValue(rawValue: NSValue(mglLineJoin: .round))
        return lineCasing
    }
    
    /// Delegate method for chaning the route line casing style
    func navigationMapView(_ mapView: NavigationMapView, routeCasingStyleLayerWithIdentifier identifier: String, source: MGLSource) -> MGLStyleLayer? {
        let line = MGLLineStyleLayer(identifier: identifier, source: source)
        
        line.lineColor = MGLStyleValue(rawValue: UIColor(red:0.18, green:0.49, blue:0.78, alpha:1.0))
        line.lineWidth = MGLStyleValue(rawValue: 8)
        
        line.lineCap = MGLStyleValue(rawValue: NSValue(mglLineCap: .round))
        line.lineJoin = MGLStyleValue(rawValue: NSValue(mglLineJoin: .round))
        return line
    }
}<|MERGE_RESOLUTION|>--- conflicted
+++ resolved
@@ -148,16 +148,10 @@
         navigationViewController.routeController.showCurrentWayNameLabel = true
         navigationViewController.voiceController?.volume = 0.5
         navigationViewController.navigationDelegate = self
-<<<<<<< HEAD
-        let camera = mapView.camera
-        camera.pitch = 45
-        camera.altitude = 600
-=======
         
         let camera = mapView.camera
         camera.pitch = 45
         camera.altitude = 1_000
->>>>>>> 958e7808
         navigationViewController.pendingCamera = camera
         
         present(navigationViewController, animated: true, completion: nil)
