import UIKit
import MapboxCoreNavigation
import MapboxNavigation
import MapboxDirections
import Mapbox

let sourceIdentifier = "sourceIdentifier"
let layerIdentifier = "layerIdentifier"

enum ExampleMode {
    case `default`
    case custom
    case styled
    case multipleWaypoints
}

class ViewController: UIViewController, MGLMapViewDelegate {
    
    var waypoints: [Waypoint] = []
    var currentRoute: Route? {
        didSet {
            self.startButton.isEnabled = currentRoute != nil
        }
    }
    
    @IBOutlet weak var mapView: NavigationMapView!
    @IBOutlet weak var longPressHintView: UIView!

    @IBOutlet weak var simulationButton: UIButton!
    @IBOutlet weak var startButton: UIButton!
    
    @IBOutlet weak var clearMap: UIButton!

    var exampleMode: ExampleMode?
    
    // In this example, we show you how you can create custom UIView that is used to show the user's location.
    // Set `showCustomUserPuck` to true to view the custom user puck.
    var showCustomUserPuck = false
    
    override func viewDidLoad() {
        super.viewDidLoad()
        
        automaticallyAdjustsScrollViewInsets = false
        mapView.delegate = self

        mapView.userTrackingMode = .follow

        simulationButton.isSelected = true
        startButton.isEnabled = false
    }
    
    override func viewWillAppear(_ animated: Bool) {
        super.viewWillAppear(animated)

        // Reset the navigation styling to the defaults
        DefaultStyle().apply()
    }
    
    @IBAction func didLongPress(_ sender: UILongPressGestureRecognizer) {
        guard sender.state == .began else {
            return
        }
        
        clearMap.isHidden = false
        longPressHintView.isHidden = true

        if let annotation = mapView.annotations?.last, waypoints.count > 2 {
            mapView.removeAnnotation(annotation)
        }
        
        if waypoints.count > 1 {
            waypoints = Array(waypoints.suffix(1))
        }
        
        let coordinates = mapView.convert(sender.location(in: mapView), toCoordinateFrom: mapView)
        let waypoint = Waypoint(coordinate: coordinates)
        waypoint.coordinateAccuracy = -1
        waypoints.append(waypoint)
        
        requestRoute()
    }
    
    @IBAction func replay(_ sender: Any) {
        let bundle = Bundle(for: ViewController.self)
        let filePath = bundle.path(forResource: "tunnel", ofType: "json")!
        let routeFilePath = bundle.path(forResource: "tunnel", ofType: "route")!
        let route = NSKeyedUnarchiver.unarchiveObject(withFile: routeFilePath) as! Route
        
        let locationManager = ReplayLocationManager(locations: Array<CLLocation>.locations(from: filePath))
        
        let navigationViewController = NavigationViewController(for: route, locationManager: locationManager)
        
        present(navigationViewController, animated: true, completion: nil)
    }
    
    @IBAction func simulateButtonPressed(_ sender: Any) {
        simulationButton.isSelected = !simulationButton.isSelected
    }
    
    @IBAction func clearMapPressed(_ sender: Any) {
        clearMap.isHidden = true
        mapView.removeRoute()
        mapView.removeWaypoints()
        waypoints.removeAll()
    }
    
    @IBAction func startButtonPressed(_ sender: Any) {
        DispatchQueue.main.async {
            let alertController = UIAlertController(title: "Start Navigation", message: "Select the navigation type", preferredStyle: .actionSheet)
            alertController.addAction(UIAlertAction(title: "Default UI", style: .default, handler: { (action) in
                self.startBasicNavigation()
            }))
            alertController.addAction(UIAlertAction(title: "Custom UI", style: .default, handler: { (action) in
                self.startCustomNavigation()
            }))
            alertController.addAction(UIAlertAction(title: "Styled UI", style: .default, handler: { (action) in
                self.startStyledNavigation()
            }))
            
            if self.waypoints.count > 2 {
                alertController.addAction(UIAlertAction(title: "Multiple Stops", style: .default, handler: { (action) in
                    self.startMultipleWaypoints()
                }))
            }
            alertController.addAction(UIAlertAction(title: "Cancel", style: .cancel, handler: nil))
            if let popoverController = alertController.popoverPresentationController {
                popoverController.sourceView = self.startButton
            }
            self.present(alertController, animated: true, completion: nil)
        }
    }
    
    // Helper for requesting a route
    func requestRoute() {
        guard waypoints.count > 0 else { return }
        
        let userWaypoint = Waypoint(location: mapView.userLocation!.location!, heading: mapView.userLocation?.heading, name: "user")
        userWaypoint.coordinateAccuracy = -1
        waypoints.insert(userWaypoint, at: 0)
        
<<<<<<< HEAD
        let options = RouteOptions(waypoints: waypoints)
        options.includesSteps = true
        options.routeShapeResolution = .full
        options.profileIdentifier = .automobileAvoidingTraffic
        
        // Adding the optional attribute `.congestionLevel` ensures the route line will show the congestion along the route line
        options.attributeOptions = [.congestionLevel]
=======
        let options = RouteOptions(forNavigationWithCoordinates: [
            mapView.userLocation!.coordinate,
            destination.coordinate
        ])
>>>>>>> 70306bf4
        
        _ = Directions.shared.calculate(options) { [weak self] (waypoints, routes, error) in
            guard error == nil else {
                print(error!.localizedDescription)
                return
            }
            guard let route = routes?.first else { return }
            
            self?.currentRoute = route
            
            // Open method for adding and updating the route line
            self?.mapView.showRoute(route)
            self?.mapView.showWaypoints(route, legIndex: 0)
        }
    }

    // MARK: - Basic Navigation

    func startBasicNavigation() {
        guard let route = currentRoute else { return }
        
        exampleMode = .default
        
        let navigationViewController = NavigationViewController(for: route, locationManager: locationManager())
        navigationViewController.showsReportFeedback = true
        navigationViewController.navigationDelegate = self
        
        present(navigationViewController, animated: true, completion: nil)
    }

    // MARK: - Custom Navigation UI

    func startCustomNavigation() {
        guard let route = self.currentRoute else { return }

        guard let customViewController = storyboard?.instantiateViewController(withIdentifier: "custom") as? CustomViewController else { return }
        
        exampleMode = .custom

        customViewController.simulateLocation = simulationButton.isSelected
        customViewController.userRoute = route
        
        present(customViewController, animated: true, completion: nil)
    }

    // MARK: - Styling the default UI
    
    func startStyledNavigation() {
        guard let route = self.currentRoute else { return }

        exampleMode = .styled
        
        let style = DefaultStyle()
        
        // General styling
        style.tintColor = #colorLiteral(red: 0.9418798089, green: 0.3469682932, blue: 0.5911870599, alpha: 1)
        style.buttonTextColor = #colorLiteral(red: 1, green: 1, blue: 1, alpha: 1)
        style.fontFamily = "Georgia"
        style.turnArrowPrimaryColor = #colorLiteral(red: 1, green: 1, blue: 1, alpha: 1)
        style.turnArrowSecondaryColor = #colorLiteral(red: 1, green: 1, blue: 1, alpha: 0.5)
        style.floatingButtonBackgroundColor = #colorLiteral(red: 0.2549019754, green: 0.2745098174, blue: 0.3019607961, alpha: 1)
        style.lanesViewBackgroundColor = #colorLiteral(red: 0.2549019754, green: 0.2745098174, blue: 0.3019607961, alpha: 1)
        style.laneViewPrimaryColor = #colorLiteral(red: 0.9418798089, green: 0.3469682932, blue: 0.5911870599, alpha: 1)
        style.laneViewSecondaryColor = #colorLiteral(red: 0.2974345386, green: 0.4338284135, blue: 0.9865127206, alpha: 1)
        
        // Maneuver view (Page view)
        style.maneuverViewBackgroundColor = #colorLiteral(red: 0.2974345386, green: 0.4338284135, blue: 0.9865127206, alpha: 1)
        style.distanceLabelTextColor = #colorLiteral(red: 0.9293526786, green: 0.9291852679, blue: 0.9280691964, alpha: 1)
        style.destinationLabelTextColor = #colorLiteral(red: 0.9293526786, green: 0.9291852679, blue: 0.9280691964, alpha: 1)
        style.distanceRemainingLabelTextColor = #colorLiteral(red: 0.9293526786, green: 0.9291852679, blue: 0.9280691964, alpha: 1)
        style.timeRemainingLabelTextColor = #colorLiteral(red: 0.9293526786, green: 0.9291852679, blue: 0.9280691964, alpha: 1)
        style.arrivalTimeLabelTextColor = #colorLiteral(red: 0.9293526786, green: 0.9291852679, blue: 0.9280691964, alpha: 1)

        // Current street name label
        style.wayNameLabelTextColor = #colorLiteral(red: 1, green: 1, blue: 1, alpha: 1)
        style.wayNameViewBackgroundColor = #colorLiteral(red: 0.2974345386, green: 0.4338284135, blue: 0.9865127206, alpha: 1).withAlphaComponent(0.5)
            
        // Table view (Drawer)
        style.headerBackgroundColor = #colorLiteral(red: 0.2974345386, green: 0.4338284135, blue: 0.9865127206, alpha: 1)
        style.cellTitleLabelTextColor = #colorLiteral(red: 0, green: 0, blue: 0, alpha: 1)
        style.cellSubtitleLabelTextColor = #colorLiteral(red: 0.2549019754, green: 0.2745098174, blue: 0.3019607961, alpha: 1)
        
        // Traffic
        style.routeCasingColor = #colorLiteral(red: 0.1960784346, green: 0.3411764801, blue: 0.1019607857, alpha: 1)
        style.trafficUnknownColor = #colorLiteral(red: 0.721568644, green: 0.8862745166, blue: 0.5921568871, alpha: 1)
        style.trafficLowColor = #colorLiteral(red: 0.5843137503, green: 0.8235294223, blue: 0.4196078479, alpha: 1)
        style.trafficModerateColor = #colorLiteral(red: 0.8549019694, green: 0.250980407, blue: 0.4784313738, alpha: 1)
        style.trafficHeavyColor = #colorLiteral(red: 0.8078431487, green: 0.02745098062, blue: 0.3333333433, alpha: 1)
        style.trafficSevereColor = #colorLiteral(red: 0.5725490451, green: 0, blue: 0.2313725501, alpha: 1)
        
        let navigationViewController = NavigationViewController(for: route, styles: [style], locationManager: locationManager())
        navigationViewController.navigationDelegate = self
        
        // Set a custom style URL
        navigationViewController.mapView?.styleURL = URL(string: "mapbox://styles/mapbox/navigation-guidance-day-v2")

        present(navigationViewController, animated: true, completion: nil)
    }
    
    func locationManager() -> NavigationLocationManager {
        guard let route = currentRoute else { return NavigationLocationManager() }
        return simulationButton.isSelected ? SimulatedLocationManager(route: route) : NavigationLocationManager()
    }
    
    // MARK: - Navigation with multiple waypoints

    func startMultipleWaypoints() {
        guard let route = self.currentRoute else { return }

        exampleMode = .multipleWaypoints

        let navigationViewController = NavigationViewController(for: route, locationManager: locationManager())
        navigationViewController.navigationDelegate = self

        present(navigationViewController, animated: true, completion: nil)
    }
    
    // By default, when the user arrives at a waypoint, the next leg starts immediately.
    // If however you would like to pause and allow the user to provide input, set this delegate method to false.
    // This does however require you to increment the leg count on your own. See the example below in `confirmationControllerDidConfirm()`.
    func navigationViewController(_ navigationViewController: NavigationViewController, shouldIncrementLegWhenArrivingAtWaypoint waypoint: Waypoint) -> Bool {
        return false
    }
}

extension ViewController: WaypointConfirmationViewControllerDelegate {
    func confirmationControllerDidConfirm(_ confirmationController: WaypointConfirmationViewController) {
        confirmationController.dismiss(animated: true, completion: {
            guard let navigationViewController = self.presentedViewController as? NavigationViewController else { return }
            
            guard navigationViewController.routeController.routeProgress.route.legs.count > navigationViewController.routeController.routeProgress.legIndex + 1 else { return }
            navigationViewController.routeController.routeProgress.legIndex += 1
        })
    }
}

extension ViewController: NavigationViewControllerDelegate {
    func navigationViewController(_ navigationViewController: NavigationViewController, didArriveAt waypoint: Waypoint) {
        // Multiple waypoint demo
        guard exampleMode == .multipleWaypoints else { return }

        // When the user arrives, present a view controller that prompts the user to continue to their next destination
        // This typ of screen could show information about a destination, pickup/dropoff confirmation, instructions upon arrival, etc.
        guard let confirmationController = self.storyboard?.instantiateViewController(withIdentifier: "waypointConfirmation") as? WaypointConfirmationViewController else { return }
        
        confirmationController.delegate = self
        
        navigationViewController.present(confirmationController, animated: true, completion: nil)
    }

    func navigationMapView(_ mapView: MGLMapView, viewFor annotation: MGLAnnotation) -> MGLAnnotationView? {
        guard annotation is MGLUserLocation && showCustomUserPuck else { return nil }
        
        let reuseIdentifier = "userPuck"
        var annotationView = mapView.dequeueReusableAnnotationView(withIdentifier: reuseIdentifier)
        
        if annotationView == nil {
            annotationView = CustomAnnotationView(reuseIdentifier: reuseIdentifier)
            annotationView!.frame = CGRect(x: 0, y: 0, width: 40, height: 40)
            annotationView!.backgroundColor = .red
        }
        
        return annotationView
    }
<<<<<<< HEAD
=======
    
    func navigationViewController(_ navigationViewController: NavigationViewController, didArriveAt destination: MGLAnnotation) {
        
        // Multiple waypoint demo
        guard exampleMode == .multipleWaypoints, nextWaypoint != nil else { return }

        // When the user arrives, present a view controller that prompts the user to continue to their next destination
        // This typ of screen could show information about a destination, pickup/dropoff confirmation, instructions upon arrival, etc.
        guard let confirmationController = self.storyboard?.instantiateViewController(withIdentifier: "waypointConfirmation") as? WaypointConfirmationViewController else { return }
            
        confirmationController.delegate = self
        
        navigationViewController.present(confirmationController, animated: true, completion: nil)
    }
}

extension ViewController: WaypointConfirmationViewControllerDelegate {
    func confirmationControllerDidConfirm(controller confirmationController: WaypointConfirmationViewController) {
        guard let nextDestination = nextWaypoint else { return }
        guard let navigationViewController = self.presentedViewController as? NavigationViewController else { return }

        // Calculate directions to the next waypoint
        let options = RouteOptions(forNavigationWithCoordinates: [
            navigationViewController.mapView!.userLocation!.coordinate,
            nextDestination
        ])

        _ = Directions.shared.calculate(options) { [weak self] (waypoints, routes, error) in
            guard error == nil else {
                print(error!)
                return
            }
            guard let route = routes?.first else { return }
            
            // update the navigationViewController with the route to the next waypoint
            navigationViewController.route = route
            
            // Set the next waypoint to our start point
            // We'll continue this waypoint loop until the user exits navigation
            self?.nextWaypoint = route.coordinates?.first
            
            // Dismiss the confirmation screen
            confirmationController.dismiss(animated: true, completion: nil)
        }
    }
>>>>>>> 70306bf4
}

class CustomAnnotationView: MGLUserLocationAnnotationView {
    override func layoutSubviews() {
        super.layoutSubviews()
        
        // Force the annotation view to maintain a constant size when the map is tilted.
        scalesWithViewingDistance = false
        
        // Use CALayer’s corner radius to turn this view into a circle.
        layer.cornerRadius = frame.width / 2
        layer.borderWidth = 2
        layer.borderColor = UIColor.white.cgColor
    }
}<|MERGE_RESOLUTION|>--- conflicted
+++ resolved
@@ -138,20 +138,7 @@
         userWaypoint.coordinateAccuracy = -1
         waypoints.insert(userWaypoint, at: 0)
         
-<<<<<<< HEAD
-        let options = RouteOptions(waypoints: waypoints)
-        options.includesSteps = true
-        options.routeShapeResolution = .full
-        options.profileIdentifier = .automobileAvoidingTraffic
-        
-        // Adding the optional attribute `.congestionLevel` ensures the route line will show the congestion along the route line
-        options.attributeOptions = [.congestionLevel]
-=======
-        let options = RouteOptions(forNavigationWithCoordinates: [
-            mapView.userLocation!.coordinate,
-            destination.coordinate
-        ])
->>>>>>> 70306bf4
+        let options = RouteOptions(forNavigationWithWaypoints: waypoints)
         
         _ = Directions.shared.calculate(options) { [weak self] (waypoints, routes, error) in
             guard error == nil else {
@@ -316,54 +303,6 @@
         
         return annotationView
     }
-<<<<<<< HEAD
-=======
-    
-    func navigationViewController(_ navigationViewController: NavigationViewController, didArriveAt destination: MGLAnnotation) {
-        
-        // Multiple waypoint demo
-        guard exampleMode == .multipleWaypoints, nextWaypoint != nil else { return }
-
-        // When the user arrives, present a view controller that prompts the user to continue to their next destination
-        // This typ of screen could show information about a destination, pickup/dropoff confirmation, instructions upon arrival, etc.
-        guard let confirmationController = self.storyboard?.instantiateViewController(withIdentifier: "waypointConfirmation") as? WaypointConfirmationViewController else { return }
-            
-        confirmationController.delegate = self
-        
-        navigationViewController.present(confirmationController, animated: true, completion: nil)
-    }
-}
-
-extension ViewController: WaypointConfirmationViewControllerDelegate {
-    func confirmationControllerDidConfirm(controller confirmationController: WaypointConfirmationViewController) {
-        guard let nextDestination = nextWaypoint else { return }
-        guard let navigationViewController = self.presentedViewController as? NavigationViewController else { return }
-
-        // Calculate directions to the next waypoint
-        let options = RouteOptions(forNavigationWithCoordinates: [
-            navigationViewController.mapView!.userLocation!.coordinate,
-            nextDestination
-        ])
-
-        _ = Directions.shared.calculate(options) { [weak self] (waypoints, routes, error) in
-            guard error == nil else {
-                print(error!)
-                return
-            }
-            guard let route = routes?.first else { return }
-            
-            // update the navigationViewController with the route to the next waypoint
-            navigationViewController.route = route
-            
-            // Set the next waypoint to our start point
-            // We'll continue this waypoint loop until the user exits navigation
-            self?.nextWaypoint = route.coordinates?.first
-            
-            // Dismiss the confirmation screen
-            confirmationController.dismiss(animated: true, completion: nil)
-        }
-    }
->>>>>>> 70306bf4
 }
 
 class CustomAnnotationView: MGLUserLocationAnnotationView {
