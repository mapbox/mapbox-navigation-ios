import UIKit
import MapboxCoreNavigation
import MapboxNavigation
import MapboxDirections
import Mapbox

let sourceIdentifier = "sourceIdentifier"
let layerIdentifier = "layerIdentifier"

enum ExampleMode {
    case `default`
    case custom
    case styled
    case multipleWaypoints
}

class ViewController: UIViewController, MGLMapViewDelegate {
    
    var waypoints: [Waypoint] = []
    var currentRoute: Route? {
        didSet {
            self.startButton.isEnabled = currentRoute != nil
        }
    }
    
    @IBOutlet weak var mapView: NavigationMapView!
    @IBOutlet weak var longPressHintView: UIView!

    @IBOutlet weak var simulationButton: UIButton!
    @IBOutlet weak var startButton: UIButton!
    
    @IBOutlet weak var clearMap: UIButton!

    var exampleMode: ExampleMode?
    
    // In this example, we show you how you can create custom UIView that is used to show the user's location.
    // Set `showCustomUserPuck` to true to view the custom user puck.
    var showCustomUserPuck = false
    
    override func viewDidLoad() {
        super.viewDidLoad()
        
        automaticallyAdjustsScrollViewInsets = false
        mapView.delegate = self

        mapView.userTrackingMode = .follow

        simulationButton.isSelected = true
        startButton.isEnabled = false
    }
    
    override func viewWillAppear(_ animated: Bool) {
        super.viewWillAppear(animated)

        // Reset the navigation styling to the defaults
        DefaultStyle().apply()
    }
    
    @IBAction func didLongPress(_ sender: UILongPressGestureRecognizer) {
        guard sender.state == .began else {
            return
        }
        
        clearMap.isHidden = false
        longPressHintView.isHidden = true

        if let annotation = mapView.annotations?.last, waypoints.count > 2 {
            mapView.removeAnnotation(annotation)
        }
        
        if waypoints.count > 1 {
            waypoints = Array(waypoints.suffix(1))
        }
        
        let coordinates = mapView.convert(sender.location(in: mapView), toCoordinateFrom: mapView)
        let waypoint = Waypoint(coordinate: coordinates)
        waypoint.coordinateAccuracy = -1
        waypoints.append(waypoint)
        
        requestRoute()
    }
    
    @IBAction func replay(_ sender: Any) {
        let bundle = Bundle(for: ViewController.self)
        let filePath = bundle.path(forResource: "tunnel", ofType: "json")!
        let routeFilePath = bundle.path(forResource: "tunnel", ofType: "route")!
        let route = NSKeyedUnarchiver.unarchiveObject(withFile: routeFilePath) as! Route
        
        let locationManager = ReplayLocationManager(locations: Array<CLLocation>.locations(from: filePath))
        
        let navigationViewController = NavigationViewController(for: route, locationManager: locationManager)
        
        present(navigationViewController, animated: true, completion: nil)
    }
    
    @IBAction func simulateButtonPressed(_ sender: Any) {
        simulationButton.isSelected = !simulationButton.isSelected
    }
    
    @IBAction func clearMapPressed(_ sender: Any) {
        clearMap.isHidden = true
        mapView.removeRoute()
        mapView.removeWaypoints()
        waypoints.removeAll()
    }
    
    @IBAction func startButtonPressed(_ sender: Any) {
        DispatchQueue.main.async {
            let alertController = UIAlertController(title: "Start Navigation", message: "Select the navigation type", preferredStyle: .actionSheet)
            alertController.addAction(UIAlertAction(title: "Default UI", style: .default, handler: { (action) in
                self.startBasicNavigation()
            }))
            alertController.addAction(UIAlertAction(title: "Custom UI", style: .default, handler: { (action) in
                self.startCustomNavigation()
            }))
            alertController.addAction(UIAlertAction(title: "Styled UI", style: .default, handler: { (action) in
                self.startStyledNavigation()
            }))
            
            if self.waypoints.count > 2 {
                alertController.addAction(UIAlertAction(title: "Multiple Stops", style: .default, handler: { (action) in
                    self.startMultipleWaypoints()
                }))
            }
            alertController.addAction(UIAlertAction(title: "Cancel", style: .cancel, handler: nil))
            if let popoverController = alertController.popoverPresentationController {
                popoverController.sourceView = self.startButton
            }
            self.present(alertController, animated: true, completion: nil)
        }
    }
    
    // Helper for requesting a route
    func requestRoute() {
        guard waypoints.count > 0 else { return }
        
        let userWaypoint = Waypoint(location: mapView.userLocation!.location!, heading: mapView.userLocation?.heading, name: "user")
        userWaypoint.coordinateAccuracy = -1
        waypoints.insert(userWaypoint, at: 0)
        
        let options = RouteOptions(forNavigationWithWaypoints: waypoints)
        
        _ = Directions.shared.calculate(options) { [weak self] (waypoints, routes, error) in
            guard error == nil else {
                print(error!.localizedDescription)
                return
            }
            guard let route = routes?.first else { return }
            
            self?.currentRoute = route
            
            // Open method for adding and updating the route line
            self?.mapView.showRoute(route)
            self?.mapView.showWaypoints(route, legIndex: 0)
        }
    }

    // MARK: - Basic Navigation

    func startBasicNavigation() {
        guard let route = currentRoute else { return }
        
        exampleMode = .default
        
        let navigationViewController = NavigationViewController(for: route, locationManager: locationManager())
        navigationViewController.showsReportFeedback = true
        navigationViewController.navigationDelegate = self
        navigationViewController.automaticallyAdjustsStyleForTimeOfDay = true
        
        present(navigationViewController, animated: true, completion: nil)
    }

    // MARK: - Custom Navigation UI

    func startCustomNavigation() {
        guard let route = self.currentRoute else { return }

        guard let customViewController = storyboard?.instantiateViewController(withIdentifier: "custom") as? CustomViewController else { return }
        
        exampleMode = .custom

        customViewController.simulateLocation = simulationButton.isSelected
        customViewController.userRoute = route
        
        present(customViewController, animated: true, completion: nil)
    }

    // MARK: - Styling the default UI
    
    func startStyledNavigation() {
        guard let route = self.currentRoute else { return }

        exampleMode = .styled
        
        let style = DefaultStyle()
        
        // General styling
        style.tintColor = #colorLiteral(red: 0.9418798089, green: 0.3469682932, blue: 0.5911870599, alpha: 1)
        style.statusBarStyle = .lightContent
        style.buttonTextColor = #colorLiteral(red: 1, green: 1, blue: 1, alpha: 1)
        style.fontFamily = "Georgia"
        style.turnArrowPrimaryColor = #colorLiteral(red: 1, green: 1, blue: 1, alpha: 1)
        style.turnArrowSecondaryColor = #colorLiteral(red: 1, green: 1, blue: 1, alpha: 0.5)
        style.floatingButtonBackgroundColor = #colorLiteral(red: 0.2549019754, green: 0.2745098174, blue: 0.3019607961, alpha: 1)
        style.lanesViewBackgroundColor = #colorLiteral(red: 0.2549019754, green: 0.2745098174, blue: 0.3019607961, alpha: 1)
        style.laneViewPrimaryColor = #colorLiteral(red: 0.9418798089, green: 0.3469682932, blue: 0.5911870599, alpha: 1)
        style.laneViewSecondaryColor = #colorLiteral(red: 0.2974345386, green: 0.4338284135, blue: 0.9865127206, alpha: 1)
        
        // Maneuver view (Page view)
        style.maneuverViewBackgroundColor = #colorLiteral(red: 0.2974345386, green: 0.4338284135, blue: 0.9865127206, alpha: 1)
        style.distanceLabelTextColor = #colorLiteral(red: 0.9293526786, green: 0.9291852679, blue: 0.9280691964, alpha: 1)
        style.destinationLabelTextColor = #colorLiteral(red: 0.9293526786, green: 0.9291852679, blue: 0.9280691964, alpha: 1)
        style.distanceRemainingLabelTextColor = #colorLiteral(red: 0.9293526786, green: 0.9291852679, blue: 0.9280691964, alpha: 1)
        style.timeRemainingLabelTextColor = #colorLiteral(red: 0.9293526786, green: 0.9291852679, blue: 0.9280691964, alpha: 1)
        style.arrivalTimeLabelTextColor = #colorLiteral(red: 0.9293526786, green: 0.9291852679, blue: 0.9280691964, alpha: 1)

        // Current street name label
        style.wayNameLabelTextColor = #colorLiteral(red: 1, green: 1, blue: 1, alpha: 1)
        style.wayNameViewBackgroundColor = #colorLiteral(red: 0.2974345386, green: 0.4338284135, blue: 0.9865127206, alpha: 1).withAlphaComponent(0.5)
            
        // Table view (Drawer)
        style.headerBackgroundColor = #colorLiteral(red: 0.2974345386, green: 0.4338284135, blue: 0.9865127206, alpha: 1)
        style.cellTitleLabelTextColor = #colorLiteral(red: 0, green: 0, blue: 0, alpha: 1)
        style.cellSubtitleLabelTextColor = #colorLiteral(red: 0.2549019754, green: 0.2745098174, blue: 0.3019607961, alpha: 1)
        
        // Traffic
        style.routeCasingColor = #colorLiteral(red: 0.1960784346, green: 0.3411764801, blue: 0.1019607857, alpha: 1)
        style.trafficUnknownColor = #colorLiteral(red: 0.721568644, green: 0.8862745166, blue: 0.5921568871, alpha: 1)
        style.trafficLowColor = #colorLiteral(red: 0.5843137503, green: 0.8235294223, blue: 0.4196078479, alpha: 1)
        style.trafficModerateColor = #colorLiteral(red: 0.8549019694, green: 0.250980407, blue: 0.4784313738, alpha: 1)
        style.trafficHeavyColor = #colorLiteral(red: 0.8078431487, green: 0.02745098062, blue: 0.3333333433, alpha: 1)
        style.trafficSevereColor = #colorLiteral(red: 0.5725490451, green: 0, blue: 0.2313725501, alpha: 1)
        
        // Set a custom style URL
        style.mapStyleURL = URL(string: "mapbox://styles/mapbox/satellite-streets-v9")
        
        let navigationViewController = NavigationViewController(for: route, styles: [style], locationManager: locationManager())
        navigationViewController.automaticallyAdjustsStyleForTimeOfDay = true
        navigationViewController.navigationDelegate = self
        
<<<<<<< HEAD
=======
        // Set a custom style URL
        navigationViewController.mapView?.styleURL = URL(string: "mapbox://styles/mapbox/navigation-guidance-day-v2")

>>>>>>> ac41085e
        present(navigationViewController, animated: true, completion: nil)
    }
    
    func locationManager() -> NavigationLocationManager {
        guard let route = currentRoute else { return NavigationLocationManager() }
        return simulationButton.isSelected ? SimulatedLocationManager(route: route) : NavigationLocationManager()
    }
    
    // MARK: - Navigation with multiple waypoints

    func startMultipleWaypoints() {
        guard let route = self.currentRoute else { return }

        exampleMode = .multipleWaypoints

        let navigationViewController = NavigationViewController(for: route, locationManager: locationManager())
        navigationViewController.automaticallyAdjustsStyleForTimeOfDay = true
        navigationViewController.navigationDelegate = self

        present(navigationViewController, animated: true, completion: nil)
    }
    
    // By default, when the user arrives at a waypoint, the next leg starts immediately.
    // If however you would like to pause and allow the user to provide input, set this delegate method to false.
    // This does however require you to increment the leg count on your own. See the example below in `confirmationControllerDidConfirm()`.
    func navigationViewController(_ navigationViewController: NavigationViewController, shouldIncrementLegWhenArrivingAtWaypoint waypoint: Waypoint) -> Bool {
        return false
    }
}

extension ViewController: WaypointConfirmationViewControllerDelegate {
    func confirmationControllerDidConfirm(_ confirmationController: WaypointConfirmationViewController) {
        confirmationController.dismiss(animated: true, completion: {
            guard let navigationViewController = self.presentedViewController as? NavigationViewController else { return }
            
            guard navigationViewController.routeController.routeProgress.route.legs.count > navigationViewController.routeController.routeProgress.legIndex + 1 else { return }
            navigationViewController.routeController.routeProgress.legIndex += 1
        })
    }
}

extension ViewController: NavigationViewControllerDelegate {
    func navigationViewController(_ navigationViewController: NavigationViewController, didArriveAt waypoint: Waypoint) {
        // Multiple waypoint demo
        guard exampleMode == .multipleWaypoints else { return }

        // When the user arrives, present a view controller that prompts the user to continue to their next destination
        // This typ of screen could show information about a destination, pickup/dropoff confirmation, instructions upon arrival, etc.
        guard let confirmationController = self.storyboard?.instantiateViewController(withIdentifier: "waypointConfirmation") as? WaypointConfirmationViewController else { return }
        
        confirmationController.delegate = self
        
        navigationViewController.present(confirmationController, animated: true, completion: nil)
    }

    func navigationMapView(_ mapView: MGLMapView, viewFor annotation: MGLAnnotation) -> MGLAnnotationView? {
        guard annotation is MGLUserLocation && showCustomUserPuck else { return nil }
        
        let reuseIdentifier = "userPuck"
        var annotationView = mapView.dequeueReusableAnnotationView(withIdentifier: reuseIdentifier)
        
        if annotationView == nil {
            annotationView = CustomAnnotationView(reuseIdentifier: reuseIdentifier)
            annotationView!.frame = CGRect(x: 0, y: 0, width: 40, height: 40)
            annotationView!.backgroundColor = .red
        }
        
        return annotationView
    }
}

class CustomAnnotationView: MGLUserLocationAnnotationView {
    override func layoutSubviews() {
        super.layoutSubviews()
        
        // Force the annotation view to maintain a constant size when the map is tilted.
        scalesWithViewingDistance = false
        
        // Use CALayer’s corner radius to turn this view into a circle.
        layer.cornerRadius = frame.width / 2
        layer.borderWidth = 2
        layer.borderColor = UIColor.white.cgColor
    }
}<|MERGE_RESOLUTION|>--- conflicted
+++ resolved
@@ -238,12 +238,6 @@
         navigationViewController.automaticallyAdjustsStyleForTimeOfDay = true
         navigationViewController.navigationDelegate = self
         
-<<<<<<< HEAD
-=======
-        // Set a custom style URL
-        navigationViewController.mapView?.styleURL = URL(string: "mapbox://styles/mapbox/navigation-guidance-day-v2")
-
->>>>>>> ac41085e
         present(navigationViewController, animated: true, completion: nil)
     }
     
