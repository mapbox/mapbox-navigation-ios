import UIKit
import MapboxCoreNavigation
import MapboxNavigation
import MapboxDirections
import Mapbox

let sourceIdentifier = "sourceIdentifier"
let layerIdentifier = "layerIdentifier"

enum ExampleMode {
    case `default`
    case custom
    case styled
    case multipleWaypoints
}

class ViewController: UIViewController, MGLMapViewDelegate {
    
    var waypoints: [Waypoint] = []
    var currentRoute: Route? {
        didSet {
            self.startButton.isEnabled = currentRoute != nil
        }
    }
    
    @IBOutlet weak var mapView: NavigationMapView!
    @IBOutlet weak var longPressHintView: UIView!

    @IBOutlet weak var simulationButton: UIButton!
    @IBOutlet weak var startButton: UIButton!

    var exampleMode: ExampleMode?
    
    override func viewDidLoad() {
        super.viewDidLoad()
        
        automaticallyAdjustsScrollViewInsets = false
        mapView.delegate = self

        mapView.userTrackingMode = .follow

        simulationButton.isSelected = true
        startButton.isEnabled = false
    }
    
    override func viewWillAppear(_ animated: Bool) {
        super.viewWillAppear(animated)

        // Reset the navigation styling to the defaults
        DefaultStyle().apply()
    }
    
    @IBAction func didLongPress(_ sender: UILongPressGestureRecognizer) {
        guard sender.state == .began else {
            return
        }

        if let annotation = mapView.annotations?.last, waypoints.count > 2 {
            mapView.removeAnnotation(annotation)
        }
        
        if waypoints.count > 1 {
            waypoints = Array(waypoints.suffix(1))
        }
        
        let coordinates = mapView.convert(sender.location(in: mapView), toCoordinateFrom: mapView)
        
        let annotation = MGLPointAnnotation()
        annotation.coordinate = coordinates
        mapView.addAnnotation(annotation)
        
        longPressHintView.isHidden = true
        
        let waypoint = Waypoint(coordinate: coordinates)
        waypoint.coordinateAccuracy = -1
        waypoints.append(waypoint)
        
        requestRoute()
    }
    
    @IBAction func replay(_ sender: Any) {
        let bundle = Bundle(for: ViewController.self)
        let filePath = bundle.path(forResource: "tunnel", ofType: "json")!
        let routeFilePath = bundle.path(forResource: "tunnel", ofType: "route")!
        let route = NSKeyedUnarchiver.unarchiveObject(withFile: routeFilePath) as! Route
        
        let locationManager = ReplayLocationManager(locations: Array<CLLocation>.locations(from: filePath))
        
        let navigationViewController = NavigationViewController(for: route, locationManager: locationManager)
        
        present(navigationViewController, animated: true, completion: nil)
    }
    
    @IBAction func simulateButtonPressed(_ sender: Any) {
        simulationButton.isSelected = !simulationButton.isSelected
    }
    
    @IBAction func startButtonPressed(_ sender: Any) {
        let alertController = UIAlertController(title: "Start Navigation", message: "Select the navigation type", preferredStyle: .actionSheet)
        alertController.addAction(UIAlertAction(title: "Default UI", style: .default, handler: { (action) in
            self.startBasicNavigation()
        }))
        alertController.addAction(UIAlertAction(title: "Custom UI", style: .default, handler: { (action) in
            self.startCustomNavigation()
        }))
        alertController.addAction(UIAlertAction(title: "Styled UI", style: .default, handler: { (action) in
            self.startStyledNavigation()
        }))
        if waypoints.count > 2 {
            alertController.addAction(UIAlertAction(title: "Multiple Stops", style: .default, handler: { (action) in
                self.startMultipleWaypoints()
            }))
        }
        alertController.addAction(UIAlertAction(title: "Cancel", style: .cancel, handler: nil))
        DispatchQueue.main.async {
            self.present(alertController, animated: true, completion: nil)
        }
    }
    
    // Helper for requesting a route
    func requestRoute() {
        guard waypoints.count > 0 else { return }
        
        let userWaypoint = Waypoint(location: mapView.userLocation!.location!, heading: mapView.userLocation?.heading, name: "user")
        userWaypoint.coordinateAccuracy = -1
        waypoints.insert(userWaypoint, at: 0)
        
        let options = RouteOptions(waypoints: waypoints)
        options.includesSteps = true
        options.routeShapeResolution = .full
        options.profileIdentifier = .automobileAvoidingTraffic
        
        // Adding the optional attribute `.congestionLevel` ensures the route line will show the congestion along the route line
        options.attributeOptions = [.congestionLevel]
        
        _ = Directions.shared.calculate(options) { [weak self] (waypoints, routes, error) in
            guard error == nil else {
                print(error!.localizedDescription)
                return
            }
            guard let route = routes?.first else { return }
            
            self?.currentRoute = route
            
            // Open method for adding and updating the route line
            self?.mapView.showRoute(route)
        }
    }

    // MARK: - Basic Navigation

    func startBasicNavigation() {
        guard let route = currentRoute else { return }
        
        exampleMode = .default
        
        let navigationViewController = NavigationViewController(for: route, locationManager: locationManager())
        navigationViewController.showsReportFeedback = true
        navigationViewController.navigationDelegate = self
        
        present(navigationViewController, animated: true, completion: nil)
    }

    // MARK: - Custom Navigation UI

    func startCustomNavigation() {
        guard let route = self.currentRoute else { return }

        guard let customViewController = storyboard?.instantiateViewController(withIdentifier: "custom") as? CustomViewController else { return }
        
        exampleMode = .custom

        customViewController.simulateLocation = simulationButton.isSelected
        customViewController.userRoute = route
        
        present(customViewController, animated: true, completion: nil)
    }

    // MARK: - Styling the default UI
    
    func startStyledNavigation() {
        guard let route = self.currentRoute else { return }

        exampleMode = .styled
        
        let style = DefaultStyle()
        
        // General styling
        style.tintColor = #colorLiteral(red: 0.9418798089, green: 0.3469682932, blue: 0.5911870599, alpha: 1)
        style.buttonTextColor = #colorLiteral(red: 1, green: 1, blue: 1, alpha: 1)
        style.fontFamily = "Georgia"
        style.turnArrowPrimaryColor = #colorLiteral(red: 1, green: 1, blue: 1, alpha: 1)
        style.turnArrowSecondaryColor = #colorLiteral(red: 1, green: 1, blue: 1, alpha: 0.5)
        
        // Maneuver view (Page view)
        style.maneuverViewBackgroundColor = #colorLiteral(red: 0.2974345386, green: 0.4338284135, blue: 0.9865127206, alpha: 1)
        style.distanceLabelTextColor = #colorLiteral(red: 0.9293526786, green: 0.9291852679, blue: 0.9280691964, alpha: 1)
        style.destinationLabelTextColor = #colorLiteral(red: 0.9293526786, green: 0.9291852679, blue: 0.9280691964, alpha: 1)
        style.distanceRemainingLabelTextColor = #colorLiteral(red: 0.9293526786, green: 0.9291852679, blue: 0.9280691964, alpha: 1)
        style.timeRemainingLabelTextColor = #colorLiteral(red: 0.9293526786, green: 0.9291852679, blue: 0.9280691964, alpha: 1)
        style.arrivalTimeLabelTextColor = #colorLiteral(red: 0.9293526786, green: 0.9291852679, blue: 0.9280691964, alpha: 1)

        // Current street name label
<<<<<<< HEAD
        style.wayNameLabelTextColor = #colorLiteral(red: 0.9418798089, green: 0.3469682932, blue: 0.5911870599, alpha: 1)

=======
        style.wayNameLabelTextColor = #colorLiteral(red: 1, green: 1, blue: 1, alpha: 1)
        style.wayNameViewBackgroundColor = #colorLiteral(red: 0.2974345386, green: 0.4338284135, blue: 0.9865127206, alpha: 1).withAlphaComponent(0.5)
            
>>>>>>> 87feef9f
        // Table view (Drawer)
        style.headerBackgroundColor = #colorLiteral(red: 0.2974345386, green: 0.4338284135, blue: 0.9865127206, alpha: 1)
        style.cellTitleLabelTextColor = #colorLiteral(red: 0, green: 0, blue: 0, alpha: 1)
        style.cellSubtitleLabelTextColor = #colorLiteral(red: 0.2549019754, green: 0.2745098174, blue: 0.3019607961, alpha: 1)
        
        // Traffic
        style.routeCasingColor = #colorLiteral(red: 0.1960784346, green: 0.3411764801, blue: 0.1019607857, alpha: 1)
        style.trafficUnknownColor = #colorLiteral(red: 0.721568644, green: 0.8862745166, blue: 0.5921568871, alpha: 1)
        style.trafficLowColor = #colorLiteral(red: 0.5843137503, green: 0.8235294223, blue: 0.4196078479, alpha: 1)
        style.trafficModerateColor = #colorLiteral(red: 0.8549019694, green: 0.250980407, blue: 0.4784313738, alpha: 1)
        style.trafficHeavyColor = #colorLiteral(red: 0.8078431487, green: 0.02745098062, blue: 0.3333333433, alpha: 1)
        style.trafficSevereColor = #colorLiteral(red: 0.5725490451, green: 0, blue: 0.2313725501, alpha: 1)
        
        let navigationViewController = NavigationViewController(for: route, styles: [style], locationManager: locationManager())
        navigationViewController.navigationDelegate = self
        
        // Set a custom style URL
        navigationViewController.mapView?.styleURL = URL(string: "mapbox://styles/mapbox/navigation-guidance-day-v2")

        present(navigationViewController, animated: true, completion: nil)
    }
    
    func locationManager() -> NavigationLocationManager {
        guard let route = currentRoute else { return NavigationLocationManager() }
        return simulationButton.isSelected ? SimulatedLocationManager(route: route) : NavigationLocationManager()
    }
    
    // MARK: - Navigation with multiple waypoints

    func startMultipleWaypoints() {
        guard let route = self.currentRoute else { return }

        exampleMode = .multipleWaypoints

        let navigationViewController = NavigationViewController(for: route, locationManager: locationManager())
        navigationViewController.navigationDelegate = self

        present(navigationViewController, animated: true, completion: nil)
    }
    
    // By default, when the user arrives at a waypoint, the next leg starts immediately.
    // If however you would like to pause and allow the user to provide input, set this delegate method to false.
    // This does however require you to increment the leg count on your own. See the example below in `confirmationControllerDidConfirm()`.
    func navigationViewController(_ navigationViewController: NavigationViewController, shouldIncrementLegWhenArrivingAtWaypoints waypoint: Waypoint) -> Bool {
        return false
    }
}

extension ViewController: WaypointConfirmationViewControllerDelegate {
    func confirmationControllerDidConfirm(_ confirmationController: WaypointConfirmationViewController) {
        confirmationController.dismiss(animated: true, completion: {
            guard let navigationViewController = self.presentedViewController as? NavigationViewController else { return }
            navigationViewController.routeController.routeProgress.legIndex += 1
        })
    }
}

extension ViewController: NavigationViewControllerDelegate {
    func navigationViewController(_ navigationViewController: NavigationViewController, didArriveAt waypoint: Waypoint) {
        
        // Multiple waypoint demo
        guard exampleMode == .multipleWaypoints else { return }

        // When the user arrives, present a view controller that prompts the user to continue to their next destination
        // This typ of screen could show information about a destination, pickup/dropoff confirmation, instructions upon arrival, etc.
        guard let confirmationController = self.storyboard?.instantiateViewController(withIdentifier: "waypointConfirmation") as? WaypointConfirmationViewController else { return }
        
        confirmationController.delegate = self
        
        navigationViewController.present(confirmationController, animated: true, completion: nil)
    }
}<|MERGE_RESOLUTION|>--- conflicted
+++ resolved
@@ -201,14 +201,9 @@
         style.arrivalTimeLabelTextColor = #colorLiteral(red: 0.9293526786, green: 0.9291852679, blue: 0.9280691964, alpha: 1)
 
         // Current street name label
-<<<<<<< HEAD
-        style.wayNameLabelTextColor = #colorLiteral(red: 0.9418798089, green: 0.3469682932, blue: 0.5911870599, alpha: 1)
-
-=======
         style.wayNameLabelTextColor = #colorLiteral(red: 1, green: 1, blue: 1, alpha: 1)
         style.wayNameViewBackgroundColor = #colorLiteral(red: 0.2974345386, green: 0.4338284135, blue: 0.9865127206, alpha: 1).withAlphaComponent(0.5)
             
->>>>>>> 87feef9f
         // Table view (Drawer)
         style.headerBackgroundColor = #colorLiteral(red: 0.2974345386, green: 0.4338284135, blue: 0.9865127206, alpha: 1)
         style.cellTitleLabelTextColor = #colorLiteral(red: 0, green: 0, blue: 0, alpha: 1)
