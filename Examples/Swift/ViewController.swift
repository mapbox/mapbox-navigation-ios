import UIKit
import MapboxCoreNavigation
import MapboxNavigation
import MapboxDirections
import Mapbox

let sourceIdentifier = "sourceIdentifier"
let layerIdentifier = "layerIdentifier"

enum ExampleMode {
    case `default`
    case custom
    case styled
    case multipleWaypoints
}

class ViewController: UIViewController, MGLMapViewDelegate {
    
    var waypoints: [Waypoint] = []
    var currentRoute: Route? {
        didSet {
            self.startButton.isEnabled = currentRoute != nil
        }
    }
    
    @IBOutlet weak var mapView: NavigationMapView!
    @IBOutlet weak var longPressHintView: UIView!

    @IBOutlet weak var simulationButton: UIButton!
    @IBOutlet weak var startButton: UIButton!
    
    @IBOutlet weak var clearMap: UIButton!

    var exampleMode: ExampleMode?
    
    // In this example, we show you how you can create custom UIView that is used to show the user's location.
    // Set `showCustomUserPuck` to true to view the custom user puck.
    var showCustomUserPuck = false
    
    override func viewDidLoad() {
        super.viewDidLoad()
        
        automaticallyAdjustsScrollViewInsets = false
        mapView.delegate = self

        mapView.userTrackingMode = .follow

        simulationButton.isSelected = true
        startButton.isEnabled = false
    }
    
    override func viewWillAppear(_ animated: Bool) {
        super.viewWillAppear(animated)

        // Reset the navigation styling to the defaults
        DefaultStyle().apply()
    }
    
    @IBAction func didLongPress(_ sender: UILongPressGestureRecognizer) {
        guard sender.state == .began else {
            return
        }
        
        clearMap.isHidden = false
        longPressHintView.isHidden = true

        if let annotation = mapView.annotations?.last, waypoints.count > 2 {
            mapView.removeAnnotation(annotation)
        }
        
        if waypoints.count > 1 {
            waypoints = Array(waypoints.suffix(1))
        }
        
        let coordinates = mapView.convert(sender.location(in: mapView), toCoordinateFrom: mapView)
        let waypoint = Waypoint(coordinate: coordinates)
        waypoint.coordinateAccuracy = -1
        waypoints.append(waypoint)
        
        requestRoute()
    }
    
    @IBAction func replay(_ sender: Any) {
        let bundle = Bundle(for: ViewController.self)
        let filePath = bundle.path(forResource: "tunnel", ofType: "json")!
        let routeFilePath = bundle.path(forResource: "tunnel", ofType: "route")!
        let route = NSKeyedUnarchiver.unarchiveObject(withFile: routeFilePath) as! Route
        
        let locationManager = ReplayLocationManager(locations: Array<CLLocation>.locations(from: filePath))
        
        let navigationViewController = NavigationViewController(for: route, locationManager: locationManager)
        
        present(navigationViewController, animated: true, completion: nil)
    }
    
    @IBAction func simulateButtonPressed(_ sender: Any) {
        simulationButton.isSelected = !simulationButton.isSelected
    }
    
    @IBAction func clearMapPressed(_ sender: Any) {
        clearMap.isHidden = true
        mapView.removeRoute()
        mapView.removeWaypoints()
        waypoints.removeAll()
    }
    
    @IBAction func startButtonPressed(_ sender: Any) {
        DispatchQueue.main.async {
            let alertController = UIAlertController(title: "Start Navigation", message: "Select the navigation type", preferredStyle: .actionSheet)
            alertController.addAction(UIAlertAction(title: "Default UI", style: .default, handler: { (action) in
                self.startBasicNavigation()
            }))
            alertController.addAction(UIAlertAction(title: "Custom UI", style: .default, handler: { (action) in
                self.startCustomNavigation()
            }))
            alertController.addAction(UIAlertAction(title: "Styled UI", style: .default, handler: { (action) in
                self.startStyledNavigation()
            }))
            
            if self.waypoints.count > 2 {
                alertController.addAction(UIAlertAction(title: "Multiple Stops", style: .default, handler: { (action) in
                    self.startMultipleWaypoints()
                }))
            }
            alertController.addAction(UIAlertAction(title: "Cancel", style: .cancel, handler: nil))
            if let popoverController = alertController.popoverPresentationController {
                popoverController.sourceView = self.startButton
            }
            self.present(alertController, animated: true, completion: nil)
        }
    }
    
    // Helper for requesting a route
    func requestRoute() {
        guard waypoints.count > 0 else { return }
        
        let userWaypoint = Waypoint(location: mapView.userLocation!.location!, heading: mapView.userLocation?.heading, name: "user")
        userWaypoint.coordinateAccuracy = -1
        waypoints.insert(userWaypoint, at: 0)
        
        let options = RouteOptions(forNavigationWithWaypoints: waypoints)
        
        _ = Directions.shared.calculate(options) { [weak self] (waypoints, routes, error) in
            guard error == nil else {
                print(error!.localizedDescription)
                return
            }
            guard let route = routes?.first else { return }
            
            self?.currentRoute = route
            
            // Open method for adding and updating the route line
            self?.mapView.showRoute(route)
            self?.mapView.showWaypoints(route, legIndex: 0)
        }
    }

    // MARK: - Basic Navigation

    func startBasicNavigation() {
        guard let route = currentRoute else { return }
        
        exampleMode = .default
        
        let navigationViewController = NavigationViewController(for: route, locationManager: locationManager())
        navigationViewController.showsReportFeedback = true
        navigationViewController.navigationDelegate = self
        navigationViewController.automaticallyAdjustsStyleForTimeOfDay = true
        
        present(navigationViewController, animated: true, completion: nil)
    }

    // MARK: - Custom Navigation UI

    func startCustomNavigation() {
        guard let route = self.currentRoute else { return }

        guard let customViewController = storyboard?.instantiateViewController(withIdentifier: "custom") as? CustomViewController else { return }
        
        exampleMode = .custom

        customViewController.simulateLocation = simulationButton.isSelected
        customViewController.userRoute = route
        
        present(customViewController, animated: true, completion: nil)
    }

    // MARK: - Styling the default UI
    
    func startStyledNavigation() {
        guard let route = self.currentRoute else { return }

        exampleMode = .styled
        
        let style = DefaultStyle()
        
        // General styling
        style.tintColor = #colorLiteral(red: 0.9418798089, green: 0.3469682932, blue: 0.5911870599, alpha: 1)
        style.statusBarStyle = .lightContent
        style.buttonTextColor = #colorLiteral(red: 1, green: 1, blue: 1, alpha: 1)
        style.fontFamily = "Georgia"
        style.turnArrowPrimaryColor = #colorLiteral(red: 1, green: 1, blue: 1, alpha: 1)
        style.turnArrowSecondaryColor = #colorLiteral(red: 1, green: 1, blue: 1, alpha: 0.5)
        style.floatingButtonBackgroundColor = #colorLiteral(red: 0.2549019754, green: 0.2745098174, blue: 0.3019607961, alpha: 1)
        style.lanesViewBackgroundColor = #colorLiteral(red: 0.2549019754, green: 0.2745098174, blue: 0.3019607961, alpha: 1)
        style.laneViewPrimaryColor = #colorLiteral(red: 0.9418798089, green: 0.3469682932, blue: 0.5911870599, alpha: 1)
        style.laneViewSecondaryColor = #colorLiteral(red: 0.2974345386, green: 0.4338284135, blue: 0.9865127206, alpha: 1)
        
        // Maneuver view (Page view)
        style.maneuverViewBackgroundColor = #colorLiteral(red: 0.2974345386, green: 0.4338284135, blue: 0.9865127206, alpha: 1)
        style.distanceLabelTextColor = #colorLiteral(red: 0.9293526786, green: 0.9291852679, blue: 0.9280691964, alpha: 1)
        style.destinationLabelTextColor = #colorLiteral(red: 0.9293526786, green: 0.9291852679, blue: 0.9280691964, alpha: 1)
        style.distanceRemainingLabelTextColor = #colorLiteral(red: 0.9293526786, green: 0.9291852679, blue: 0.9280691964, alpha: 1)
        style.timeRemainingLabelTextColor = #colorLiteral(red: 0.9293526786, green: 0.9291852679, blue: 0.9280691964, alpha: 1)
        style.arrivalTimeLabelTextColor = #colorLiteral(red: 0.9293526786, green: 0.9291852679, blue: 0.9280691964, alpha: 1)

        // Current street name label
        style.wayNameLabelTextColor = #colorLiteral(red: 1, green: 1, blue: 1, alpha: 1)
        style.wayNameViewBackgroundColor = #colorLiteral(red: 0.2974345386, green: 0.4338284135, blue: 0.9865127206, alpha: 1).withAlphaComponent(0.5)
            
        // Table view (Drawer)
        style.headerBackgroundColor = #colorLiteral(red: 0.2974345386, green: 0.4338284135, blue: 0.9865127206, alpha: 1)
        style.cellTitleLabelTextColor = #colorLiteral(red: 0, green: 0, blue: 0, alpha: 1)
        style.cellSubtitleLabelTextColor = #colorLiteral(red: 0.2549019754, green: 0.2745098174, blue: 0.3019607961, alpha: 1)
        
        // Traffic
        style.routeCasingColor = #colorLiteral(red: 0.1960784346, green: 0.3411764801, blue: 0.1019607857, alpha: 1)
        style.trafficUnknownColor = #colorLiteral(red: 0.721568644, green: 0.8862745166, blue: 0.5921568871, alpha: 1)
        style.trafficLowColor = #colorLiteral(red: 0.5843137503, green: 0.8235294223, blue: 0.4196078479, alpha: 1)
        style.trafficModerateColor = #colorLiteral(red: 0.8549019694, green: 0.250980407, blue: 0.4784313738, alpha: 1)
        style.trafficHeavyColor = #colorLiteral(red: 0.8078431487, green: 0.02745098062, blue: 0.3333333433, alpha: 1)
        style.trafficSevereColor = #colorLiteral(red: 0.5725490451, green: 0, blue: 0.2313725501, alpha: 1)
        
        // Set a custom style URL
        style.mapStyleURL = URL(string: "mapbox://styles/mapbox/satellite-streets-v9")
        
        let navigationViewController = NavigationViewController(for: route, styles: [style], locationManager: locationManager())
        navigationViewController.automaticallyAdjustsStyleForTimeOfDay = true
        navigationViewController.navigationDelegate = self
<<<<<<< HEAD
        
=======

>>>>>>> 86ce6557
        present(navigationViewController, animated: true, completion: nil)
    }
    
    func locationManager() -> NavigationLocationManager {
        guard let route = currentRoute else { return NavigationLocationManager() }
        return simulationButton.isSelected ? SimulatedLocationManager(route: route) : NavigationLocationManager()
    }
    
    // MARK: - Navigation with multiple waypoints

    func startMultipleWaypoints() {
        guard let route = self.currentRoute else { return }

        exampleMode = .multipleWaypoints

        let navigationViewController = NavigationViewController(for: route, locationManager: locationManager())
        navigationViewController.automaticallyAdjustsStyleForTimeOfDay = true
        navigationViewController.navigationDelegate = self

        present(navigationViewController, animated: true, completion: nil)
    }
    
    // By default, when the user arrives at a waypoint, the next leg starts immediately.
    // If however you would like to pause and allow the user to provide input, set this delegate method to false.
    // This does however require you to increment the leg count on your own. See the example below in `confirmationControllerDidConfirm()`.
    func navigationViewController(_ navigationViewController: NavigationViewController, shouldIncrementLegWhenArrivingAtWaypoint waypoint: Waypoint) -> Bool {
        return false
    }
}

extension ViewController: WaypointConfirmationViewControllerDelegate {
    func confirmationControllerDidConfirm(_ confirmationController: WaypointConfirmationViewController) {
        confirmationController.dismiss(animated: true, completion: {
            guard let navigationViewController = self.presentedViewController as? NavigationViewController else { return }
            
            guard navigationViewController.routeController.routeProgress.route.legs.count > navigationViewController.routeController.routeProgress.legIndex + 1 else { return }
            navigationViewController.routeController.routeProgress.legIndex += 1
        })
    }
}

extension ViewController: NavigationViewControllerDelegate {
    func navigationViewController(_ navigationViewController: NavigationViewController, didArriveAt waypoint: Waypoint) {
        // Multiple waypoint demo
        guard exampleMode == .multipleWaypoints else { return }

        // When the user arrives, present a view controller that prompts the user to continue to their next destination
        // This typ of screen could show information about a destination, pickup/dropoff confirmation, instructions upon arrival, etc.
        guard let confirmationController = self.storyboard?.instantiateViewController(withIdentifier: "waypointConfirmation") as? WaypointConfirmationViewController else { return }
        
        confirmationController.delegate = self
        
        navigationViewController.present(confirmationController, animated: true, completion: nil)
    }

    func navigationMapView(_ mapView: MGLMapView, viewFor annotation: MGLAnnotation) -> MGLAnnotationView? {
        guard annotation is MGLUserLocation && showCustomUserPuck else { return nil }
        
        let reuseIdentifier = "userPuck"
        var annotationView = mapView.dequeueReusableAnnotationView(withIdentifier: reuseIdentifier)
        
        if annotationView == nil {
            annotationView = CustomAnnotationView(reuseIdentifier: reuseIdentifier)
            annotationView!.frame = CGRect(x: 0, y: 0, width: 40, height: 40)
            annotationView!.backgroundColor = .red
        }
        
        return annotationView
    }
}

class CustomAnnotationView: MGLUserLocationAnnotationView {
    override func layoutSubviews() {
        super.layoutSubviews()
        
        // Force the annotation view to maintain a constant size when the map is tilted.
        scalesWithViewingDistance = false
        
        // Use CALayer’s corner radius to turn this view into a circle.
        layer.cornerRadius = frame.width / 2
        layer.borderWidth = 2
        layer.borderColor = UIColor.white.cgColor
    }
}<|MERGE_RESOLUTION|>--- conflicted
+++ resolved
@@ -237,11 +237,7 @@
         let navigationViewController = NavigationViewController(for: route, styles: [style], locationManager: locationManager())
         navigationViewController.automaticallyAdjustsStyleForTimeOfDay = true
         navigationViewController.navigationDelegate = self
-<<<<<<< HEAD
-        
-=======
-
->>>>>>> 86ce6557
+
         present(navigationViewController, animated: true, completion: nil)
     }
     
