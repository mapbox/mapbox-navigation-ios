import XCTest
import FBSnapshotTestCase
import MapboxDirections
@testable import MapboxNavigation
@testable import MapboxCoreNavigation

let response = Fixture.JSONFromFileNamed(name: "route-with-lanes")
let jsonRoute = (response["routes"] as! [AnyObject]).first as! [String : Any]
let waypoint1 = Waypoint(coordinate: CLLocationCoordinate2D(latitude: 37.795042, longitude: -122.413165))
let waypoint2 = Waypoint(coordinate: CLLocationCoordinate2D(latitude: 37.7727, longitude: -122.433378))
let bogusToken = "pk.feedCafeDeadBeefBadeBede"
let directions = Directions(accessToken: bogusToken)
let route = Route(json: jsonRoute, waypoints: [waypoint1, waypoint2], routeOptions: RouteOptions(waypoints: [waypoint1, waypoint2]))

class MapboxNavigationTests: FBSnapshotTestCase {

    override func setUp() {
        super.setUp()
        recordMode = false
        isDeviceAgnostic = true
    }

    override func tearDown() {
        super.tearDown()

    }

    func storyboard() -> UIStoryboard {
        return UIStoryboard(name: "Navigation", bundle: .mapboxNavigation)
    }
    
    func testLanes() {
        let controller = storyboard().instantiateViewController(withIdentifier: "RouteMapViewController") as! RouteMapViewController
        XCTAssert(controller.view != nil)
        
        route.accessToken = bogusToken
        let routeController = RouteController(along: route, directions: directions)
        routeController.advanceStepIndex(to: 7)
        controller.lanesView.update(for: routeController.routeProgress.currentLegProgress)
        controller.lanesView.show()
        
        FBSnapshotVerifyView(controller.lanesView)
    }
<<<<<<< HEAD
}


extension CLLocationCoordinate2D {
    static var unionSquare: CLLocationCoordinate2D {
        return CLLocationCoordinate2D(latitude: 37.786902, longitude: -122.407668)
    }
    
    static var goldenGatePark: CLLocationCoordinate2D {
        return CLLocationCoordinate2D(latitude: 37.770935, longitude: -122.479346)
    }
    
    static var bernalHeights: CLLocationCoordinate2D {
        return CLLocationCoordinate2D(latitude: 37.739912, longitude: -122.420100)
    }
=======
>>>>>>> 85ae8b02
}<|MERGE_RESOLUTION|>--- conflicted
+++ resolved
@@ -28,35 +28,17 @@
     func storyboard() -> UIStoryboard {
         return UIStoryboard(name: "Navigation", bundle: .mapboxNavigation)
     }
-    
+
     func testLanes() {
         let controller = storyboard().instantiateViewController(withIdentifier: "RouteMapViewController") as! RouteMapViewController
         XCTAssert(controller.view != nil)
-        
+
         route.accessToken = bogusToken
         let routeController = RouteController(along: route, directions: directions)
         routeController.advanceStepIndex(to: 7)
         controller.lanesView.update(for: routeController.routeProgress.currentLegProgress)
         controller.lanesView.show()
-        
+
         FBSnapshotVerifyView(controller.lanesView)
     }
-<<<<<<< HEAD
-}
-
-
-extension CLLocationCoordinate2D {
-    static var unionSquare: CLLocationCoordinate2D {
-        return CLLocationCoordinate2D(latitude: 37.786902, longitude: -122.407668)
-    }
-    
-    static var goldenGatePark: CLLocationCoordinate2D {
-        return CLLocationCoordinate2D(latitude: 37.770935, longitude: -122.479346)
-    }
-    
-    static var bernalHeights: CLLocationCoordinate2D {
-        return CLLocationCoordinate2D(latitude: 37.739912, longitude: -122.420100)
-    }
-=======
->>>>>>> 85ae8b02
 }