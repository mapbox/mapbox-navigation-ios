--- conflicted
+++ resolved
@@ -38,11 +38,8 @@
             let route = initialRoute
             
             let navigationViewController = LeakTest {
-<<<<<<< HEAD
-                return NavigationViewController(for: route, voiceController: FakeVoiceController())
-=======
-                return NavigationViewController(for: route, directions: Directions.shared, styles: nil, locationManager: nil, voiceController: FakeVoiceController(), eventsManager: TestNavigationEventsManager())
->>>>>>> 4484d5b9
+                let service = NavigationService(route: Route, eventsManagerType: TestNavigationEventsManager.self)
+                return NavigationViewController(for: route, navigationService: service, voiceController: FakeVoiceController())
             }
             
             it("must not leak") {
