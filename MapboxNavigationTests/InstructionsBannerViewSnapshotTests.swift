import XCTest
import FBSnapshotTestCase
import MapboxDirections
@testable import MapboxNavigation
@testable import MapboxCoreNavigation

class InstructionsBannerViewSnapshotTests: FBSnapshotTestCase {
    
    let imageRepository: ImageRepository = ImageRepository.shared
    
    let asyncTimeout: TimeInterval = 2.0
    
    override func setUp() {
        super.setUp()
        recordMode = false
        
        let i280Instruction = VisualInstructionComponent(type: .image, text: nil, imageURL: ShieldImage.i280.url, abbreviation: nil, abbreviationPriority: 0)
        let us101Instruction = VisualInstructionComponent(type: .image, text: nil, imageURL: ShieldImage.us101.url, abbreviation: nil, abbreviationPriority: 0)
        
        imageRepository.storeImage(ShieldImage.i280.image, forKey: i280Instruction.cacheKey!, toDisk: false)
        imageRepository.storeImage(ShieldImage.us101.image, forKey: us101Instruction.cacheKey!, toDisk: false)
        
        NavigationSettings.shared.distanceUnit = .mile
    }
    
    override func tearDown() {
        let semaphore = DispatchSemaphore(value: 0)
        imageRepository.resetImageCache {
            semaphore.signal()
        }
        let semaphoreResult = semaphore.wait(timeout: XCTestCase.NavigationTests.timeout)
        XCTAssert(semaphoreResult == .success, "Semaphore timed out")
        
        super.tearDown()
    }
    
    func testSinglelinePrimary() {
        let view = instructionsView()
        styleInstructionsView(view)
        
        view.maneuverView.isStart = true
        view.distance = 482
        
        let instructions = [
            VisualInstructionComponent(type: .text, text: "US 45", imageURL: nil, abbreviation: nil, abbreviationPriority: 0),
            VisualInstructionComponent(type: .text, text: "/", imageURL: nil, abbreviation: nil, abbreviationPriority: 0),
            VisualInstructionComponent(type: .text, text: "Chicago", imageURL: nil, abbreviation: nil, abbreviationPriority: 0)
        ]
        
        view.set(makeVisualInstruction(.turn, .right, primaryInstruction: instructions, secondaryInstruction: nil, subInstruction: nil))
        
        verifyView(view, size: view.bounds.size)
    }
    
    func testMultilinePrimary() {
        let view = instructionsView()
        styleInstructionsView(view)
        
        view.maneuverView.isStart = true
        view.distance = 482
        
        let instructions = [
            VisualInstructionComponent(type: .image, text: "I 280", imageURL: ShieldImage.i280.url, abbreviation: nil, abbreviationPriority: 0),
            VisualInstructionComponent(type: .text, text: "US 45 / Chicago / US 45 / Chicago", imageURL: nil, abbreviation: nil, abbreviationPriority: 0)
        ]
        
        view.set(makeVisualInstruction(.turn, .right, primaryInstruction: instructions, secondaryInstruction: nil, subInstruction: nil))
        
        verifyView(view, size: view.bounds.size)
    }
    
    func testSinglelinePrimarySecondaryAndSubComponents() {
        let view = instructionsView()
        styleInstructionsView(view)
        
        view.maneuverView.isStart = true
        view.distance = 482
        
        let primary = [
            VisualInstructionComponent(type: .image, text: "I 280", imageURL: ShieldImage.i280.url, abbreviation: nil, abbreviationPriority: 0),
            VisualInstructionComponent(type: .text, text: "South", imageURL: nil, abbreviation: nil, abbreviationPriority: 0)
        ]
        let secondary = [VisualInstructionComponent(type: .text, text: "US 45 / Chicago", imageURL: nil, abbreviation: nil, abbreviationPriority: 0)]
        
        let sub = [VisualInstructionComponent(type: .lane, text: "", imageURL: nil, abbreviation: nil, abbreviationPriority: NSNotFound, indications: [.left, .straightAhead], isLaneActive: true)]
        
        view.set(makeVisualInstruction(.turn, .right, primaryInstruction: primary, secondaryInstruction: secondary, subInstruction: sub))
        
        verifyView(view, size: view.bounds.size)
    }
    
    func testPrimaryShieldAndSecondaryAndSubComponents() {
        let view = instructionsView()
        styleInstructionsView(view)
        
        view.maneuverView.isStart = true
        view.distance = 482
        
        let primary = [
            VisualInstructionComponent(type: .image, text: "I 280", imageURL: ShieldImage.i280.url, abbreviation: nil, abbreviationPriority: 0)
        ]
        let secondary = [
            VisualInstructionComponent(type: .text, text: "Mountain View Test", imageURL: nil, abbreviation: nil, abbreviationPriority: 0)
        ]
        let sub = [
            VisualInstructionComponent(type: .lane, text: "", imageURL: nil, abbreviation: nil, abbreviationPriority: NSNotFound, indications: [.left, .straightAhead], isLaneActive: true)
        ]
        
        view.set(makeVisualInstruction(.turn, .right, primaryInstruction: primary, secondaryInstruction: secondary, subInstruction: sub))
        
        verifyView(view, size: view.bounds.size)
    }
    
    func testAbbreviateInstructions() {
        let view = instructionsView()
        styleInstructionsView(view)
        
        view.maneuverView.isStart = true
        view.distance = 482
        
        let primary = [VisualInstructionComponent(type: .image, text: "I-280", imageURL: ShieldImage.i280.url, abbreviation: nil, abbreviationPriority: NSNotFound),
                       VisualInstructionComponent(type: .text, text: "Drive", imageURL: nil, abbreviation: "Dr", abbreviationPriority: 0),
                       VisualInstructionComponent(type: .text, text: "Avenue", imageURL: nil, abbreviation: "Ave", abbreviationPriority: 5),
                       VisualInstructionComponent(type: .text, text: "West", imageURL: nil, abbreviation: "W", abbreviationPriority: 4),
                       VisualInstructionComponent(type: .text, text: "South", imageURL: nil, abbreviation: "S", abbreviationPriority: 3),
                       VisualInstructionComponent(type: .text, text: "East", imageURL: nil, abbreviation: "E", abbreviationPriority: 2),
                       VisualInstructionComponent(type: .text, text: "North", imageURL: nil, abbreviation: "N", abbreviationPriority: 1)]
        
        view.set(makeVisualInstruction(.continue, .straightAhead, primaryInstruction: primary, secondaryInstruction: nil, subInstruction: nil))
        
        verifyView(view, size: view.bounds.size)
    }
    
    func testAbbreviateInstructionsIncludingDelimiter() {
        let view = instructionsView()
        styleInstructionsView(view)
        
        view.maneuverView.isStart = true
        view.distance = 482
        
        let primary = [VisualInstructionComponent(type: .image, text: "I 280", imageURL: ShieldImage.i280.url, abbreviation: nil, abbreviationPriority: NSNotFound),
                       VisualInstructionComponent(type: .delimiter, text: "/", imageURL: nil, abbreviation: nil, abbreviationPriority: NSNotFound),
                       VisualInstructionComponent(type: .text, text: "10", imageURL: nil, abbreviation: nil, abbreviationPriority: NSNotFound),
                       VisualInstructionComponent(type: .delimiter, text: "/", imageURL: nil, abbreviation: nil, abbreviationPriority: NSNotFound),
                       VisualInstructionComponent(type: .text, text: "15 North", imageURL: nil, abbreviation: "15 N", abbreviationPriority: 0),
                       VisualInstructionComponent(type: .delimiter, text: "/", imageURL: nil, abbreviation: nil, abbreviationPriority: NSNotFound),
                       VisualInstructionComponent(type: .text, text: "20 West", imageURL: nil, abbreviation: "20 W", abbreviationPriority: 1)]
        
<<<<<<< HEAD
        view.set(makeVisualInstruction(.continue, .straightAhead, primaryInstruction: primary, secondaryInstruction: nil, subInstruction: nil))
=======
        imageRepository.storeImage(ShieldImage.i280.image, forKey: primary.first!.cacheKey!)
        view.set(makeVisualInstruction(.continue, .straightAhead, primaryInstruction: primary, secondaryInstruction: nil))
>>>>>>> 6cd26dc9
        
        verifyView(view, size: view.bounds.size)
    }
    
    func testAbbreviateWestFremontAvenue() {
        let view = instructionsView(size: .iPhoneX)
        styleInstructionsView(view)
        
        view.distance = 482
        
        let primary = [
            VisualInstructionComponent(type: .text, text: "West", imageURL: nil, abbreviation: "W", abbreviationPriority: 0),
            VisualInstructionComponent(type: .text, text: "Fremont", imageURL: nil, abbreviation: nil, abbreviationPriority: NSNotFound),
            VisualInstructionComponent(type: .text, text: "Avenue", imageURL: nil, abbreviation: "Ave", abbreviationPriority: 1)
        ]
        
        view.set(makeVisualInstruction(.continue, .straightAhead, primaryInstruction: primary, secondaryInstruction: nil, subInstruction: nil))
        
        verifyView(view, size: view.bounds.size)
    }
    
    func testAdjacentShields() {
        let view = instructionsView(size: .iPhoneX)
        styleInstructionsView(view)
        view.maneuverView.isStart = true
        view.distance = 482
        
        let primary = [
            VisualInstructionComponent(type: .image, text: "I-280", imageURL: ShieldImage.i280.url, abbreviation: nil, abbreviationPriority: NSNotFound),
            VisualInstructionComponent(type: .delimiter, text: "/", imageURL: nil, abbreviation: nil, abbreviationPriority: NSNotFound),
            VisualInstructionComponent(type: .image, text: "US-101", imageURL: ShieldImage.us101.url, abbreviation: nil, abbreviationPriority: NSNotFound)
        ]
        
        view.set(makeVisualInstruction(.continue, .straightAhead, primaryInstruction: primary, secondaryInstruction: nil, subInstruction: nil))
        
        verifyView(view, size: view.bounds.size)
    }
    
    func testInstructionsAndNextInstructions() {
        let view = UIView()
        view.backgroundColor = .white
        let instructionsBannerView = instructionsView()
        let nextBannerViewFrame = CGRect(x: 0, y: instructionsBannerView.frame.maxY, width: instructionsBannerView.bounds.width, height: 44)
        let nextBannerView = NextBannerView(frame: nextBannerViewFrame)
        nextBannerView.translatesAutoresizingMaskIntoConstraints = true
        view.addSubview(instructionsBannerView)
        view.addSubview(nextBannerView)
        view.frame = CGRect(origin: .zero, size: CGSize(width: nextBannerViewFrame.width, height: nextBannerViewFrame.maxY))
        
        instructionsBannerView.maneuverView.isStart = true
        instructionsBannerView.distance = 482
        
        let primary = [
            VisualInstructionComponent(type: .image, text: "I 280", imageURL: ShieldImage.i280.url, abbreviation: nil, abbreviationPriority: 0)
        ]
        let secondary = [VisualInstructionComponent(type: .text, text: "US 45 / Chicago", imageURL: nil, abbreviation: nil, abbreviationPriority: 0)]
        
        let sub = [VisualInstructionComponent(type: .lane, text: "", imageURL: nil, abbreviation: nil, abbreviationPriority: NSNotFound, indications: [.right], isLaneActive: true)]
        
        instructionsBannerView.set(makeVisualInstruction(.turn, .right, primaryInstruction: primary, secondaryInstruction: secondary, subInstruction: sub))
        
<<<<<<< HEAD
        let primarySub = [
            VisualInstructionComponent(type: .text, text: "I 280", imageURL: ShieldImage.i280.url, abbreviation: nil, abbreviationPriority: 0)
=======
        let primaryThen = [
            VisualInstructionComponent(type: .image, text: "I 280", imageURL: ShieldImage.i280.url, abbreviation: nil, abbreviationPriority: 0)
>>>>>>> 6cd26dc9
        ]
        let primaryThenInstruction = VisualInstruction(text: nil, maneuverType: .none, maneuverDirection: .none, textComponents: primarySub)
        
        nextBannerView.instructionLabel.instruction = primaryThenInstruction
        nextBannerView.maneuverView.backgroundColor = .clear
        nextBannerView.maneuverView.isEnd = true
        
        verifyView(view, size: view.bounds.size)
    }
    
    func testLaneInstructions() {
        let view = UIView()
        view.backgroundColor = .white
        let instructionsBannerView = instructionsView()
        let nextBannerViewFrame = CGRect(x: 0, y: instructionsBannerView.frame.maxY, width: instructionsBannerView.bounds.width, height: 44)
        let nextBannerView = NextBannerView(frame: nextBannerViewFrame)
        nextBannerView.translatesAutoresizingMaskIntoConstraints = true
        view.addSubview(instructionsBannerView)
        view.addSubview(nextBannerView)
        view.frame = CGRect(origin: .zero, size: CGSize(width: nextBannerViewFrame.width, height: nextBannerViewFrame.maxY))
        
        instructionsBannerView.maneuverView.isStart = true
        instructionsBannerView.distance = 482
        
        let primary = [
            VisualInstructionComponent(type: .text, text: "I 280", imageURL: ShieldImage.i280.url, abbreviation: nil, abbreviationPriority: 0)
        ]
        let secondary = [VisualInstructionComponent(type: .text, text: "US 45 / Chicago", imageURL: nil, abbreviation: nil, abbreviationPriority: 0)]
        
        let sub = [VisualInstructionComponent(type: .lane, text: "", imageURL: nil, abbreviation: nil, abbreviationPriority: NSNotFound, indications: [.left, .straightAhead], isLaneActive: true)]
        
        instructionsBannerView.set(makeVisualInstruction(.turn, .right, primaryInstruction: primary, secondaryInstruction: secondary, subInstruction: sub))
        
        let subLaneComponent = [
            VisualInstructionComponent(type: .lane, text: "", imageURL: nil, abbreviation: nil, abbreviationPriority: NSNotFound, indications: [.left, .left], isLaneActive: true)
        ]
        let subLaneInstruction = VisualInstruction(text: nil, maneuverType: .none, maneuverDirection: .none, textComponents: subLaneComponent)
        
        nextBannerView.instructionLabel.instruction = subLaneInstruction
        nextBannerView.maneuverView.backgroundColor = .clear
        nextBannerView.maneuverView.isEnd = true
        
        verifyView(view, size: view.bounds.size)
    }
    
    func testLongDistance() {
        let view = instructionsView(size: .iPhoneX)
        styleInstructionsView(view)
        
        view.maneuverView.isStart = true
        NavigationSettings.shared.distanceUnit = .kilometer
        view.distanceFormatter.numberFormatter.locale = Locale(identifier: "zh-Hans")
        view.distance = 1000 * 999
        
        let primary = [VisualInstructionComponent(type: .text, text: "中国 安徽省 宣城市 郎溪县", imageURL: nil, abbreviation: nil, abbreviationPriority: NSNotFound)]
        view.set(makeVisualInstruction(.continue, .straightAhead, primaryInstruction: primary, secondaryInstruction: nil, subInstruction: nil))
        
        verifyView(view, size: view.bounds.size)
    }
    
    func testSweEngLongDistance() {
        let view = instructionsView(size: .iPhoneX)
        styleInstructionsView(view)
        
        NavigationSettings.shared.distanceUnit = .mile
        view.distanceFormatter.numberFormatter.locale = Locale(identifier: "sv-se")
        view.distance = 1000 * 999
        
        let primary = [VisualInstructionComponent(type: .text, text: "Lorem Ipsum / Dolor Sit Amet", imageURL: nil, abbreviation: nil, abbreviationPriority: NSNotFound)]
        view.set(makeVisualInstruction(primaryInstruction: primary, secondaryInstruction: nil, subInstruction: nil))
        
        verifyView(view, size: view.bounds.size)
    }
    
    func testUkrainianLongDistance() {
        let view = instructionsView(size: .iPhoneX)
        styleInstructionsView(view)
        
        NavigationSettings.shared.distanceUnit = .mile
        view.distanceFormatter.numberFormatter.locale = Locale(identifier: "uk-UA")
        view.distance = 1000 * 999
        
        let primary = [VisualInstructionComponent(type: .text, text: "Lorem Ipsum / Dolor Sit Amet", imageURL: nil, abbreviation: nil, abbreviationPriority: NSNotFound)]
        view.set(makeVisualInstruction(primaryInstruction: primary, secondaryInstruction: nil, subInstruction: nil))
        
        verifyView(view, size: view.bounds.size)
    }
    
    func testExitShields() {
        let window = UIApplication.shared.delegate!.window!!
        let view = instructionsView()
        styleInstructionsView(view)
        view.maneuverView.isStart = true
        view.distance = 482
        
        let primary = [
            VisualInstructionComponent(type: .exit, text: "Exit", imageURL: nil, abbreviation: nil, abbreviationPriority: 0),
            VisualInstructionComponent(type: .exitCode, text: "123A", imageURL: nil, abbreviation: nil, abbreviationPriority: 0),
            VisualInstructionComponent(type: .text, text: "Main Street", imageURL: nil, abbreviation: "Main St", abbreviationPriority: 0)
        ]
        
        let secondary = VisualInstructionComponent(type: .text, text: "Anytown Avenue", imageURL: nil, abbreviation: "Anytown Ave", abbreviationPriority: 0)
        
        window.addSubview(view)
        DayStyle().apply()
        
        view.set(makeVisualInstruction(.takeOffRamp, .right, primaryInstruction: primary, secondaryInstruction: [secondary], subInstruction: nil))
        verifyView(view, size: view.bounds.size)
    }
    
    func testGenericShields() {
        let window = UIApplication.shared.delegate!.window!!
        let view = instructionsView()
        styleInstructionsView(view)
        view.maneuverView.isStart = true
        view.distance = 482
        
        let primary = [
            VisualInstructionComponent(type: .image, text: "ANK 1", imageURL: nil, abbreviation: nil, abbreviationPriority: NSNotFound),
            VisualInstructionComponent(type: .text, text: "Ankh-Morpork 1", imageURL: nil, abbreviation: nil, abbreviationPriority: NSNotFound)
        ]
        
        let secondary = [VisualInstructionComponent(type: .text, text: "Vetinari Way", imageURL: nil, abbreviation: nil, abbreviationPriority: NSNotFound)]
        
        window.addSubview(view)
        DayStyle().apply()
        
        view.set(makeVisualInstruction(.reachFork, .right, primaryInstruction: primary, secondaryInstruction: secondary))
        verifyView(view, size: view.bounds.size)
    }
}

extension InstructionsBannerViewSnapshotTests {
    
    func verifyView(_ view: UIView, size: CGSize, tolerance: CGFloat = 0.01) {
        view.frame.size = size
        FBSnapshotVerifyView(view, suffixes: ["_64"], tolerance: tolerance)
    }
    
    // UIAppearance proxy do not work in unit test environment so we have to style manually
    func styleInstructionsView(_ view: InstructionsBannerView) {
        view.backgroundColor = .white
        view.maneuverView.backgroundColor = #colorLiteral(red: 0.5882352941, green: 0.5882352941, blue: 0.5882352941, alpha: 0.5)
        view.distanceLabel.backgroundColor = #colorLiteral(red: 0.8039215803, green: 0.8039215803, blue: 0.8039215803, alpha: 0.5)
        view.primaryLabel.backgroundColor = #colorLiteral(red: 0.5882352941, green: 0.5882352941, blue: 0.5882352941, alpha: 0.5)
        view.secondaryLabel.backgroundColor = #colorLiteral(red: 0.8039215803, green: 0.8039215803, blue: 0.8039215803, alpha: 0.5)
        view.dividerView.backgroundColor = .red
        view._separatorView.backgroundColor = .red
        view.stepListIndicatorView.layer.opacity = 0.25
        view.stepListIndicatorView.gradientColors = [.gray, .lightGray, .gray]
        
        view.distanceLabel.valueFont = UIFont.systemFont(ofSize: 24)
        view.distanceLabel.unitFont = UIFont.systemFont(ofSize: 14)
        view.primaryLabel.font = UIFont.systemFont(ofSize: 30, weight: .medium)
        view.secondaryLabel.font = UIFont.systemFont(ofSize: 26, weight: .medium)
    }
}<|MERGE_RESOLUTION|>--- conflicted
+++ resolved
@@ -145,13 +145,9 @@
                        VisualInstructionComponent(type: .text, text: "15 North", imageURL: nil, abbreviation: "15 N", abbreviationPriority: 0),
                        VisualInstructionComponent(type: .delimiter, text: "/", imageURL: nil, abbreviation: nil, abbreviationPriority: NSNotFound),
                        VisualInstructionComponent(type: .text, text: "20 West", imageURL: nil, abbreviation: "20 W", abbreviationPriority: 1)]
-        
-<<<<<<< HEAD
-        view.set(makeVisualInstruction(.continue, .straightAhead, primaryInstruction: primary, secondaryInstruction: nil, subInstruction: nil))
-=======
+
         imageRepository.storeImage(ShieldImage.i280.image, forKey: primary.first!.cacheKey!)
-        view.set(makeVisualInstruction(.continue, .straightAhead, primaryInstruction: primary, secondaryInstruction: nil))
->>>>>>> 6cd26dc9
+        view.set(makeVisualInstruction(.continue, .straightAhead, primaryInstruction: primary, secondaryInstruction: nil, subInstruction: nil))
         
         verifyView(view, size: view.bounds.size)
     }
@@ -213,13 +209,8 @@
         
         instructionsBannerView.set(makeVisualInstruction(.turn, .right, primaryInstruction: primary, secondaryInstruction: secondary, subInstruction: sub))
         
-<<<<<<< HEAD
         let primarySub = [
-            VisualInstructionComponent(type: .text, text: "I 280", imageURL: ShieldImage.i280.url, abbreviation: nil, abbreviationPriority: 0)
-=======
-        let primaryThen = [
             VisualInstructionComponent(type: .image, text: "I 280", imageURL: ShieldImage.i280.url, abbreviation: nil, abbreviationPriority: 0)
->>>>>>> 6cd26dc9
         ]
         let primaryThenInstruction = VisualInstruction(text: nil, maneuverType: .none, maneuverDirection: .none, textComponents: primarySub)
         
@@ -347,7 +338,7 @@
         window.addSubview(view)
         DayStyle().apply()
         
-        view.set(makeVisualInstruction(.reachFork, .right, primaryInstruction: primary, secondaryInstruction: secondary))
+        view.set(makeVisualInstruction(.reachFork, .right, primaryInstruction: primary, secondaryInstruction: secondary, subInstruction: nil)) // TODO: Shield for sub components (visual instruction) ??
         verifyView(view, size: view.bounds.size)
     }
 }
