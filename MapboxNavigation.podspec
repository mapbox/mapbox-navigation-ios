--- conflicted
+++ resolved
@@ -44,11 +44,7 @@
   s.module_name = "MapboxNavigation"
 
   s.dependency "MapboxCoreNavigation", "#{s.version.to_s}"
-<<<<<<< HEAD
   s.dependency "MapboxMaps", "~> 10.17.0"
-=======
-  s.dependency "MapboxMaps", "~> 10.16.5"
->>>>>>> 7218d243
   s.dependency "Solar-dev", "~> 3.0"
   s.dependency "MapboxSpeech", "~> 2.0"
 
