--- conflicted
+++ resolved
@@ -24,13 +24,8 @@
         "repositoryURL": "https://github.com/mapbox/mapbox-common-ios.git",
         "state": {
           "branch": null,
-<<<<<<< HEAD
-          "revision": "15221bf71677824975d2d9418fe76bd4259e9c3b",
-          "version": "21.2.1"
-=======
           "revision": "17bdf379cdb12df2f616c83c6375ad38ebaa86e4",
           "version": "21.3.0-rc.2"
->>>>>>> c5e76d26
         }
       },
       {
@@ -38,13 +33,8 @@
         "repositoryURL": "https://github.com/mapbox/mapbox-core-maps-ios.git",
         "state": {
           "branch": null,
-<<<<<<< HEAD
-          "revision": "05cc6505956f2311e1a932fc021e9b14c4cdccb2",
-          "version": "10.4.2"
-=======
           "revision": "ab60553776d8d81f3420e2ebf81c2b4fe34a13fa",
           "version": "10.5.0-rc.1"
->>>>>>> c5e76d26
         }
       },
       {
@@ -52,13 +42,8 @@
         "repositoryURL": "https://github.com/mapbox/mapbox-directions-swift.git",
         "state": {
           "branch": null,
-<<<<<<< HEAD
-          "revision": "469f32881aee6346748313f977cd7ce4a4bdb158",
-          "version": "2.4.0-rc.2"
-=======
           "revision": "a85b353688f7ffb22809fbc890518f9f1dff7c43",
           "version": "2.4.0"
->>>>>>> c5e76d26
         }
       },
       {
@@ -75,13 +60,8 @@
         "repositoryURL": "https://github.com/mapbox/mapbox-maps-ios.git",
         "state": {
           "branch": null,
-<<<<<<< HEAD
-          "revision": "61ba7962a208100242a72c588ee83e20575bd2d9",
-          "version": "10.4.3"
-=======
           "revision": "072225ff0d427e585ff6804c1016ee783fb013ae",
           "version": "10.5.0-rc.1"
->>>>>>> c5e76d26
         }
       },
       {
@@ -89,13 +69,8 @@
         "repositoryURL": "https://github.com/mapbox/mapbox-navigation-native-ios.git",
         "state": {
           "branch": null,
-<<<<<<< HEAD
-          "revision": "047a87608f908a3ba228a7777923b3c4d96d8ef7",
-          "version": "94.0.1"
-=======
           "revision": "b648000b9f5d10df5c4401cd4732c30f122af4b9",
           "version": "97.0.0"
->>>>>>> c5e76d26
         }
       },
       {
