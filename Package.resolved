{
  "object": {
    "pins": [
      {
        "package": "MapboxCommon",
        "repositoryURL": "https://github.com/mapbox/mapbox-common-ios.git",
        "state": {
          "branch": null,
          "revision": "50a87705438ee5b2c890a1fcacb54dfd867d738f",
          "version": "10.0.2"
        }
      },
      {
        "package": "MapboxCoreMaps",
        "repositoryURL": "https://github.com/mapbox/mapbox-core-maps-ios.git",
        "state": {
          "branch": null,
          "revision": "4c3d0fbb1cb2fc25351cb105a05be487bcc8ffe6",
          "version": "10.0.0-beta.17"
        }
      },
      {
        "package": "MapboxDirections",
        "repositoryURL": "https://github.com/mapbox/mapbox-directions-swift.git",
        "state": {
          "branch": null,
          "revision": "e40ab7cc922fbaecb0fa3b8d29b09a9df7b6d8c5",
          "version": "2.0.0-alpha.2"
        }
      },
      {
        "package": "MapboxMobileEvents",
        "repositoryURL": "https://github.com/mapbox/mapbox-events-ios.git",
        "state": {
          "branch": null,
          "revision": "6e4aa13817d59038bf762032e938fe0f7b95b589",
          "version": "0.10.8"
        }
      },
      {
        "package": "MapboxMaps",
        "repositoryURL": "https://github.com/mapbox/mapbox-maps-ios.git",
        "state": {
<<<<<<< HEAD
          "branch": "main",
          "revision": "a173da005294efeea4d6ab46865d229f4e0f9444",
          "version": null
=======
          "branch": null,
          "revision": "bb9bffb2ac6bef5acd5cd7051a6f9b7cd8c0a014",
          "version": "10.0.0-beta.16"
>>>>>>> 6adfa0de
        }
      },
      {
        "package": "MapboxNavigationNative",
        "repositoryURL": "https://github.com/mapbox/mapbox-navigation-native-ios.git",
        "state": {
          "branch": null,
          "revision": "11dcfc7cc48ab06af17fd0efd4211bc221196d07",
          "version": "47.0.0"
        }
      },
      {
        "package": "MapboxSpeech",
        "repositoryURL": "https://github.com/mapbox/mapbox-speech-swift.git",
        "state": {
          "branch": null,
          "revision": "4501b0cbf709ae9fdabb82a2942cd3d54295b411",
          "version": "2.0.0-alpha.1"
        }
      },
      {
        "package": "MapboxGeocoder",
        "repositoryURL": "https://github.com/mapbox/MapboxGeocoder.swift.git",
        "state": {
          "branch": null,
          "revision": "91fb908bb57c0fcddc0062b5d64ea2002e0ea789",
          "version": "0.14.0"
        }
      },
      {
        "package": "Nimble",
        "repositoryURL": "https://github.com/Quick/Nimble.git",
        "state": {
          "branch": null,
          "revision": "7a46a5fc86cb917f69e3daf79fcb045283d8f008",
          "version": "8.1.2"
        }
      },
      {
        "package": "Polyline",
        "repositoryURL": "https://github.com/raphaelmor/Polyline.git",
        "state": {
          "branch": null,
          "revision": "36f7b1222aaf8fa741d0d179c12e186998d97f42",
          "version": "5.0.2"
        }
      },
      {
        "package": "Quick",
        "repositoryURL": "https://github.com/Quick/Quick.git",
        "state": {
          "branch": null,
          "revision": "09b3becb37cb2163919a3842a4c5fa6ec7130792",
          "version": "2.2.1"
        }
      },
      {
        "package": "Solar",
        "repositoryURL": "https://github.com/ceeK/Solar.git",
        "state": {
          "branch": null,
          "revision": "eacab01aa732612d97c723ceb77c748aaba54c82",
          "version": "2.2.0"
        }
      },
      {
        "package": "SwiftCLI",
        "repositoryURL": "https://github.com/jakeheis/SwiftCLI",
        "state": {
          "branch": null,
          "revision": "2816678bcc37f4833d32abeddbdf5e757fa891d8",
          "version": "6.0.2"
        }
      },
      {
        "package": "Turf",
        "repositoryURL": "https://github.com/mapbox/turf-swift.git",
        "state": {
          "branch": null,
          "revision": "23e72d4174eacd76cc6414f063b427d2dac81cfb",
          "version": "2.0.0-alpha.3"
        }
      }
    ]
  },
  "version": 1
}<|MERGE_RESOLUTION|>--- conflicted
+++ resolved
@@ -41,15 +41,9 @@
         "package": "MapboxMaps",
         "repositoryURL": "https://github.com/mapbox/mapbox-maps-ios.git",
         "state": {
-<<<<<<< HEAD
-          "branch": "main",
-          "revision": "a173da005294efeea4d6ab46865d229f4e0f9444",
-          "version": null
-=======
           "branch": null,
           "revision": "bb9bffb2ac6bef5acd5cd7051a6f9b7cd8c0a014",
           "version": "10.0.0-beta.16"
->>>>>>> 6adfa0de
         }
       },
       {
