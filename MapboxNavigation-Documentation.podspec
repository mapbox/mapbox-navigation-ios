Pod::Spec.new do |s|

  # ―――  Spec Metadata  ―――――――――――――――――――――――――――――――――――――――――――――――――――――――――― #

  s.name = "MapboxNavigation-Documentation"
  s.version = '2.0.0-rc.3'
  s.summary = "Complete turn-by-turn navigation interface for iOS."

  s.description  = <<-DESC
  The Mapbox Navigation SDK for iOS is a drop-in interface for turn-by-turn navigation along a route, complete with a well-designed map and easy-to-understand spoken directions. Routes are powered by Mapbox Directions.
                   DESC

  s.homepage = "https://docs.mapbox.com/ios/navigation/"
  s.documentation_url = "https://docs.mapbox.com/ios/api/navigation/"

  # ―――  Spec License  ――――――――――――――――――――――――――――――――――――――――――――――――――――――――――― #

  s.license = { :type => "Mapbox Terms of Service", :file => "LICENSE.md" }

  # ――― Author Metadata  ――――――――――――――――――――――――――――――――――――――――――――――――――――――――― #

  s.author = { "Mapbox" => "mobile@mapbox.com" }
  s.social_media_url = "https://twitter.com/mapbox"

  # ――― Platform Specifics ――――――――――――――――――――――――――――――――――――――――――――――――――――――― #

  s.ios.deployment_target = "12.0"

  # ――― Source Location ―――――――――――――――――――――――――――――――――――――――――――――――――――――――――― #

  s.source = { :git => "https://github.com/mapbox/mapbox-navigation-ios.git", :tag => "v#{s.version.to_s}" }

  # ――― Source Code ―――――――――――――――――――――――――――――――――――――――――――――――――――――――――――――― #

  s.source_files = "Sources/{MapboxNavigation,MapboxCoreNavigation,CMapboxCoreNavigation/include}/**/*.{h,m,swift}"

  # ――― Resources ―――――――――――――――――――――――――――――――――――――――――――――――――――――――――――――――― #

  s.resources = ['Sources/MapboxNavigation/Resources/*/*', 'Sources/MapboxNavigation/Resources/*']

  # ――― Project Settings ――――――――――――――――――――――――――――――――――――――――――――――――――――――――― #

  s.requires_arc = true
  s.module_name = "MapboxNavigation"

  s.frameworks = ['CarPlay']

<<<<<<< HEAD
  s.dependency "MapboxDirections-pre", "2.0.0-rc.1"
  s.dependency "MapboxMaps", "10.0.0-rc.9"
=======
  s.dependency "MapboxDirections-pre", "2.0.0-rc.2"
  s.dependency "MapboxMaps", "10.0.0-rc.8"
>>>>>>> 4ff40d5e
  s.dependency "MapboxMobileEvents", "~> 1.0.0"
  s.dependency "MapboxNavigationNative", "~> 66.0"
  s.dependency "Solar-dev", "~> 3.0"
  s.dependency "Turf", "2.0.0-rc.1"
  s.dependency "MapboxSpeech-pre", "2.0.0-rc.1"

  s.swift_version = "5.0"

  # https://github.com/mapbox/mapbox-navigation-ios/issues/2665
  s.user_target_xcconfig = {
    'EXCLUDED_ARCHS[sdk=iphonesimulator*]' => '$(EXCLUDED_ARCHS__EFFECTIVE_PLATFORM_SUFFIX_$(EFFECTIVE_PLATFORM_SUFFIX)__NATIVE_ARCH_64_BIT_$(NATIVE_ARCH_64_BIT)__XCODE_$(XCODE_VERSION_MAJOR))',
    'EXCLUDED_ARCHS__EFFECTIVE_PLATFORM_SUFFIX_simulator__NATIVE_ARCH_64_BIT_x86_64__XCODE_1200' => 'arm64 arm64e armv7 armv7s armv6 armv8'
  }
  s.pod_target_xcconfig = {
    'EXCLUDED_ARCHS[sdk=iphonesimulator*]' => '$(EXCLUDED_ARCHS__EFFECTIVE_PLATFORM_SUFFIX_$(EFFECTIVE_PLATFORM_SUFFIX)__NATIVE_ARCH_64_BIT_$(NATIVE_ARCH_64_BIT)__XCODE_$(XCODE_VERSION_MAJOR))',
    'EXCLUDED_ARCHS__EFFECTIVE_PLATFORM_SUFFIX_simulator__NATIVE_ARCH_64_BIT_x86_64__XCODE_1200' => 'arm64 arm64e armv7 armv7s armv6 armv8'
  }
end<|MERGE_RESOLUTION|>--- conflicted
+++ resolved
@@ -45,13 +45,8 @@
 
   s.frameworks = ['CarPlay']
 
-<<<<<<< HEAD
-  s.dependency "MapboxDirections-pre", "2.0.0-rc.1"
+  s.dependency "MapboxDirections-pre", "2.0.0-rc.2"
   s.dependency "MapboxMaps", "10.0.0-rc.9"
-=======
-  s.dependency "MapboxDirections-pre", "2.0.0-rc.2"
-  s.dependency "MapboxMaps", "10.0.0-rc.8"
->>>>>>> 4ff40d5e
   s.dependency "MapboxMobileEvents", "~> 1.0.0"
   s.dependency "MapboxNavigationNative", "~> 66.0"
   s.dependency "Solar-dev", "~> 3.0"
