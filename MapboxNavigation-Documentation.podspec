Pod::Spec.new do |s|

  # ―――  Spec Metadata  ―――――――――――――――――――――――――――――――――――――――――――――――――――――――――― #

  s.name = "MapboxNavigation-Documentation"
<<<<<<< HEAD
  s.version = "0.18.1"
=======
  s.version = "0.19.0"
>>>>>>> 5d746e13
  s.summary = "Complete turn-by-turn navigation interface for iOS."

  s.description  = <<-DESC
  The Mapbox Navigation SDK for iOS is a drop-in interface for turn-by-turn navigation along a route, complete with a well-designed map and easy-to-understand spoken directions. Routes are powered by Mapbox Directions.
                   DESC

  s.homepage = "https://www.mapbox.com/ios-sdk/navigation/"
  s.documentation_url = "https://www.mapbox.com/mapbox-navigation-ios/navigation/"

  # ―――  Spec License  ――――――――――――――――――――――――――――――――――――――――――――――――――――――――――― #

  s.license = { :type => "ISC", :file => "LICENSE.md" }

  # ――― Author Metadata  ――――――――――――――――――――――――――――――――――――――――――――――――――――――――― #

  s.author = { "Mapbox" => "mobile@mapbox.com" }
  s.social_media_url = "https://twitter.com/mapbox"

  # ――― Platform Specifics ――――――――――――――――――――――――――――――――――――――――――――――――――――――― #

  s.ios.deployment_target = "9.0"

  # ――― Source Location ―――――――――――――――――――――――――――――――――――――――――――――――――――――――――― #

  s.source = { :git => "https://github.com/mapbox/mapbox-navigation-ios.git", :tag => "v#{s.version.to_s}" }

  # ――― Source Code ―――――――――――――――――――――――――――――――――――――――――――――――――――――――――――――― #

  s.source_files = ["MapboxNavigation/*", "MapboxCoreNavigation/*"]

  # ――― Resources ―――――――――――――――――――――――――――――――――――――――――――――――――――――――――――――――― #

  s.resources = ['MapboxNavigation/Resources/*/*', 'MapboxNavigation/Resources/*']

  # ――― Project Settings ――――――――――――――――――――――――――――――――――――――――――――――――――――――――― #

  s.requires_arc = true
  s.module_name = "MapboxNavigation"

  s.dependency "MapboxDirections.swift", "~> 0.22.0"
  s.dependency "Mapbox-iOS-SDK", "~> 4.2"
  s.dependency "MapboxMobileEvents", "~> 0.4"
  s.dependency "Solar", "~> 2.1"
  s.dependency "Turf", "~> 0.2"
  s.dependency "MapboxSpeech", "~> 0.0.1"

  # `swift_version` was introduced in CocoaPods 1.4.0. Without this check, if a user were to
  # directly specify this podspec while using <1.4.0, ruby would throw an unknown method error.
  if s.respond_to?(:swift_version)
    s.swift_version = "4.0"
  end

end<|MERGE_RESOLUTION|>--- conflicted
+++ resolved
@@ -3,11 +3,7 @@
   # ―――  Spec Metadata  ―――――――――――――――――――――――――――――――――――――――――――――――――――――――――― #
 
   s.name = "MapboxNavigation-Documentation"
-<<<<<<< HEAD
-  s.version = "0.18.1"
-=======
   s.version = "0.19.0"
->>>>>>> 5d746e13
   s.summary = "Complete turn-by-turn navigation interface for iOS."
 
   s.description  = <<-DESC
