{
  "object": {
    "pins": [
      {
        "package": "MapboxCommon",
        "repositoryURL": "https://github.com/mapbox/mapbox-common-ios.git",
        "state": {
          "branch": null,
          "revision": "50a87705438ee5b2c890a1fcacb54dfd867d738f",
          "version": "10.0.2"
        }
      },
      {
        "package": "MapboxCoreMaps",
        "repositoryURL": "https://github.com/mapbox/mapbox-core-maps-ios.git",
        "state": {
          "branch": null,
          "revision": "4c3d0fbb1cb2fc25351cb105a05be487bcc8ffe6",
          "version": "10.0.0-beta.17"
        }
      },
      {
        "package": "MapboxDirections",
        "repositoryURL": "https://github.com/mapbox/mapbox-directions-swift.git",
        "state": {
          "branch": null,
          "revision": "e40ab7cc922fbaecb0fa3b8d29b09a9df7b6d8c5",
          "version": "2.0.0-alpha.2"
        }
      },
      {
        "package": "MapboxMobileEvents",
        "repositoryURL": "https://github.com/mapbox/mapbox-events-ios.git",
        "state": {
          "branch": null,
          "revision": "6e4aa13817d59038bf762032e938fe0f7b95b589",
          "version": "0.10.8"
        }
      },
      {
        "package": "MapboxMaps",
        "repositoryURL": "https://github.com/mapbox/mapbox-maps-ios.git",
        "state": {
<<<<<<< HEAD
          "branch": null,
          "revision": "7425b7420fbf91d3666dff8dc229acdb44f2db33",
=======
          "branch": "main",
          "revision": "7c1838bbb4259afa45b6935bcfdaba45492e6141",
>>>>>>> c61d51e3
          "version": null
        }
      },
      {
        "package": "MapboxNavigationNative",
        "repositoryURL": "https://github.com/mapbox/mapbox-navigation-native-ios.git",
        "state": {
          "branch": null,
          "revision": "11dcfc7cc48ab06af17fd0efd4211bc221196d07",
          "version": "47.0.0"
        }
      },
      {
        "package": "MapboxSpeech",
        "repositoryURL": "https://github.com/mapbox/mapbox-speech-swift.git",
        "state": {
          "branch": null,
          "revision": "4501b0cbf709ae9fdabb82a2942cd3d54295b411",
          "version": "2.0.0-alpha.1"
        }
      },
      {
        "package": "MapboxGeocoder",
        "repositoryURL": "https://github.com/mapbox/MapboxGeocoder.swift.git",
        "state": {
          "branch": null,
          "revision": "91fb908bb57c0fcddc0062b5d64ea2002e0ea789",
          "version": "0.14.0"
        }
      },
      {
        "package": "Nimble",
        "repositoryURL": "https://github.com/Quick/Nimble.git",
        "state": {
          "branch": null,
          "revision": "7a46a5fc86cb917f69e3daf79fcb045283d8f008",
          "version": "8.1.2"
        }
      },
      {
        "package": "Polyline",
        "repositoryURL": "https://github.com/raphaelmor/Polyline.git",
        "state": {
          "branch": null,
          "revision": "36f7b1222aaf8fa741d0d179c12e186998d97f42",
          "version": "5.0.2"
        }
      },
      {
        "package": "Quick",
        "repositoryURL": "https://github.com/Quick/Quick.git",
        "state": {
          "branch": null,
          "revision": "09b3becb37cb2163919a3842a4c5fa6ec7130792",
          "version": "2.2.1"
        }
      },
      {
        "package": "Solar",
        "repositoryURL": "https://github.com/ceeK/Solar.git",
        "state": {
          "branch": null,
          "revision": "eacab01aa732612d97c723ceb77c748aaba54c82",
          "version": "2.2.0"
        }
      },
      {
        "package": "SwiftCLI",
        "repositoryURL": "https://github.com/jakeheis/SwiftCLI",
        "state": {
          "branch": null,
          "revision": "2816678bcc37f4833d32abeddbdf5e757fa891d8",
          "version": "6.0.2"
        }
      },
      {
        "package": "Turf",
        "repositoryURL": "https://github.com/mapbox/turf-swift.git",
        "state": {
          "branch": null,
          "revision": "23e72d4174eacd76cc6414f063b427d2dac81cfb",
          "version": "2.0.0-alpha.3"
        }
      }
    ]
  },
  "version": 1
}<|MERGE_RESOLUTION|>--- conflicted
+++ resolved
@@ -41,13 +41,8 @@
         "package": "MapboxMaps",
         "repositoryURL": "https://github.com/mapbox/mapbox-maps-ios.git",
         "state": {
-<<<<<<< HEAD
-          "branch": null,
-          "revision": "7425b7420fbf91d3666dff8dc229acdb44f2db33",
-=======
           "branch": "main",
           "revision": "7c1838bbb4259afa45b6935bcfdaba45492e6141",
->>>>>>> c61d51e3
           "version": null
         }
       },
