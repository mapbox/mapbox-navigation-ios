--- conflicted
+++ resolved
@@ -113,13 +113,11 @@
 		35D825FB1E6A2DBE0088F83B /* MGLMapView+MGLNavigationAdditions.h in Headers */ = {isa = PBXBuildFile; fileRef = 35D825F91E6A2DBE0088F83B /* MGLMapView+MGLNavigationAdditions.h */; settings = {ATTRIBUTES = (Public, ); }; };
 		35D825FC1E6A2DBE0088F83B /* MGLMapView+MGLNavigationAdditions.m in Sources */ = {isa = PBXBuildFile; fileRef = 35D825FA1E6A2DBE0088F83B /* MGLMapView+MGLNavigationAdditions.m */; };
 		35D825FE1E6A2EC60088F83B /* MapboxNavigation.h in Headers */ = {isa = PBXBuildFile; fileRef = 35D825FD1E6A2EC60088F83B /* MapboxNavigation.h */; settings = {ATTRIBUTES = (Public, ); }; };
-<<<<<<< HEAD
-=======
+
 		35DC9D8D1F431E59001ECD64 /* route.json in Resources */ = {isa = PBXBuildFile; fileRef = C52D09CD1DEF5E5100BE3C5C /* route.json */; };
 		35DC9D8F1F4321CC001ECD64 /* route-with-lanes.json in Resources */ = {isa = PBXBuildFile; fileRef = 35DC9D8E1F4321CC001ECD64 /* route-with-lanes.json */; };
 		35DC9D911F4323AA001ECD64 /* LanesContainerView.swift in Sources */ = {isa = PBXBuildFile; fileRef = 35DC9D901F4323AA001ECD64 /* LanesContainerView.swift */; };
 		35EDAD191F150657005A6195 /* BundleAdditions.swift in Sources */ = {isa = PBXBuildFile; fileRef = 353E68FD1EF0B985007B2AE5 /* BundleAdditions.swift */; };
->>>>>>> 7a6149ac
 		35F611C41F1E1C0500C43249 /* FeedbackViewController.swift in Sources */ = {isa = PBXBuildFile; fileRef = 35F611C31F1E1C0500C43249 /* FeedbackViewController.swift */; };
 		6441B16A1EFC64E50076499F /* WaypointConfirmationViewController.swift in Sources */ = {isa = PBXBuildFile; fileRef = 6441B1691EFC64E50076499F /* WaypointConfirmationViewController.swift */; };
 		64847A041F04629D003F3A69 /* Feedback.swift in Sources */ = {isa = PBXBuildFile; fileRef = 64847A031F04629D003F3A69 /* Feedback.swift */; };
