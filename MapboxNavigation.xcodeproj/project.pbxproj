// !$*UTF8*$!
{
	archiveVersion = 1;
	classes = {
	};
	objectVersion = 46;
	objects = {

/* Begin PBXBuildFile section */
		1603C891214351EE00167D95 /* Cedar.framework in Frameworks */ = {isa = PBXBuildFile; fileRef = 1603C890214351EE00167D95 /* Cedar.framework */; };
		160A4A712127A46C0028B070 /* CPBarButton+MBTestable.m in Sources */ = {isa = PBXBuildFile; fileRef = 160A4A69212791010028B070 /* CPBarButton+MBTestable.m */; };
		160D8279205996DA00D278D6 /* DataCache.swift in Sources */ = {isa = PBXBuildFile; fileRef = 160D8278205996DA00D278D6 /* DataCache.swift */; };
		160D827B2059973C00D278D6 /* DataCacheTests.swift in Sources */ = {isa = PBXBuildFile; fileRef = 160D827A2059973C00D278D6 /* DataCacheTests.swift */; };
		16120A4D20645D6E007EA21D /* MMEEventsManagerSpy.swift in Sources */ = {isa = PBXBuildFile; fileRef = 16120A4C20645D6E007EA21D /* MMEEventsManagerSpy.swift */; };
		16435E03206EE32F00AF48B6 /* DirectionsSpy.swift in Sources */ = {isa = PBXBuildFile; fileRef = 16435E02206EE32F00AF48B6 /* DirectionsSpy.swift */; };
		16435E05206EE37800AF48B6 /* DummyURLSessionDataTask.swift in Sources */ = {isa = PBXBuildFile; fileRef = 16435E04206EE37800AF48B6 /* DummyURLSessionDataTask.swift */; };
		16435E06206EE37800AF48B6 /* DummyURLSessionDataTask.swift in Sources */ = {isa = PBXBuildFile; fileRef = 16435E04206EE37800AF48B6 /* DummyURLSessionDataTask.swift */; };
		166224452025699600EA4824 /* ImageRepositoryTests.swift in Sources */ = {isa = PBXBuildFile; fileRef = 166224442025699600EA4824 /* ImageRepositoryTests.swift */; };
		1662244720256C0700EA4824 /* ImageLoadingURLProtocolSpy.swift in Sources */ = {isa = PBXBuildFile; fileRef = 1662244620256C0700EA4824 /* ImageLoadingURLProtocolSpy.swift */; };
		1662244B2029059C00EA4824 /* ImageCacheTests.swift in Sources */ = {isa = PBXBuildFile; fileRef = 1662244A2029059C00EA4824 /* ImageCacheTests.swift */; };
		16A509D5202A87B20011D788 /* ImageDownloaderTests.swift in Sources */ = {isa = PBXBuildFile; fileRef = 16A509D4202A87B20011D788 /* ImageDownloaderTests.swift */; };
		16A509D7202BC0CA0011D788 /* ImageDownload.swift in Sources */ = {isa = PBXBuildFile; fileRef = 16A509D6202BC0CA0011D788 /* ImageDownload.swift */; };
		16AC9D11212E356200CECE44 /* CPMapTemplate+MBTestable.mm in Sources */ = {isa = PBXBuildFile; fileRef = 16AC9D10212E356200CECE44 /* CPMapTemplate+MBTestable.mm */; };
		16B63DCD205C8EEF002D56D4 /* route-with-instructions.json in Resources */ = {isa = PBXBuildFile; fileRef = 16B63DCC205C8EEF002D56D4 /* route-with-instructions.json */; };
		16C2A421211526EE00FE6E68 /* CarPlayManager.swift in Sources */ = {isa = PBXBuildFile; fileRef = 16C2A420211526EE00FE6E68 /* CarPlayManager.swift */; };
		16C6E6012147194A0057098D /* MMEEventsManagerSpy.swift in Sources */ = {isa = PBXBuildFile; fileRef = 16120A4C20645D6E007EA21D /* MMEEventsManagerSpy.swift */; };
		16E3625C201265D600DF0592 /* ImageDownloadOperationSpy.swift in Sources */ = {isa = PBXBuildFile; fileRef = 16E3625B201265D600DF0592 /* ImageDownloadOperationSpy.swift */; };
		16E4F97F205B05FE00531791 /* MapboxVoiceControllerTests.swift in Sources */ = {isa = PBXBuildFile; fileRef = 16E4F97E205B05FE00531791 /* MapboxVoiceControllerTests.swift */; };
		16EF6C1E21193A9600AA580B /* CarPlayManagerTests.swift in Sources */ = {isa = PBXBuildFile; fileRef = 16EF6C1D21193A9600AA580B /* CarPlayManagerTests.swift */; };
		16EF6C22211BA4B300AA580B /* CarPlayMapViewController.swift in Sources */ = {isa = PBXBuildFile; fileRef = 16EF6C21211BA4B300AA580B /* CarPlayMapViewController.swift */; };
		35002D611E5F6ADB0090E733 /* Assets.xcassets in Resources */ = {isa = PBXBuildFile; fileRef = 35002D5F1E5F6ADB0090E733 /* Assets.xcassets */; };
		35002D621E5F6ADB0090E733 /* Base.lproj in Resources */ = {isa = PBXBuildFile; fileRef = 35002D601E5F6ADB0090E733 /* Base.lproj */; };
		35002D691E5F6B2F0090E733 /* Main.storyboard in Resources */ = {isa = PBXBuildFile; fileRef = 35002D661E5F6B1B0090E733 /* Main.storyboard */; };
		35002D6E1E5F6C7F0090E733 /* Assets.xcassets in Resources */ = {isa = PBXBuildFile; fileRef = 35002D6A1E5F6C7F0090E733 /* Assets.xcassets */; };
		35002D6F1E5F6C7F0090E733 /* Base.lproj in Resources */ = {isa = PBXBuildFile; fileRef = 35002D6B1E5F6C7F0090E733 /* Base.lproj */; };
		35002D711E5F6C7F0090E733 /* main.m in Sources */ = {isa = PBXBuildFile; fileRef = 35002D6D1E5F6C7F0090E733 /* main.m */; };
		35002D761E5F6CD30090E733 /* Main.storyboard in Resources */ = {isa = PBXBuildFile; fileRef = 35002D741E5F6CD30090E733 /* Main.storyboard */; };
		3502231A205BC94E00E1449A /* Constants.swift in Sources */ = {isa = PBXBuildFile; fileRef = 35022319205BC94E00E1449A /* Constants.swift */; };
		35025F3F1F051DD2002BA3EA /* DialogViewController.swift in Sources */ = {isa = PBXBuildFile; fileRef = 35025F3E1F051DD2002BA3EA /* DialogViewController.swift */; };
<<<<<<< HEAD
		3507F9FB2134309E0086B39E /* MapboxGeocoder.framework in Frameworks */ = {isa = PBXBuildFile; fileRef = 3507F9F92134305C0086B39E /* MapboxGeocoder.framework */; };
		3507F9FC2134309E0086B39E /* MapboxGeocoder.framework in Embed Frameworks */ = {isa = PBXBuildFile; fileRef = 3507F9F92134305C0086B39E /* MapboxGeocoder.framework */; settings = {ATTRIBUTES = (CodeSignOnCopy, RemoveHeadersOnCopy, ); }; };
=======
		350F7895214A9790002F70DC /* FBSnapshotTestCase.framework in Frameworks */ = {isa = PBXBuildFile; fileRef = 35213DAD1EC456CF00A62B21 /* FBSnapshotTestCase.framework */; };
>>>>>>> 98d7983c
		3510300F1F54B67000E3B7E7 /* LaneTests.swift in Sources */ = {isa = PBXBuildFile; fileRef = 3510300E1F54B67000E3B7E7 /* LaneTests.swift */; };
		351030111F54B72000E3B7E7 /* route-for-lane-testing.json in Resources */ = {isa = PBXBuildFile; fileRef = 351030101F54B72000E3B7E7 /* route-for-lane-testing.json */; };
		351174F41EF1C0530065E248 /* ReplayLocationManager.swift in Sources */ = {isa = PBXBuildFile; fileRef = 351174F31EF1C0530065E248 /* ReplayLocationManager.swift */; };
		351927361F0FA072003A702D /* ScreenCapture.swift in Sources */ = {isa = PBXBuildFile; fileRef = 351927351F0FA072003A702D /* ScreenCapture.swift */; };
		351BEBF11E5BCC63006FE110 /* MGLMapView.swift in Sources */ = {isa = PBXBuildFile; fileRef = 351BEBDF1E5BCC63006FE110 /* MGLMapView.swift */; };
		351BEBF21E5BCC63006FE110 /* Style.swift in Sources */ = {isa = PBXBuildFile; fileRef = 351BEBE01E5BCC63006FE110 /* Style.swift */; };
		351BEBF61E5BCC63006FE110 /* RouteMapViewController.swift in Sources */ = {isa = PBXBuildFile; fileRef = 351BEBE41E5BCC63006FE110 /* RouteMapViewController.swift */; };
		351BEBFC1E5BCC63006FE110 /* NavigationViewController.swift in Sources */ = {isa = PBXBuildFile; fileRef = 351BEBEA1E5BCC63006FE110 /* NavigationViewController.swift */; };
		351BEBFF1E5BCC63006FE110 /* ManeuversStyleKit.swift in Sources */ = {isa = PBXBuildFile; fileRef = 351BEBED1E5BCC63006FE110 /* ManeuversStyleKit.swift */; };
		351BEC011E5BCC63006FE110 /* ManeuverView.swift in Sources */ = {isa = PBXBuildFile; fileRef = 351BEBEF1E5BCC63006FE110 /* ManeuverView.swift */; };
		351BEC021E5BCC63006FE110 /* UIView.swift in Sources */ = {isa = PBXBuildFile; fileRef = 351BEBF01E5BCC63006FE110 /* UIView.swift */; };
		351BEC051E5BCC6C006FE110 /* LaneView.swift in Sources */ = {isa = PBXBuildFile; fileRef = 351BEC031E5BCC6C006FE110 /* LaneView.swift */; };
		351BEC061E5BCC6C006FE110 /* ManeuverDirection.swift in Sources */ = {isa = PBXBuildFile; fileRef = 351BEC041E5BCC6C006FE110 /* ManeuverDirection.swift */; };
		351BEC0D1E5BCC72006FE110 /* Bundle.swift in Sources */ = {isa = PBXBuildFile; fileRef = 351BEC081E5BCC72006FE110 /* Bundle.swift */; };
		351BEC0E1E5BCC72006FE110 /* DashedLineView.swift in Sources */ = {isa = PBXBuildFile; fileRef = 351BEC091E5BCC72006FE110 /* DashedLineView.swift */; };
		351BEC291E5BD530006FE110 /* Assets.xcassets in Resources */ = {isa = PBXBuildFile; fileRef = 351BEC281E5BD530006FE110 /* Assets.xcassets */; };
		3525449D1E663D32004C8F1C /* MapboxCoreNavigation.framework in Frameworks */ = {isa = PBXBuildFile; fileRef = C5ADFBC91DDCC7840011824B /* MapboxCoreNavigation.framework */; };
		352690491ECC843700E387BD /* Fixture.swift in Sources */ = {isa = PBXBuildFile; fileRef = 352690481ECC843700E387BD /* Fixture.swift */; };
		3527D2B91EC4619400C07FC9 /* Fixtures.xcassets in Resources */ = {isa = PBXBuildFile; fileRef = 3527D2B61EC45FBD00C07FC9 /* Fixtures.xcassets */; };
		352BBC3B1E5E6A0C00703DF1 /* MapboxCoreNavigation.framework in Frameworks */ = {isa = PBXBuildFile; fileRef = C5ADFBC91DDCC7840011824B /* MapboxCoreNavigation.framework */; };
		352BBC401E5E6C9F00703DF1 /* AppDelegate.m in Sources */ = {isa = PBXBuildFile; fileRef = 35C6A3471E5E418D0004CA57 /* AppDelegate.m */; };
		352BBC4A1E5E78D700703DF1 /* Example_SwiftTests.swift in Sources */ = {isa = PBXBuildFile; fileRef = 352BBC491E5E78D700703DF1 /* Example_SwiftTests.swift */; };
		352BBC581E5E78EA00703DF1 /* Example_Objective_CTests.m in Sources */ = {isa = PBXBuildFile; fileRef = 352BBC571E5E78EA00703DF1 /* Example_Objective_CTests.m */; };
		352F464D20EB74C200147886 /* EventsManager.swift in Sources */ = {isa = PBXBuildFile; fileRef = 352F464C20EB74C200147886 /* EventsManager.swift */; };
		3531C2701F9E095400D92F9A /* InstructionsBannerView.swift in Sources */ = {isa = PBXBuildFile; fileRef = 3531C26F1F9E095400D92F9A /* InstructionsBannerView.swift */; };
		353280A11FA72871005175F3 /* InstructionLabel.swift in Sources */ = {isa = PBXBuildFile; fileRef = 353280A01FA72871005175F3 /* InstructionLabel.swift */; };
		353610CE1FAB6A8F00FB1746 /* BottomBannerView.swift in Sources */ = {isa = PBXBuildFile; fileRef = 353610CD1FAB6A8F00FB1746 /* BottomBannerView.swift */; };
		35379CFD21480C0500FD402E /* AppDelegate+CarPlay.swift in Sources */ = {isa = PBXBuildFile; fileRef = 35379CFB21480BFB00FD402E /* AppDelegate+CarPlay.swift */; };
		35379D0021480DEC00FD402E /* MapboxGeocoder.framework in Frameworks */ = {isa = PBXBuildFile; fileRef = 3507F9F92134305C0086B39E /* MapboxGeocoder.framework */; settings = {ATTRIBUTES = (Weak, ); }; };
		35379D0221480E1300FD402E /* CarPlayManager+Search.swift in Sources */ = {isa = PBXBuildFile; fileRef = 35379D0121480E1300FD402E /* CarPlayManager+Search.swift */; };
		35379D0321480E5700FD402E /* RecentItem.swift in Sources */ = {isa = PBXBuildFile; fileRef = 352C35BF2134958F00D77796 /* RecentItem.swift */; };
		353AA5601FCEF583009F0384 /* StyleManager.swift in Sources */ = {isa = PBXBuildFile; fileRef = 353AA55F1FCEF583009F0384 /* StyleManager.swift */; };
		353E3C8F20A3501C00FD1789 /* MGLStyle.swift in Sources */ = {isa = PBXBuildFile; fileRef = 353E3C8E20A3501C00FD1789 /* MGLStyle.swift */; };
		353E68FC1EF0B7F8007B2AE5 /* NavigationLocationManager.swift in Sources */ = {isa = PBXBuildFile; fileRef = 353E68FB1EF0B7F8007B2AE5 /* NavigationLocationManager.swift */; };
		353E68FE1EF0B985007B2AE5 /* BundleAdditions.swift in Sources */ = {isa = PBXBuildFile; fileRef = 353E68FD1EF0B985007B2AE5 /* BundleAdditions.swift */; };
		353E69041EF0C4E5007B2AE5 /* SimulatedLocationManager.swift in Sources */ = {isa = PBXBuildFile; fileRef = 353E69031EF0C4E5007B2AE5 /* SimulatedLocationManager.swift */; };
		353EC9D71FB09708002EB0AB /* StepsViewController.swift in Sources */ = {isa = PBXBuildFile; fileRef = 353EC9D61FB09708002EB0AB /* StepsViewController.swift */; };
		3540514D1F73F3BB00ED572D /* route-with-straight-roundabout.json in Resources */ = {isa = PBXBuildFile; fileRef = 3540514C1F73F3BB00ED572D /* route-with-straight-roundabout.json */; };
		3546BF77207BA4A8007FF453 /* AppDelegate.swift in Sources */ = {isa = PBXBuildFile; fileRef = 3546BF76207BA4A8007FF453 /* AppDelegate.swift */; };
		3546BF7E207BA4AA007FF453 /* Assets.xcassets in Resources */ = {isa = PBXBuildFile; fileRef = 3546BF7D207BA4AA007FF453 /* Assets.xcassets */; };
		3546BF88207BA73C007FF453 /* downtown-sf.json in Resources */ = {isa = PBXBuildFile; fileRef = 3546BF87207BA73C007FF453 /* downtown-sf.json */; };
		3546BF8A207BA920007FF453 /* MapboxCoreNavigation.framework in Frameworks */ = {isa = PBXBuildFile; fileRef = C5ADFBC91DDCC7840011824B /* MapboxCoreNavigation.framework */; };
		3546BF8B207BA920007FF453 /* MapboxCoreNavigation.framework in Embed Frameworks */ = {isa = PBXBuildFile; fileRef = C5ADFBC91DDCC7840011824B /* MapboxCoreNavigation.framework */; settings = {ATTRIBUTES = (CodeSignOnCopy, RemoveHeadersOnCopy, ); }; };
		3546BF8E207BA920007FF453 /* MapboxNavigation.framework in Frameworks */ = {isa = PBXBuildFile; fileRef = 351BEBD71E5BCC28006FE110 /* MapboxNavigation.framework */; };
		3546BF8F207BA920007FF453 /* MapboxNavigation.framework in Embed Frameworks */ = {isa = PBXBuildFile; fileRef = 351BEBD71E5BCC28006FE110 /* MapboxNavigation.framework */; settings = {ATTRIBUTES = (CodeSignOnCopy, RemoveHeadersOnCopy, ); }; };
		3546BF93207BA935007FF453 /* MapboxSpeech.framework in Frameworks */ = {isa = PBXBuildFile; fileRef = C5A9DDBD202E12EE007D52DA /* MapboxSpeech.framework */; };
		3546BF94207BA935007FF453 /* MapboxSpeech.framework in Embed Frameworks */ = {isa = PBXBuildFile; fileRef = C5A9DDBD202E12EE007D52DA /* MapboxSpeech.framework */; settings = {ATTRIBUTES = (CodeSignOnCopy, RemoveHeadersOnCopy, ); }; };
		3546BF95207BA935007FF453 /* Turf.framework in Frameworks */ = {isa = PBXBuildFile; fileRef = 35CC14141F799496009E872A /* Turf.framework */; };
		3546BF96207BA935007FF453 /* Turf.framework in Embed Frameworks */ = {isa = PBXBuildFile; fileRef = 35CC14141F799496009E872A /* Turf.framework */; settings = {ATTRIBUTES = (CodeSignOnCopy, RemoveHeadersOnCopy, ); }; };
		3546BF97207BA935007FF453 /* Solar.framework in Frameworks */ = {isa = PBXBuildFile; fileRef = C57607B01F4CC97D00C27423 /* Solar.framework */; };
		3546BF98207BA935007FF453 /* Solar.framework in Embed Frameworks */ = {isa = PBXBuildFile; fileRef = C57607B01F4CC97D00C27423 /* Solar.framework */; settings = {ATTRIBUTES = (CodeSignOnCopy, RemoveHeadersOnCopy, ); }; };
		3546BF99207BA935007FF453 /* MapboxMobileEvents.framework in Frameworks */ = {isa = PBXBuildFile; fileRef = C549F8311F17F2C5001A0A2D /* MapboxMobileEvents.framework */; };
		3546BF9A207BA935007FF453 /* MapboxMobileEvents.framework in Embed Frameworks */ = {isa = PBXBuildFile; fileRef = C549F8311F17F2C5001A0A2D /* MapboxMobileEvents.framework */; settings = {ATTRIBUTES = (CodeSignOnCopy, RemoveHeadersOnCopy, ); }; };
		3546BF9B207BA935007FF453 /* Polyline.framework in Frameworks */ = {isa = PBXBuildFile; fileRef = 354A01BC1E66259600D765C2 /* Polyline.framework */; };
		3546BF9C207BA935007FF453 /* Polyline.framework in Embed Frameworks */ = {isa = PBXBuildFile; fileRef = 354A01BC1E66259600D765C2 /* Polyline.framework */; settings = {ATTRIBUTES = (CodeSignOnCopy, RemoveHeadersOnCopy, ); }; };
		3546BF9D207BA935007FF453 /* MapboxDirections.framework in Frameworks */ = {isa = PBXBuildFile; fileRef = 354A01B81E66256600D765C2 /* MapboxDirections.framework */; };
		3546BF9E207BA935007FF453 /* MapboxDirections.framework in Embed Frameworks */ = {isa = PBXBuildFile; fileRef = 354A01B81E66256600D765C2 /* MapboxDirections.framework */; settings = {ATTRIBUTES = (CodeSignOnCopy, RemoveHeadersOnCopy, ); }; };
		3546BF9F207BA935007FF453 /* Mapbox.framework in Frameworks */ = {isa = PBXBuildFile; fileRef = 35A1D3651E6624EF00A48FE8 /* Mapbox.framework */; };
		3546BFA0207BA935007FF453 /* Mapbox.framework in Embed Frameworks */ = {isa = PBXBuildFile; fileRef = 35A1D3651E6624EF00A48FE8 /* Mapbox.framework */; settings = {ATTRIBUTES = (CodeSignOnCopy, RemoveHeadersOnCopy, ); }; };
		3546BFA3207BAB14007FF453 /* LaunchScreen.storyboard in Resources */ = {isa = PBXBuildFile; fileRef = 3546BFA2207BAB14007FF453 /* LaunchScreen.storyboard */; };
		3546BFA5207BAB7A007FF453 /* Fixture.swift in Sources */ = {isa = PBXBuildFile; fileRef = 3546BFA4207BAB7A007FF453 /* Fixture.swift */; };
		354A01B91E66256600D765C2 /* MapboxDirections.framework in Frameworks */ = {isa = PBXBuildFile; fileRef = 354A01B81E66256600D765C2 /* MapboxDirections.framework */; };
		354A01BF1E6625D100D765C2 /* Mapbox.framework in Frameworks */ = {isa = PBXBuildFile; fileRef = 35A1D3651E6624EF00A48FE8 /* Mapbox.framework */; };
		354A01C21E66265100D765C2 /* Mapbox.framework in Frameworks */ = {isa = PBXBuildFile; fileRef = 35A1D3651E6624EF00A48FE8 /* Mapbox.framework */; };
		354A01C31E66265100D765C2 /* Mapbox.framework in Embed Frameworks */ = {isa = PBXBuildFile; fileRef = 35A1D3651E6624EF00A48FE8 /* Mapbox.framework */; settings = {ATTRIBUTES = (CodeSignOnCopy, RemoveHeadersOnCopy, ); }; };
		354A01C91E66265B00D765C2 /* Polyline.framework in Frameworks */ = {isa = PBXBuildFile; fileRef = 354A01BC1E66259600D765C2 /* Polyline.framework */; };
		354A01CA1E66265B00D765C2 /* Polyline.framework in Embed Frameworks */ = {isa = PBXBuildFile; fileRef = 354A01BC1E66259600D765C2 /* Polyline.framework */; settings = {ATTRIBUTES = (CodeSignOnCopy, RemoveHeadersOnCopy, ); }; };
		354A01CF1E66266100D765C2 /* MapboxDirections.framework in Frameworks */ = {isa = PBXBuildFile; fileRef = 354A01B81E66256600D765C2 /* MapboxDirections.framework */; };
		354A01D01E66266100D765C2 /* MapboxDirections.framework in Embed Frameworks */ = {isa = PBXBuildFile; fileRef = 354A01B81E66256600D765C2 /* MapboxDirections.framework */; settings = {ATTRIBUTES = (CodeSignOnCopy, RemoveHeadersOnCopy, ); }; };
		354A01D51E6626AC00D765C2 /* MapboxCoreNavigation.framework in Embed Frameworks */ = {isa = PBXBuildFile; fileRef = C5ADFBC91DDCC7840011824B /* MapboxCoreNavigation.framework */; settings = {ATTRIBUTES = (CodeSignOnCopy, RemoveHeadersOnCopy, ); }; };
		354A01DB1E6626E900D765C2 /* MapboxCoreNavigation.framework in Frameworks */ = {isa = PBXBuildFile; fileRef = C5ADFBC91DDCC7840011824B /* MapboxCoreNavigation.framework */; };
		354A01DC1E6626E900D765C2 /* MapboxCoreNavigation.framework in Embed Frameworks */ = {isa = PBXBuildFile; fileRef = C5ADFBC91DDCC7840011824B /* MapboxCoreNavigation.framework */; settings = {ATTRIBUTES = (CodeSignOnCopy, RemoveHeadersOnCopy, ); }; };
		354A01DD1E6626EA00D765C2 /* MapboxNavigation.framework in Frameworks */ = {isa = PBXBuildFile; fileRef = 351BEBD71E5BCC28006FE110 /* MapboxNavigation.framework */; };
		354A01DE1E6626EA00D765C2 /* MapboxNavigation.framework in Embed Frameworks */ = {isa = PBXBuildFile; fileRef = 351BEBD71E5BCC28006FE110 /* MapboxNavigation.framework */; settings = {ATTRIBUTES = (CodeSignOnCopy, RemoveHeadersOnCopy, ); }; };
		354A01E41E6626EF00D765C2 /* Polyline.framework in Frameworks */ = {isa = PBXBuildFile; fileRef = 354A01BC1E66259600D765C2 /* Polyline.framework */; };
		354A01E51E6626EF00D765C2 /* Polyline.framework in Embed Frameworks */ = {isa = PBXBuildFile; fileRef = 354A01BC1E66259600D765C2 /* Polyline.framework */; settings = {ATTRIBUTES = (CodeSignOnCopy, RemoveHeadersOnCopy, ); }; };
		354A01EA1E6626EF00D765C2 /* MapboxDirections.framework in Frameworks */ = {isa = PBXBuildFile; fileRef = 354A01B81E66256600D765C2 /* MapboxDirections.framework */; };
		354A01EB1E6626EF00D765C2 /* MapboxDirections.framework in Embed Frameworks */ = {isa = PBXBuildFile; fileRef = 354A01B81E66256600D765C2 /* MapboxDirections.framework */; settings = {ATTRIBUTES = (CodeSignOnCopy, RemoveHeadersOnCopy, ); }; };
		354A01EC1E6626EF00D765C2 /* Mapbox.framework in Frameworks */ = {isa = PBXBuildFile; fileRef = 35A1D3651E6624EF00A48FE8 /* Mapbox.framework */; };
		354A01ED1E6626EF00D765C2 /* Mapbox.framework in Embed Frameworks */ = {isa = PBXBuildFile; fileRef = 35A1D3651E6624EF00A48FE8 /* Mapbox.framework */; settings = {ATTRIBUTES = (CodeSignOnCopy, RemoveHeadersOnCopy, ); }; };
		354A9BC620EA991900F03325 /* SessionState.swift in Sources */ = {isa = PBXBuildFile; fileRef = 354A9BC520EA991900F03325 /* SessionState.swift */; };
		354A9BCB20EA9BDA00F03325 /* EventDetails.swift in Sources */ = {isa = PBXBuildFile; fileRef = 354A9BCA20EA9BDA00F03325 /* EventDetails.swift */; };
		354A9BCD20EA9C8100F03325 /* CoreFeedbackEvent.swift in Sources */ = {isa = PBXBuildFile; fileRef = 354A9BCC20EA9C8100F03325 /* CoreFeedbackEvent.swift */; };
		354D9F891EF2FE900006FAA8 /* tunnel.json in Resources */ = {isa = PBXBuildFile; fileRef = 354D9F871EF2FE900006FAA8 /* tunnel.json */; };
		355D20DC1EF30A6D0012B1E0 /* tunnel.route in Resources */ = {isa = PBXBuildFile; fileRef = 355D20DB1EF30A6D0012B1E0 /* tunnel.route */; };
		355DB5751EFA78070091BFB7 /* GGPark-to-BernalHeights.route in Resources */ = {isa = PBXBuildFile; fileRef = 355DB5741EFA78070091BFB7 /* GGPark-to-BernalHeights.route */; };
		355DB5771EFA780E0091BFB7 /* UnionSquare-to-GGPark.route in Resources */ = {isa = PBXBuildFile; fileRef = 355DB5761EFA780E0091BFB7 /* UnionSquare-to-GGPark.route */; };
		355ED3701FAB724F00BCE1B8 /* BottomBannerViewLayout.swift in Sources */ = {isa = PBXBuildFile; fileRef = 355ED36F1FAB724F00BCE1B8 /* BottomBannerViewLayout.swift */; };
		35718BE71EF3194200AFA3D1 /* tunnel.json in Resources */ = {isa = PBXBuildFile; fileRef = 35718BE41EF316BA00AFA3D1 /* tunnel.json */; };
		35718BE81EF3194500AFA3D1 /* tunnel.route in Resources */ = {isa = PBXBuildFile; fileRef = 35718BE31EF316BA00AFA3D1 /* tunnel.route */; };
		35726EE81F0856E900AFA1B6 /* DayStyle.swift in Sources */ = {isa = PBXBuildFile; fileRef = 35726EE71F0856E900AFA1B6 /* DayStyle.swift */; };
		3582A25020EEC46B0029C5DE /* Router.swift in Sources */ = {isa = PBXBuildFile; fileRef = 3582A24F20EEC46B0029C5DE /* Router.swift */; };
		3582A25220EFA9680029C5DE /* RouteControllerDelegate.swift in Sources */ = {isa = PBXBuildFile; fileRef = 3582A25120EFA9680029C5DE /* RouteControllerDelegate.swift */; };
		358D14661E5E3B7700ADE590 /* AppDelegate.swift in Sources */ = {isa = PBXBuildFile; fileRef = 358D14651E5E3B7700ADE590 /* AppDelegate.swift */; };
		358D14681E5E3B7700ADE590 /* ViewController.swift in Sources */ = {isa = PBXBuildFile; fileRef = 358D14671E5E3B7700ADE590 /* ViewController.swift */; };
		359416FE20A9CB0400372638 /* multiwaypoints.json in Resources */ = {isa = PBXBuildFile; fileRef = 359416FD20A9CB0400372638 /* multiwaypoints.json */; };
		359574A81F28CC5A00838209 /* CLLocation.swift in Sources */ = {isa = PBXBuildFile; fileRef = 359574A71F28CC3800838209 /* CLLocation.swift */; };
		359574AA1F28CCBB00838209 /* LocationTests.swift in Sources */ = {isa = PBXBuildFile; fileRef = 359574A91F28CCBB00838209 /* LocationTests.swift */; };
		3597B9A42149B2C20021B0D9 /* UIViewController.swift in Sources */ = {isa = PBXBuildFile; fileRef = 352AFFA22139986E00EB3567 /* UIViewController.swift */; };
		359A8AED1FA78D3000BDB486 /* DistanceFormatterTests.swift in Sources */ = {isa = PBXBuildFile; fileRef = 359A8AEC1FA78D3000BDB486 /* DistanceFormatterTests.swift */; };
		359A8AEF1FA7B25B00BDB486 /* LanesStyleKit.swift in Sources */ = {isa = PBXBuildFile; fileRef = 359A8AEE1FA7B25800BDB486 /* LanesStyleKit.swift */; };
		359D00CF1E732D7100C2E770 /* Polyline.framework in Frameworks */ = {isa = PBXBuildFile; fileRef = 354A01BC1E66259600D765C2 /* Polyline.framework */; };
		359D1B281FFE70D30052FA42 /* NavigationView.swift in Sources */ = {isa = PBXBuildFile; fileRef = 359D1B271FFE70D30052FA42 /* NavigationView.swift */; };
		359D283C1F9DC14F00FDE9C9 /* UICollectionView.swift in Sources */ = {isa = PBXBuildFile; fileRef = 359D283B1F9DC14F00FDE9C9 /* UICollectionView.swift */; };
		35A262B92050A5CD00AEFF6D /* InstructionsBannerViewSnapshotTests.swift in Sources */ = {isa = PBXBuildFile; fileRef = 35A262B82050A5CD00AEFF6D /* InstructionsBannerViewSnapshotTests.swift */; };
		35A5413B1EFC052700E49846 /* RouteOptions.swift in Sources */ = {isa = PBXBuildFile; fileRef = 35A5413A1EFC052700E49846 /* RouteOptions.swift */; };
		35B1AEBC20AD9B3C00C8544E /* LeaksSpec.swift in Sources */ = {isa = PBXBuildFile; fileRef = 35B1AEBB20AD9B3C00C8544E /* LeaksSpec.swift */; };
		35B1AEBE20AD9C7800C8544E /* LeakTest.swift in Sources */ = {isa = PBXBuildFile; fileRef = 35B1AEBD20AD9C7800C8544E /* LeakTest.swift */; };
		35B1E2951F1FF8EC00A13D32 /* UserCourseView.swift in Sources */ = {isa = PBXBuildFile; fileRef = 35B1E2941F1FF8EC00A13D32 /* UserCourseView.swift */; };
		35B5A47E1FFFDCE5000A3C8D /* NavigationViewLayout.swift in Sources */ = {isa = PBXBuildFile; fileRef = 35B5A47D1FFFDCE5000A3C8D /* NavigationViewLayout.swift */; };
		35B711D41E5E7AD2001EDA8D /* MapboxNavigation.framework in Frameworks */ = {isa = PBXBuildFile; fileRef = 351BEBD71E5BCC28006FE110 /* MapboxNavigation.framework */; };
		35B7837E1F9547B300291F9A /* Transitioning.swift in Sources */ = {isa = PBXBuildFile; fileRef = 35B7837D1F9547B300291F9A /* Transitioning.swift */; };
		35B839491E2E3D5D0045A868 /* MBRouteController.m in Sources */ = {isa = PBXBuildFile; fileRef = 35B839481E2E3D5D0045A868 /* MBRouteController.m */; };
		35BA8239214BDBBD00468349 /* Locale.swift in Sources */ = {isa = PBXBuildFile; fileRef = 35BA8238214BDBBD00468349 /* Locale.swift */; };
		35BF8CA21F28EB60003F6125 /* Array.swift in Sources */ = {isa = PBXBuildFile; fileRef = 35BF8CA11F28EB60003F6125 /* Array.swift */; };
		35BF8CA41F28EBD8003F6125 /* String.swift in Sources */ = {isa = PBXBuildFile; fileRef = 35BF8CA31F28EBD8003F6125 /* String.swift */; };
		35C57D6A208DD4A200BDD2A6 /* BridgingTests.m in Sources */ = {isa = PBXBuildFile; fileRef = 35C57D69208DD4A200BDD2A6 /* BridgingTests.m */; };
		35C6A35B1E5E418D0004CA57 /* ViewController.m in Sources */ = {isa = PBXBuildFile; fileRef = 35C6A34D1E5E418D0004CA57 /* ViewController.m */; };
		35C714AE203B251300F0C2AE /* MapboxSpeech.framework in Frameworks */ = {isa = PBXBuildFile; fileRef = C5A9DDBD202E12EE007D52DA /* MapboxSpeech.framework */; };
		35C714AF203B251300F0C2AE /* MapboxSpeech.framework in Embed Frameworks */ = {isa = PBXBuildFile; fileRef = C5A9DDBD202E12EE007D52DA /* MapboxSpeech.framework */; settings = {ATTRIBUTES = (CodeSignOnCopy, RemoveHeadersOnCopy, ); }; };
		35C714B0203B251F00F0C2AE /* MapboxSpeech.framework in Frameworks */ = {isa = PBXBuildFile; fileRef = C5A9DDBD202E12EE007D52DA /* MapboxSpeech.framework */; };
		35C714B1203B251F00F0C2AE /* MapboxSpeech.framework in Embed Frameworks */ = {isa = PBXBuildFile; fileRef = C5A9DDBD202E12EE007D52DA /* MapboxSpeech.framework */; settings = {ATTRIBUTES = (CodeSignOnCopy, RemoveHeadersOnCopy, ); }; };
		35C77F621FE8219900338416 /* NavigationSettings.swift in Sources */ = {isa = PBXBuildFile; fileRef = 35375EC01F31FA86004CE727 /* NavigationSettings.swift */; };
		35C9973F1E732C1B00544D1C /* RouteVoiceController.swift in Sources */ = {isa = PBXBuildFile; fileRef = 35C9973E1E732C1B00544D1C /* RouteVoiceController.swift */; };
		35CB1E131F97DD740011CC44 /* FeedbackItem.swift in Sources */ = {isa = PBXBuildFile; fileRef = 35CB1E121F97DD740011CC44 /* FeedbackItem.swift */; };
		35CC14151F7994B0009E872A /* Turf.framework in Frameworks */ = {isa = PBXBuildFile; fileRef = 35CC14141F799496009E872A /* Turf.framework */; };
		35CC14161F7994B1009E872A /* Turf.framework in Frameworks */ = {isa = PBXBuildFile; fileRef = 35CC14141F799496009E872A /* Turf.framework */; };
		35CC14171F79A434009E872A /* Turf.framework in Frameworks */ = {isa = PBXBuildFile; fileRef = 35CC14141F799496009E872A /* Turf.framework */; };
		35CC14181F79A434009E872A /* Turf.framework in Embed Frameworks */ = {isa = PBXBuildFile; fileRef = 35CC14141F799496009E872A /* Turf.framework */; settings = {ATTRIBUTES = (CodeSignOnCopy, RemoveHeadersOnCopy, ); }; };
		35CC14191F79A43B009E872A /* Turf.framework in Frameworks */ = {isa = PBXBuildFile; fileRef = 35CC14141F799496009E872A /* Turf.framework */; };
		35CC141A1F79A43B009E872A /* Turf.framework in Embed Frameworks */ = {isa = PBXBuildFile; fileRef = 35CC14141F799496009E872A /* Turf.framework */; settings = {ATTRIBUTES = (CodeSignOnCopy, RemoveHeadersOnCopy, ); }; };
		35CF34B11F0A733200C2692E /* UIFont.swift in Sources */ = {isa = PBXBuildFile; fileRef = 35CF34B01F0A733200C2692E /* UIFont.swift */; };
		35D428291FA0B61F00176028 /* InstructionsBannerViewLayout.swift in Sources */ = {isa = PBXBuildFile; fileRef = 35D428281FA0B61F00176028 /* InstructionsBannerViewLayout.swift */; };
		35D4282B1FA0DF1D00176028 /* MapboxNavigation.framework in Embed Frameworks */ = {isa = PBXBuildFile; fileRef = 351BEBD71E5BCC28006FE110 /* MapboxNavigation.framework */; settings = {ATTRIBUTES = (CodeSignOnCopy, RemoveHeadersOnCopy, ); }; };
		35D457A71E2D253100A89946 /* MBRouteController.h in Headers */ = {isa = PBXBuildFile; fileRef = 35D457A61E2D253100A89946 /* MBRouteController.h */; settings = {ATTRIBUTES = (Public, ); }; };
		35D825FC1E6A2DBE0088F83B /* MGLMapView+MGLNavigationAdditions.m in Sources */ = {isa = PBXBuildFile; fileRef = 35D825FA1E6A2DBE0088F83B /* MGLMapView+MGLNavigationAdditions.m */; };
		35D825FE1E6A2EC60088F83B /* MapboxNavigation.h in Headers */ = {isa = PBXBuildFile; fileRef = 35D825FD1E6A2EC60088F83B /* MapboxNavigation.h */; settings = {ATTRIBUTES = (Public, ); }; };
		35DA85791FC45787004092EC /* StatusView.swift in Sources */ = {isa = PBXBuildFile; fileRef = 35DA85781FC45787004092EC /* StatusView.swift */; };
		35DC585D1FABC61100B5A956 /* InstructionsBannerViewIntegrationTests.swift in Sources */ = {isa = PBXBuildFile; fileRef = 35DC585C1FABC61100B5A956 /* InstructionsBannerViewIntegrationTests.swift */; };
		35DC9D8D1F431E59001ECD64 /* route.json in Resources */ = {isa = PBXBuildFile; fileRef = C52D09CD1DEF5E5100BE3C5C /* route.json */; };
		35DC9D8F1F4321CC001ECD64 /* route-with-lanes.json in Resources */ = {isa = PBXBuildFile; fileRef = 35DC9D8E1F4321CC001ECD64 /* route-with-lanes.json */; };
		35DC9D911F4323AA001ECD64 /* LanesView.swift in Sources */ = {isa = PBXBuildFile; fileRef = 35DC9D901F4323AA001ECD64 /* LanesView.swift */; };
		35E407681F5625FF00EFC814 /* StyleKitMarker.swift in Sources */ = {isa = PBXBuildFile; fileRef = 35E407671F5625FF00EFC814 /* StyleKitMarker.swift */; };
		35E9B0AD1F9E0F8F00BF84AB /* MapboxNavigation.framework in Frameworks */ = {isa = PBXBuildFile; fileRef = 351BEBD71E5BCC28006FE110 /* MapboxNavigation.framework */; };
		35EB9A6A20A1AB7C00CB1225 /* turn_left.data in Resources */ = {isa = PBXBuildFile; fileRef = 35EB9A6920A1A89500CB1225 /* turn_left.data */; };
		35ECAF2D2092275100DC3BC3 /* UIImage.swift in Sources */ = {isa = PBXBuildFile; fileRef = 35ECAF2C2092275100DC3BC3 /* UIImage.swift */; };
		35EFD009207CA5E800BF3873 /* ManeuverViewTests.swift in Sources */ = {isa = PBXBuildFile; fileRef = 3540514E1F73F3F300ED572D /* ManeuverViewTests.swift */; };
		35F1F5931FD57EFD00F8E502 /* StyleManagerTests.swift in Sources */ = {isa = PBXBuildFile; fileRef = 35F1F5921FD57EFD00F8E502 /* StyleManagerTests.swift */; };
		35F520C01FB482A200FC9C37 /* NextBannerView.swift in Sources */ = {isa = PBXBuildFile; fileRef = 35F520BF1FB482A200FC9C37 /* NextBannerView.swift */; };
		35F611C41F1E1C0500C43249 /* FeedbackViewController.swift in Sources */ = {isa = PBXBuildFile; fileRef = 35F611C31F1E1C0500C43249 /* FeedbackViewController.swift */; };
		3EA9301B03F8679BEDD4795F /* Cache.swift in Sources */ = {isa = PBXBuildFile; fileRef = 3EA93A10227A7DAF1861D9F5 /* Cache.swift */; };
		3EA932D8F44915EFF3B8A088 /* SpeechAPISpy.swift in Sources */ = {isa = PBXBuildFile; fileRef = 3EA93170CB959F3065ACFFC3 /* SpeechAPISpy.swift */; };
		3EA9369C33A8F10DAE9043AA /* ImageDownloader.swift in Sources */ = {isa = PBXBuildFile; fileRef = 3EA934C5D8DBAA19DB0F5271 /* ImageDownloader.swift */; };
		3EA9371104016CD402547F1A /* ImageCache.swift in Sources */ = {isa = PBXBuildFile; fileRef = 3EA938479CF48D7AD1B6369B /* ImageCache.swift */; };
		3EA937B1F4DF73EB004BA6BE /* InstructionPresenter.swift in Sources */ = {isa = PBXBuildFile; fileRef = 3EA93230997B8D59E3B76C8C /* InstructionPresenter.swift */; };
		3EA93A1FEFDDB709DE84BED9 /* ImageRepository.swift in Sources */ = {isa = PBXBuildFile; fileRef = 3EA938BE5468824787100228 /* ImageRepository.swift */; };
		3EA93DC5BA00B5DFCBE7BAC3 /* RouteControllerDelegateSpy.swift in Sources */ = {isa = PBXBuildFile; fileRef = 3EA93EBD6E6BEC966BBE51D6 /* RouteControllerDelegateSpy.swift */; };
		492B6F84213703D10076D2C6 /* MapboxGeocoder.framework in Frameworks */ = {isa = PBXBuildFile; fileRef = 3507F9F92134305C0086B39E /* MapboxGeocoder.framework */; };
		492B6F85213703EE0076D2C6 /* MapboxGeocoder.framework in Embed Frameworks */ = {isa = PBXBuildFile; fileRef = 3507F9F92134305C0086B39E /* MapboxGeocoder.framework */; settings = {ATTRIBUTES = (CodeSignOnCopy, RemoveHeadersOnCopy, ); }; };
		6441B16A1EFC64E50076499F /* WaypointConfirmationViewController.swift in Sources */ = {isa = PBXBuildFile; fileRef = 6441B1691EFC64E50076499F /* WaypointConfirmationViewController.swift */; };
		64847A041F04629D003F3A69 /* Feedback.swift in Sources */ = {isa = PBXBuildFile; fileRef = 64847A031F04629D003F3A69 /* Feedback.swift */; };
		8D07C5A820B612310093D779 /* EmptyStyle.json in Resources */ = {isa = PBXBuildFile; fileRef = 8D07C5A720B612310093D779 /* EmptyStyle.json */; };
		8D24A2F62040960C0098CBF8 /* UIEdgeInsets.swift in Sources */ = {isa = PBXBuildFile; fileRef = 8D24A2F52040960C0098CBF8 /* UIEdgeInsets.swift */; };
		8D24A2F820409A890098CBF8 /* CGSize.swift in Sources */ = {isa = PBXBuildFile; fileRef = 8D24A2F720409A890098CBF8 /* CGSize.swift */; };
		8D24A2FA20449B430098CBF8 /* Dictionary.swift in Sources */ = {isa = PBXBuildFile; fileRef = 8D24A2F920449B430098CBF8 /* Dictionary.swift */; };
		8D391CE21FD71E78006BB91F /* Waypoint.swift in Sources */ = {isa = PBXBuildFile; fileRef = 8D391CE11FD71E78006BB91F /* Waypoint.swift */; };
		8D53136B20653FA20044891E /* ExitView.swift in Sources */ = {isa = PBXBuildFile; fileRef = 8D53136A20653FA20044891E /* ExitView.swift */; };
		8D54F14A206ECF720038736D /* InstructionPresenterTests.swift in Sources */ = {isa = PBXBuildFile; fileRef = 8D54F149206ECF720038736D /* InstructionPresenterTests.swift */; };
		8D5DFFF1207C04840093765A /* NSAttributedString.swift in Sources */ = {isa = PBXBuildFile; fileRef = 8D5DFFF0207C04840093765A /* NSAttributedString.swift */; };
		8D8EA9BC20575CD80077F478 /* FeedbackCollectionViewCell.swift in Sources */ = {isa = PBXBuildFile; fileRef = 8D8EA9BB20575CD80077F478 /* FeedbackCollectionViewCell.swift */; };
		8D9ADEA720A0C61A0067E845 /* GenericRouteShield.swift in Sources */ = {isa = PBXBuildFile; fileRef = 8D9ADEA620A0C61A0067E845 /* GenericRouteShield.swift */; };
		8D9CD7FF20880581004DC4B3 /* XCTestCase.swift in Sources */ = {isa = PBXBuildFile; fileRef = 8D9CD7FD20880581004DC4B3 /* XCTestCase.swift */; };
		8DB45E90201698EB001EA6A3 /* UIStackView.swift in Sources */ = {isa = PBXBuildFile; fileRef = 8DB45E8F201698EB001EA6A3 /* UIStackView.swift */; };
		8DB63A3A1FBBCA2200928389 /* RatingControl.swift in Sources */ = {isa = PBXBuildFile; fileRef = 8DB63A391FBBCA2200928389 /* RatingControl.swift */; };
		8DCE1050210FC5880048B0FB /* EndOfRouteFeedback.swift in Sources */ = {isa = PBXBuildFile; fileRef = 8DCE104F210FC5880048B0FB /* EndOfRouteFeedback.swift */; };
		8DE879661FBB9980002F06C0 /* EndOfRouteViewController.swift in Sources */ = {isa = PBXBuildFile; fileRef = 8DE879651FBB9980002F06C0 /* EndOfRouteViewController.swift */; };
		8DF399B21FB257B30034904C /* UIGestureRecognizer.swift in Sources */ = {isa = PBXBuildFile; fileRef = 8DF399B11FB257B30034904C /* UIGestureRecognizer.swift */; };
		AE00A73A209A2C38006A3DC7 /* StepsViewControllerTests.swift in Sources */ = {isa = PBXBuildFile; fileRef = AE00A739209A2C38006A3DC7 /* StepsViewControllerTests.swift */; };
		AE291FFF20975A7E00F23DFC /* NavigationViewControllerTests.swift in Sources */ = {isa = PBXBuildFile; fileRef = AED2156E208F7FEA009AA673 /* NavigationViewControllerTests.swift */; };
		AE46F95520EA735B00537AC2 /* VisualInstruction.swift in Sources */ = {isa = PBXBuildFile; fileRef = AE46F95420EA735B00537AC2 /* VisualInstruction.swift */; };
		AE5F8771209A082500F58FDB /* route-with-banner-instructions.json in Resources */ = {isa = PBXBuildFile; fileRef = AE5F8770209A082500F58FDB /* route-with-banner-instructions.json */; };
		AE8B1B95207BFAEF003050F6 /* TunnelIntersectionManager.swift in Sources */ = {isa = PBXBuildFile; fileRef = AE09EC13207BD88200782A33 /* TunnelIntersectionManager.swift */; };
		AE8B1B97207D2B2B003050F6 /* TunnelIntersectionManagerTests.swift in Sources */ = {isa = PBXBuildFile; fileRef = AE8B1B96207D2B2B003050F6 /* TunnelIntersectionManagerTests.swift */; };
		AE997D2221137B8B00EB0AAB /* String+LocalizedConstants.swift in Sources */ = {isa = PBXBuildFile; fileRef = AE997D2121137B8B00EB0AAB /* String+LocalizedConstants.swift */; };
		AEA5B13421312CE1003B2961 /* CPFavoritesList.swift in Sources */ = {isa = PBXBuildFile; fileRef = AEA5B13321312CE1003B2961 /* CPFavoritesList.swift */; };
		AEC3AC9A2106703100A26F34 /* HighwayShield.swift in Sources */ = {isa = PBXBuildFile; fileRef = AEC3AC992106703100A26F34 /* HighwayShield.swift */; };
		AEF2C8F22072B603007B061F /* routeWithTunnels_9thStreetDC.json in Resources */ = {isa = PBXBuildFile; fileRef = AEF2C8F12072B603007B061F /* routeWithTunnels_9thStreetDC.json */; };
		C51245F21F19471C00E33B52 /* MapboxMobileEvents.framework in Frameworks */ = {isa = PBXBuildFile; fileRef = C549F8311F17F2C5001A0A2D /* MapboxMobileEvents.framework */; };
		C51245F31F19471C00E33B52 /* MapboxMobileEvents.framework in Embed Frameworks */ = {isa = PBXBuildFile; fileRef = C549F8311F17F2C5001A0A2D /* MapboxMobileEvents.framework */; settings = {ATTRIBUTES = (CodeSignOnCopy, RemoveHeadersOnCopy, ); }; };
		C51511D120EAC89D00372A91 /* CPMapTemplate.swift in Sources */ = {isa = PBXBuildFile; fileRef = C51511D020EAC89D00372A91 /* CPMapTemplate.swift */; };
		C51DF8661F38C31C006C6A15 /* Locale.swift in Sources */ = {isa = PBXBuildFile; fileRef = C51DF8651F38C31C006C6A15 /* Locale.swift */; };
		C51DF8671F38C337006C6A15 /* Date.swift in Sources */ = {isa = PBXBuildFile; fileRef = C5D9800E1EFBCDAD006DBF2E /* Date.swift */; };
		C51FC31720F689F800400CE7 /* CustomStyles.swift in Sources */ = {isa = PBXBuildFile; fileRef = C51FC31620F689F800400CE7 /* CustomStyles.swift */; };
		C520EE901EBB84F9008805BC /* Navigation.storyboard in Resources */ = {isa = PBXBuildFile; fileRef = C520EE921EBB84F9008805BC /* Navigation.storyboard */; };
		C52AC1261DF0E48600396B9F /* RouteProgressTests.swift in Sources */ = {isa = PBXBuildFile; fileRef = C52AC1251DF0E48600396B9F /* RouteProgressTests.swift */; };
		C52D09CE1DEF5E5100BE3C5C /* route.json in Resources */ = {isa = PBXBuildFile; fileRef = C52D09CD1DEF5E5100BE3C5C /* route.json */; };
		C52D09D31DEF636C00BE3C5C /* Fixture.swift in Sources */ = {isa = PBXBuildFile; fileRef = C52D09D21DEF636C00BE3C5C /* Fixture.swift */; };
		C53208AB1E81FFB900910266 /* NavigationMapView.swift in Sources */ = {isa = PBXBuildFile; fileRef = C53208AA1E81FFB900910266 /* NavigationMapView.swift */; };
		C5381F02204E03B600A5493E /* UIDevice.swift in Sources */ = {isa = PBXBuildFile; fileRef = C5381F01204E03B600A5493E /* UIDevice.swift */; };
		C5381F03204E052A00A5493E /* UIDevice.swift in Sources */ = {isa = PBXBuildFile; fileRef = C5381F01204E03B600A5493E /* UIDevice.swift */; };
		C5387A9D1F8FDB13000D2E93 /* routeWithInstructions.json in Resources */ = {isa = PBXBuildFile; fileRef = C5387A9C1F8FDB13000D2E93 /* routeWithInstructions.json */; };
		C53C196D1F38EA25008DB406 /* Localizable.strings in Resources */ = {isa = PBXBuildFile; fileRef = C53C196F1F38EA25008DB406 /* Localizable.strings */; };
		C53F2EE420EBC95600D9798F /* ViewController.swift in Sources */ = {isa = PBXBuildFile; fileRef = 358D14671E5E3B7700ADE590 /* ViewController.swift */; };
		C53F2EE520EBC95600D9798F /* CustomViewController.swift in Sources */ = {isa = PBXBuildFile; fileRef = C5D9800C1EFA8BA9006DBF2E /* CustomViewController.swift */; };
		C53F2EE720EBC95600D9798F /* WaypointConfirmationViewController.swift in Sources */ = {isa = PBXBuildFile; fileRef = 6441B1691EFC64E50076499F /* WaypointConfirmationViewController.swift */; };
		C53F2EE820EBC95600D9798F /* AppDelegate.swift in Sources */ = {isa = PBXBuildFile; fileRef = 358D14651E5E3B7700ADE590 /* AppDelegate.swift */; };
		C53F2EEA20EBC95600D9798F /* MapboxNavigation.framework in Frameworks */ = {isa = PBXBuildFile; fileRef = 351BEBD71E5BCC28006FE110 /* MapboxNavigation.framework */; };
		C53F2EEB20EBC95600D9798F /* MapboxDirections.framework in Frameworks */ = {isa = PBXBuildFile; fileRef = 354A01B81E66256600D765C2 /* MapboxDirections.framework */; };
		C53F2EEC20EBC95600D9798F /* Solar.framework in Frameworks */ = {isa = PBXBuildFile; fileRef = C57607B01F4CC97D00C27423 /* Solar.framework */; };
		C53F2EED20EBC95600D9798F /* MapboxMobileEvents.framework in Frameworks */ = {isa = PBXBuildFile; fileRef = C549F8311F17F2C5001A0A2D /* MapboxMobileEvents.framework */; };
		C53F2EEE20EBC95600D9798F /* Turf.framework in Frameworks */ = {isa = PBXBuildFile; fileRef = 35CC14141F799496009E872A /* Turf.framework */; };
		C53F2EEF20EBC95600D9798F /* Polyline.framework in Frameworks */ = {isa = PBXBuildFile; fileRef = 354A01BC1E66259600D765C2 /* Polyline.framework */; };
		C53F2EF020EBC95600D9798F /* MapboxSpeech.framework in Frameworks */ = {isa = PBXBuildFile; fileRef = C5A9DDBD202E12EE007D52DA /* MapboxSpeech.framework */; };
		C53F2EF120EBC95600D9798F /* Mapbox.framework in Frameworks */ = {isa = PBXBuildFile; fileRef = 35A1D3651E6624EF00A48FE8 /* Mapbox.framework */; };
		C53F2EF320EBC95600D9798F /* Entitlements.plist in Resources */ = {isa = PBXBuildFile; fileRef = C57AD98920EAA39A0087B24B /* Entitlements.plist */; };
		C53F2EF420EBC95600D9798F /* Main.storyboard in Resources */ = {isa = PBXBuildFile; fileRef = 35002D661E5F6B1B0090E733 /* Main.storyboard */; };
		C53F2EF520EBC95600D9798F /* tunnel.json in Resources */ = {isa = PBXBuildFile; fileRef = 354D9F871EF2FE900006FAA8 /* tunnel.json */; };
		C53F2EF620EBC95600D9798F /* Assets.xcassets in Resources */ = {isa = PBXBuildFile; fileRef = 35002D5F1E5F6ADB0090E733 /* Assets.xcassets */; };
		C53F2EF720EBC95600D9798F /* Base.lproj in Resources */ = {isa = PBXBuildFile; fileRef = 35002D601E5F6ADB0090E733 /* Base.lproj */; };
		C53F2EF820EBC95600D9798F /* tunnel.route in Resources */ = {isa = PBXBuildFile; fileRef = 355D20DB1EF30A6D0012B1E0 /* tunnel.route */; };
		C53F2EFA20EBC95600D9798F /* MapboxMobileEvents.framework in Embed Frameworks */ = {isa = PBXBuildFile; fileRef = C549F8311F17F2C5001A0A2D /* MapboxMobileEvents.framework */; settings = {ATTRIBUTES = (CodeSignOnCopy, RemoveHeadersOnCopy, ); }; };
		C53F2EFB20EBC95600D9798F /* Turf.framework in Embed Frameworks */ = {isa = PBXBuildFile; fileRef = 35CC14141F799496009E872A /* Turf.framework */; settings = {ATTRIBUTES = (CodeSignOnCopy, RemoveHeadersOnCopy, ); }; };
		C53F2EFC20EBC95600D9798F /* MapboxCoreNavigation.framework in Embed Frameworks */ = {isa = PBXBuildFile; fileRef = C5ADFBC91DDCC7840011824B /* MapboxCoreNavigation.framework */; settings = {ATTRIBUTES = (CodeSignOnCopy, RemoveHeadersOnCopy, ); }; };
		C53F2EFD20EBC95600D9798F /* Solar.framework in Embed Frameworks */ = {isa = PBXBuildFile; fileRef = C57607B01F4CC97D00C27423 /* Solar.framework */; settings = {ATTRIBUTES = (CodeSignOnCopy, RemoveHeadersOnCopy, ); }; };
		C53F2EFE20EBC95600D9798F /* MapboxDirections.framework in Embed Frameworks */ = {isa = PBXBuildFile; fileRef = 354A01B81E66256600D765C2 /* MapboxDirections.framework */; settings = {ATTRIBUTES = (CodeSignOnCopy, RemoveHeadersOnCopy, ); }; };
		C53F2EFF20EBC95600D9798F /* MapboxNavigation.framework in Embed Frameworks */ = {isa = PBXBuildFile; fileRef = 351BEBD71E5BCC28006FE110 /* MapboxNavigation.framework */; settings = {ATTRIBUTES = (CodeSignOnCopy, RemoveHeadersOnCopy, ); }; };
		C53F2F0020EBC95600D9798F /* MapboxSpeech.framework in Embed Frameworks */ = {isa = PBXBuildFile; fileRef = C5A9DDBD202E12EE007D52DA /* MapboxSpeech.framework */; settings = {ATTRIBUTES = (CodeSignOnCopy, RemoveHeadersOnCopy, ); }; };
		C53F2F0120EBC95600D9798F /* Polyline.framework in Embed Frameworks */ = {isa = PBXBuildFile; fileRef = 354A01BC1E66259600D765C2 /* Polyline.framework */; settings = {ATTRIBUTES = (CodeSignOnCopy, RemoveHeadersOnCopy, ); }; };
		C53F2F0220EBC95600D9798F /* Mapbox.framework in Embed Frameworks */ = {isa = PBXBuildFile; fileRef = 35A1D3651E6624EF00A48FE8 /* Mapbox.framework */; settings = {ATTRIBUTES = (CodeSignOnCopy, RemoveHeadersOnCopy, ); }; };
		C549F8321F17F2C5001A0A2D /* MapboxMobileEvents.framework in Frameworks */ = {isa = PBXBuildFile; fileRef = C549F8311F17F2C5001A0A2D /* MapboxMobileEvents.framework */; };
		C549F8331F17F2C5001A0A2D /* MapboxMobileEvents.framework in Embed Frameworks */ = {isa = PBXBuildFile; fileRef = C549F8311F17F2C5001A0A2D /* MapboxMobileEvents.framework */; settings = {ATTRIBUTES = (CodeSignOnCopy, RemoveHeadersOnCopy, ); }; };
		C54C655220336F2600D338E0 /* Constants.swift in Sources */ = {isa = PBXBuildFile; fileRef = C54C655120336F2600D338E0 /* Constants.swift */; };
		C551B0E620D42222009A986F /* NavigationLocationManagerTests.swift in Sources */ = {isa = PBXBuildFile; fileRef = C551B0E520D42222009A986F /* NavigationLocationManagerTests.swift */; };
		C55C299920D2E2F600B0406C /* NavigationMapViewTests.swift in Sources */ = {isa = PBXBuildFile; fileRef = C55C299820D2E2F600B0406C /* NavigationMapViewTests.swift */; };
		C561735B1F182113005954F6 /* RouteStep.swift in Sources */ = {isa = PBXBuildFile; fileRef = C561735A1F182113005954F6 /* RouteStep.swift */; };
		C565168B1FE1E23E00A0AD18 /* MapboxVoiceController.swift in Sources */ = {isa = PBXBuildFile; fileRef = C565168A1FE1E23E00A0AD18 /* MapboxVoiceController.swift */; };
		C57491DF1FACC42F006F97BC /* CGPoint.swift in Sources */ = {isa = PBXBuildFile; fileRef = C57491DE1FACC42F006F97BC /* CGPoint.swift */; };
		C57607B11F4CC9E800C27423 /* Solar.framework in Frameworks */ = {isa = PBXBuildFile; fileRef = C57607B01F4CC97D00C27423 /* Solar.framework */; };
		C57607B21F4CC9E800C27423 /* Solar.framework in Embed Frameworks */ = {isa = PBXBuildFile; fileRef = C57607B01F4CC97D00C27423 /* Solar.framework */; settings = {ATTRIBUTES = (CodeSignOnCopy, RemoveHeadersOnCopy, ); }; };
		C578DA081EFD0FFF0052079F /* ProcessInfo.swift in Sources */ = {isa = PBXBuildFile; fileRef = C578DA071EFD0FFF0052079F /* ProcessInfo.swift */; };
		C57AD98A20EAA39A0087B24B /* Entitlements.plist in Resources */ = {isa = PBXBuildFile; fileRef = C57AD98920EAA39A0087B24B /* Entitlements.plist */; };
		C58159011EA6D02700FC6C3D /* MGLVectorTileSource.swift in Sources */ = {isa = PBXBuildFile; fileRef = C58159001EA6D02700FC6C3D /* MGLVectorTileSource.swift */; };
		C582BA2C2073E77E00647DAA /* StringTests.swift in Sources */ = {isa = PBXBuildFile; fileRef = C582BA2B2073E77E00647DAA /* StringTests.swift */; };
		C582FD5F203626E900A9086E /* CLLocationDirection.swift in Sources */ = {isa = PBXBuildFile; fileRef = C582FD5E203626E900A9086E /* CLLocationDirection.swift */; };
		C58822001FB0F0D7008B0A2D /* Error.swift in Sources */ = {isa = PBXBuildFile; fileRef = C58821FF1FB0F0D7008B0A2D /* Error.swift */; };
		C588C3C21F33882100520EF2 /* String.swift in Sources */ = {isa = PBXBuildFile; fileRef = 35BF8CA31F28EBD8003F6125 /* String.swift */; };
		C58D6BAD1DDCF2AE00387F53 /* Constants.swift in Sources */ = {isa = PBXBuildFile; fileRef = C58D6BAC1DDCF2AE00387F53 /* Constants.swift */; };
		C5A60ECC20A25BC900C21178 /* MD5Tests.swift in Sources */ = {isa = PBXBuildFile; fileRef = C5A60EC820A2417200C21178 /* MD5Tests.swift */; };
		C5A60ECD20A25DA100C21178 /* md5_crazy_strings.txt in Resources */ = {isa = PBXBuildFile; fileRef = C5A60ECA20A241B600C21178 /* md5_crazy_strings.txt */; };
		C5A6B2DD1F4CE8E8004260EA /* StyleType.swift in Sources */ = {isa = PBXBuildFile; fileRef = C5A6B2DC1F4CE8E8004260EA /* StyleType.swift */; };
		C5A6B2DE1F4DE57E004260EA /* Solar.framework in Frameworks */ = {isa = PBXBuildFile; fileRef = C57607B01F4CC97D00C27423 /* Solar.framework */; };
		C5A6B2DF1F4DE57E004260EA /* Solar.framework in Embed Frameworks */ = {isa = PBXBuildFile; fileRef = C57607B01F4CC97D00C27423 /* Solar.framework */; settings = {ATTRIBUTES = (CodeSignOnCopy, RemoveHeadersOnCopy, ); }; };
		C5A7EC5C1FD610A80008B9BA /* VisualInstructionComponent.swift in Sources */ = {isa = PBXBuildFile; fileRef = C5A7EC5B1FD610A80008B9BA /* VisualInstructionComponent.swift */; };
		C5ABB50E20408D2C00AFA92C /* RouteControllerTests.swift in Sources */ = {isa = PBXBuildFile; fileRef = C5ABB50D20408D2C00AFA92C /* RouteControllerTests.swift */; };
		C5ADFBD81DDCC7840011824B /* MapboxCoreNavigationTests.swift in Sources */ = {isa = PBXBuildFile; fileRef = C5ADFBD71DDCC7840011824B /* MapboxCoreNavigationTests.swift */; };
		C5C94C1B1DDCD22B0097296A /* MapboxCoreNavigation.h in Headers */ = {isa = PBXBuildFile; fileRef = C5ADFBCC1DDCC7840011824B /* MapboxCoreNavigation.h */; settings = {ATTRIBUTES = (Public, ); }; };
		C5C94C1C1DDCD2340097296A /* RouteController.swift in Sources */ = {isa = PBXBuildFile; fileRef = C5ADFBF91DDCC9580011824B /* RouteController.swift */; };
		C5C94C1D1DDCD2370097296A /* RouteProgress.swift in Sources */ = {isa = PBXBuildFile; fileRef = C5ADFBFB1DDCC9AD0011824B /* RouteProgress.swift */; };
		C5CFE4881EF2FD4C006F48E8 /* MMEEventsManager.swift in Sources */ = {isa = PBXBuildFile; fileRef = C5CFE4871EF2FD4C006F48E8 /* MMEEventsManager.swift */; };
		C5D1C9941FB236900067C619 /* ErrorCode.swift in Sources */ = {isa = PBXBuildFile; fileRef = C5D1C9931FB236900067C619 /* ErrorCode.swift */; };
		C5D9800D1EFA8BA9006DBF2E /* CustomViewController.swift in Sources */ = {isa = PBXBuildFile; fileRef = C5D9800C1EFA8BA9006DBF2E /* CustomViewController.swift */; };
		C5D9800F1EFBCDAD006DBF2E /* Date.swift in Sources */ = {isa = PBXBuildFile; fileRef = C5D9800E1EFBCDAD006DBF2E /* Date.swift */; };
		C5DE4B6220F6B6B3007AFBE6 /* CustomStyles.swift in Sources */ = {isa = PBXBuildFile; fileRef = C51FC31620F689F800400CE7 /* CustomStyles.swift */; };
		C5E7A31C1F4F6828001CB015 /* NavigationRouteOptions.swift in Sources */ = {isa = PBXBuildFile; fileRef = C5E7A31B1F4F6828001CB015 /* NavigationRouteOptions.swift */; };
		C5EA98721F19414C00C8AA16 /* MapboxMobileEvents.framework in Frameworks */ = {isa = PBXBuildFile; fileRef = C549F8311F17F2C5001A0A2D /* MapboxMobileEvents.framework */; };
		C5EF397520599120009A2C50 /* straight-line.json in Resources */ = {isa = PBXBuildFile; fileRef = C5EF397420599120009A2C50 /* straight-line.json */; };
		C5F2DCA0206DBF5E002F99F6 /* Sequence.swift in Sources */ = {isa = PBXBuildFile; fileRef = C5F2DC9F206DBF5E002F99F6 /* Sequence.swift */; };
		C5F2DCA1206DBF5E002F99F6 /* Sequence.swift in Sources */ = {isa = PBXBuildFile; fileRef = C5F2DC9F206DBF5E002F99F6 /* Sequence.swift */; };
		C5F4D21920DC468B0059FABF /* CongestionLevel.swift in Sources */ = {isa = PBXBuildFile; fileRef = C5F4D21820DC468B0059FABF /* CongestionLevel.swift */; };
		C5FFAC1520D96F5C009E7F98 /* CarPlayNavigationViewController.swift in Sources */ = {isa = PBXBuildFile; fileRef = C5FFAC1420D96F5B009E7F98 /* CarPlayNavigationViewController.swift */; };
		CFD47D9020FD85EC00BC1E49 /* MGLAccountManager.swift in Sources */ = {isa = PBXBuildFile; fileRef = CFD47D8F20FD85EC00BC1E49 /* MGLAccountManager.swift */; };
		DA23C9611F4FC05C00BA9522 /* MGLMapView+MGLNavigationAdditions.h in Headers */ = {isa = PBXBuildFile; fileRef = 35D825F91E6A2DBE0088F83B /* MGLMapView+MGLNavigationAdditions.h */; settings = {ATTRIBUTES = (Public, ); }; };
		DA3525702010A5210048DDFC /* Localizable.stringsdict in Resources */ = {isa = PBXBuildFile; fileRef = DA35256E2010A5200048DDFC /* Localizable.stringsdict */; };
		DAAE5F301EAE4C4700832871 /* Localizable.strings in Resources */ = {isa = PBXBuildFile; fileRef = DAAE5F321EAE4C4700832871 /* Localizable.strings */; };
		DAB2CCE71DF7AFDF001B2FE1 /* dc-line.geojson in Resources */ = {isa = PBXBuildFile; fileRef = DAB2CCE61DF7AFDE001B2FE1 /* dc-line.geojson */; };
		DAD17202214DB12B009C8161 /* CPMapTemplateTests.swift in Sources */ = {isa = PBXBuildFile; fileRef = DAD17201214DB12B009C8161 /* CPMapTemplateTests.swift */; };
		DADAD828203504C6002E25CA /* MBNavigationSettings.h in Headers */ = {isa = PBXBuildFile; fileRef = DADAD826203504C6002E25CA /* MBNavigationSettings.h */; settings = {ATTRIBUTES = (Public, ); }; };
		DADAD829203504C6002E25CA /* MBNavigationSettings.m in Sources */ = {isa = PBXBuildFile; fileRef = DADAD827203504C6002E25CA /* MBNavigationSettings.m */; };
		DADAD82E20350849002E25CA /* MBRouteVoiceController.h in Headers */ = {isa = PBXBuildFile; fileRef = DADAD82C20350849002E25CA /* MBRouteVoiceController.h */; settings = {ATTRIBUTES = (Public, ); }; };
		DADAD82F20350849002E25CA /* MBRouteVoiceController.m in Sources */ = {isa = PBXBuildFile; fileRef = DADAD82D20350849002E25CA /* MBRouteVoiceController.m */; };
		DAFA92071F01735000A7FB09 /* DistanceFormatter.swift in Sources */ = {isa = PBXBuildFile; fileRef = 351BEC0B1E5BCC72006FE110 /* DistanceFormatter.swift */; };
/* End PBXBuildFile section */

/* Begin PBXContainerItemProxy section */
		3525449B1E663D2C004C8F1C /* PBXContainerItemProxy */ = {
			isa = PBXContainerItemProxy;
			containerPortal = C5ADFBC01DDCC7840011824B /* Project object */;
			proxyType = 1;
			remoteGlobalIDString = C5ADFBC81DDCC7840011824B;
			remoteInfo = MapboxCoreNavigation;
		};
		352BBC4C1E5E78D700703DF1 /* PBXContainerItemProxy */ = {
			isa = PBXContainerItemProxy;
			containerPortal = C5ADFBC01DDCC7840011824B /* Project object */;
			proxyType = 1;
			remoteGlobalIDString = 358D14621E5E3B7700ADE590;
			remoteInfo = "Example-Swift";
		};
		352BBC5A1E5E78EA00703DF1 /* PBXContainerItemProxy */ = {
			isa = PBXContainerItemProxy;
			containerPortal = C5ADFBC01DDCC7840011824B /* Project object */;
			proxyType = 1;
			remoteGlobalIDString = 358D14A51E5E3FDC00ADE590;
			remoteInfo = "Example-Objective-C";
		};
		3546BF8C207BA920007FF453 /* PBXContainerItemProxy */ = {
			isa = PBXContainerItemProxy;
			containerPortal = C5ADFBC01DDCC7840011824B /* Project object */;
			proxyType = 1;
			remoteGlobalIDString = C5ADFBC81DDCC7840011824B;
			remoteInfo = MapboxCoreNavigation;
		};
		3546BF90207BA920007FF453 /* PBXContainerItemProxy */ = {
			isa = PBXContainerItemProxy;
			containerPortal = C5ADFBC01DDCC7840011824B /* Project object */;
			proxyType = 1;
			remoteGlobalIDString = 351BEBD61E5BCC28006FE110;
			remoteInfo = MapboxNavigation;
		};
		354A01D11E66268400D765C2 /* PBXContainerItemProxy */ = {
			isa = PBXContainerItemProxy;
			containerPortal = C5ADFBC01DDCC7840011824B /* Project object */;
			proxyType = 1;
			remoteGlobalIDString = 351BEBD61E5BCC28006FE110;
			remoteInfo = MapboxNavigation;
		};
		354A01D31E66268800D765C2 /* PBXContainerItemProxy */ = {
			isa = PBXContainerItemProxy;
			containerPortal = C5ADFBC01DDCC7840011824B /* Project object */;
			proxyType = 1;
			remoteGlobalIDString = C5ADFBC81DDCC7840011824B;
			remoteInfo = MapboxCoreNavigation;
		};
		354A01D71E6626D400D765C2 /* PBXContainerItemProxy */ = {
			isa = PBXContainerItemProxy;
			containerPortal = C5ADFBC01DDCC7840011824B /* Project object */;
			proxyType = 1;
			remoteGlobalIDString = C5ADFBC81DDCC7840011824B;
			remoteInfo = MapboxCoreNavigation;
		};
		354A01D91E6626D400D765C2 /* PBXContainerItemProxy */ = {
			isa = PBXContainerItemProxy;
			containerPortal = C5ADFBC01DDCC7840011824B /* Project object */;
			proxyType = 1;
			remoteGlobalIDString = 351BEBD61E5BCC28006FE110;
			remoteInfo = MapboxNavigation;
		};
		35B711D51E5E7AD2001EDA8D /* PBXContainerItemProxy */ = {
			isa = PBXContainerItemProxy;
			containerPortal = C5ADFBC01DDCC7840011824B /* Project object */;
			proxyType = 1;
			remoteGlobalIDString = 351BEBD61E5BCC28006FE110;
			remoteInfo = MapboxNavigation;
		};
		35CEA3571E5CEBBC009F2255 /* PBXContainerItemProxy */ = {
			isa = PBXContainerItemProxy;
			containerPortal = C5ADFBC01DDCC7840011824B /* Project object */;
			proxyType = 1;
			remoteGlobalIDString = C5ADFBC81DDCC7840011824B;
			remoteInfo = MapboxCoreNavigation;
		};
		8DBCA7772080174600981EB2 /* PBXContainerItemProxy */ = {
			isa = PBXContainerItemProxy;
			containerPortal = C5ADFBC01DDCC7840011824B /* Project object */;
			proxyType = 1;
			remoteGlobalIDString = 358D14621E5E3B7700ADE590;
			remoteInfo = "Example-Swift";
		};
		C53F2EE020EBC95600D9798F /* PBXContainerItemProxy */ = {
			isa = PBXContainerItemProxy;
			containerPortal = C5ADFBC01DDCC7840011824B /* Project object */;
			proxyType = 1;
			remoteGlobalIDString = C5ADFBC81DDCC7840011824B;
			remoteInfo = MapboxCoreNavigation;
		};
		C53F2EE220EBC95600D9798F /* PBXContainerItemProxy */ = {
			isa = PBXContainerItemProxy;
			containerPortal = C5ADFBC01DDCC7840011824B /* Project object */;
			proxyType = 1;
			remoteGlobalIDString = 351BEBD61E5BCC28006FE110;
			remoteInfo = MapboxNavigation;
		};
		C5ADFBD41DDCC7840011824B /* PBXContainerItemProxy */ = {
			isa = PBXContainerItemProxy;
			containerPortal = C5ADFBC01DDCC7840011824B /* Project object */;
			proxyType = 1;
			remoteGlobalIDString = C5ADFBC81DDCC7840011824B;
			remoteInfo = MapboxCoreNavigation;
		};
/* End PBXContainerItemProxy section */

/* Begin PBXCopyFilesBuildPhase section */
		3546BF92207BA920007FF453 /* Embed Frameworks */ = {
			isa = PBXCopyFilesBuildPhase;
			buildActionMask = 2147483647;
			dstPath = "";
			dstSubfolderSpec = 10;
			files = (
				3546BF9A207BA935007FF453 /* MapboxMobileEvents.framework in Embed Frameworks */,
				3546BF9E207BA935007FF453 /* MapboxDirections.framework in Embed Frameworks */,
				3546BF8B207BA920007FF453 /* MapboxCoreNavigation.framework in Embed Frameworks */,
				3546BF8F207BA920007FF453 /* MapboxNavigation.framework in Embed Frameworks */,
				3546BF9C207BA935007FF453 /* Polyline.framework in Embed Frameworks */,
				3546BF94207BA935007FF453 /* MapboxSpeech.framework in Embed Frameworks */,
				3546BF96207BA935007FF453 /* Turf.framework in Embed Frameworks */,
				3546BF98207BA935007FF453 /* Solar.framework in Embed Frameworks */,
				3546BFA0207BA935007FF453 /* Mapbox.framework in Embed Frameworks */,
			);
			name = "Embed Frameworks";
			runOnlyForDeploymentPostprocessing = 0;
		};
		354A01C41E66265100D765C2 /* Embed Frameworks */ = {
			isa = PBXCopyFilesBuildPhase;
			buildActionMask = 2147483647;
			dstPath = "";
			dstSubfolderSpec = 10;
			files = (
				C549F8331F17F2C5001A0A2D /* MapboxMobileEvents.framework in Embed Frameworks */,
				35CC14181F79A434009E872A /* Turf.framework in Embed Frameworks */,
				492B6F85213703EE0076D2C6 /* MapboxGeocoder.framework in Embed Frameworks */,
				354A01D51E6626AC00D765C2 /* MapboxCoreNavigation.framework in Embed Frameworks */,
				C57607B21F4CC9E800C27423 /* Solar.framework in Embed Frameworks */,
				354A01D01E66266100D765C2 /* MapboxDirections.framework in Embed Frameworks */,
				35D4282B1FA0DF1D00176028 /* MapboxNavigation.framework in Embed Frameworks */,
				35C714B1203B251F00F0C2AE /* MapboxSpeech.framework in Embed Frameworks */,
				354A01CA1E66265B00D765C2 /* Polyline.framework in Embed Frameworks */,
				354A01C31E66265100D765C2 /* Mapbox.framework in Embed Frameworks */,
			);
			name = "Embed Frameworks";
			runOnlyForDeploymentPostprocessing = 0;
		};
		354A01DF1E6626EA00D765C2 /* Embed Frameworks */ = {
			isa = PBXCopyFilesBuildPhase;
			buildActionMask = 2147483647;
			dstPath = "";
			dstSubfolderSpec = 10;
			files = (
				354A01DC1E6626E900D765C2 /* MapboxCoreNavigation.framework in Embed Frameworks */,
				35CC141A1F79A43B009E872A /* Turf.framework in Embed Frameworks */,
				354A01EB1E6626EF00D765C2 /* MapboxDirections.framework in Embed Frameworks */,
				C5A6B2DF1F4DE57E004260EA /* Solar.framework in Embed Frameworks */,
				C51245F31F19471C00E33B52 /* MapboxMobileEvents.framework in Embed Frameworks */,
				354A01E51E6626EF00D765C2 /* Polyline.framework in Embed Frameworks */,
				35C714AF203B251300F0C2AE /* MapboxSpeech.framework in Embed Frameworks */,
				354A01DE1E6626EA00D765C2 /* MapboxNavigation.framework in Embed Frameworks */,
				354A01ED1E6626EF00D765C2 /* Mapbox.framework in Embed Frameworks */,
			);
			name = "Embed Frameworks";
			runOnlyForDeploymentPostprocessing = 0;
		};
		C53F2EF920EBC95600D9798F /* Embed Frameworks */ = {
			isa = PBXCopyFilesBuildPhase;
			buildActionMask = 2147483647;
			dstPath = "";
			dstSubfolderSpec = 10;
			files = (
				C53F2EFA20EBC95600D9798F /* MapboxMobileEvents.framework in Embed Frameworks */,
				C53F2EFB20EBC95600D9798F /* Turf.framework in Embed Frameworks */,
				C53F2EFC20EBC95600D9798F /* MapboxCoreNavigation.framework in Embed Frameworks */,
				C53F2EFD20EBC95600D9798F /* Solar.framework in Embed Frameworks */,
				C53F2EFE20EBC95600D9798F /* MapboxDirections.framework in Embed Frameworks */,
				3507F9FC2134309E0086B39E /* MapboxGeocoder.framework in Embed Frameworks */,
				C53F2EFF20EBC95600D9798F /* MapboxNavigation.framework in Embed Frameworks */,
				C53F2F0020EBC95600D9798F /* MapboxSpeech.framework in Embed Frameworks */,
				C53F2F0120EBC95600D9798F /* Polyline.framework in Embed Frameworks */,
				C53F2F0220EBC95600D9798F /* Mapbox.framework in Embed Frameworks */,
			);
			name = "Embed Frameworks";
			runOnlyForDeploymentPostprocessing = 0;
		};
/* End PBXCopyFilesBuildPhase section */

/* Begin PBXFileReference section */
		1603C890214351EE00167D95 /* Cedar.framework */ = {isa = PBXFileReference; lastKnownFileType = wrapper.framework; name = Cedar.framework; path = Carthage/Build/iOS/Cedar.framework; sourceTree = "<group>"; };
		160A4A68212791010028B070 /* CPBarButton+MBTestable.h */ = {isa = PBXFileReference; lastKnownFileType = sourcecode.c.h; path = "CPBarButton+MBTestable.h"; sourceTree = "<group>"; };
		160A4A69212791010028B070 /* CPBarButton+MBTestable.m */ = {isa = PBXFileReference; lastKnownFileType = sourcecode.c.objc; path = "CPBarButton+MBTestable.m"; sourceTree = "<group>"; };
		160D8278205996DA00D278D6 /* DataCache.swift */ = {isa = PBXFileReference; lastKnownFileType = sourcecode.swift; path = DataCache.swift; sourceTree = "<group>"; };
		160D827A2059973C00D278D6 /* DataCacheTests.swift */ = {isa = PBXFileReference; lastKnownFileType = sourcecode.swift; path = DataCacheTests.swift; sourceTree = "<group>"; };
		16120A4C20645D6E007EA21D /* MMEEventsManagerSpy.swift */ = {isa = PBXFileReference; lastKnownFileType = sourcecode.swift; path = MMEEventsManagerSpy.swift; sourceTree = "<group>"; };
		16435E02206EE32F00AF48B6 /* DirectionsSpy.swift */ = {isa = PBXFileReference; fileEncoding = 4; lastKnownFileType = sourcecode.swift; path = DirectionsSpy.swift; sourceTree = "<group>"; };
		16435E04206EE37800AF48B6 /* DummyURLSessionDataTask.swift */ = {isa = PBXFileReference; lastKnownFileType = sourcecode.swift; path = DummyURLSessionDataTask.swift; sourceTree = "<group>"; };
		166224442025699600EA4824 /* ImageRepositoryTests.swift */ = {isa = PBXFileReference; lastKnownFileType = sourcecode.swift; path = ImageRepositoryTests.swift; sourceTree = "<group>"; };
		1662244620256C0700EA4824 /* ImageLoadingURLProtocolSpy.swift */ = {isa = PBXFileReference; lastKnownFileType = sourcecode.swift; path = ImageLoadingURLProtocolSpy.swift; sourceTree = "<group>"; };
		1662244A2029059C00EA4824 /* ImageCacheTests.swift */ = {isa = PBXFileReference; lastKnownFileType = sourcecode.swift; path = ImageCacheTests.swift; sourceTree = "<group>"; };
		16A509D4202A87B20011D788 /* ImageDownloaderTests.swift */ = {isa = PBXFileReference; lastKnownFileType = sourcecode.swift; path = ImageDownloaderTests.swift; sourceTree = "<group>"; };
		16A509D6202BC0CA0011D788 /* ImageDownload.swift */ = {isa = PBXFileReference; lastKnownFileType = sourcecode.swift; path = ImageDownload.swift; sourceTree = "<group>"; };
		16AC9D0F212E356200CECE44 /* CPMapTemplate+MBTestable.h */ = {isa = PBXFileReference; lastKnownFileType = sourcecode.c.h; path = "CPMapTemplate+MBTestable.h"; sourceTree = "<group>"; };
		16AC9D10212E356200CECE44 /* CPMapTemplate+MBTestable.mm */ = {isa = PBXFileReference; lastKnownFileType = sourcecode.cpp.objcpp; path = "CPMapTemplate+MBTestable.mm"; sourceTree = "<group>"; };
		16B63DCC205C8EEF002D56D4 /* route-with-instructions.json */ = {isa = PBXFileReference; fileEncoding = 4; lastKnownFileType = text.json; path = "route-with-instructions.json"; sourceTree = "<group>"; };
		16C2A420211526EE00FE6E68 /* CarPlayManager.swift */ = {isa = PBXFileReference; lastKnownFileType = sourcecode.swift; path = CarPlayManager.swift; sourceTree = "<group>"; };
		16E11B54212B40A900027CD3 /* MapboxNavigationTests-Bridging.h */ = {isa = PBXFileReference; lastKnownFileType = sourcecode.c.h; path = "MapboxNavigationTests-Bridging.h"; sourceTree = "<group>"; };
		16E3625B201265D600DF0592 /* ImageDownloadOperationSpy.swift */ = {isa = PBXFileReference; lastKnownFileType = sourcecode.swift; path = ImageDownloadOperationSpy.swift; sourceTree = "<group>"; };
		16E4F97E205B05FE00531791 /* MapboxVoiceControllerTests.swift */ = {isa = PBXFileReference; lastKnownFileType = sourcecode.swift; path = MapboxVoiceControllerTests.swift; sourceTree = "<group>"; };
		16EF6C1D21193A9600AA580B /* CarPlayManagerTests.swift */ = {isa = PBXFileReference; lastKnownFileType = sourcecode.swift; path = CarPlayManagerTests.swift; sourceTree = "<group>"; };
		16EF6C21211BA4B300AA580B /* CarPlayMapViewController.swift */ = {isa = PBXFileReference; lastKnownFileType = sourcecode.swift; path = CarPlayMapViewController.swift; sourceTree = "<group>"; };
		35002D5D1E5F6ABB0090E733 /* Info.plist */ = {isa = PBXFileReference; fileEncoding = 4; lastKnownFileType = text.plist.xml; path = Info.plist; sourceTree = "<group>"; };
		35002D5F1E5F6ADB0090E733 /* Assets.xcassets */ = {isa = PBXFileReference; lastKnownFileType = folder.assetcatalog; path = Assets.xcassets; sourceTree = "<group>"; };
		35002D601E5F6ADB0090E733 /* Base.lproj */ = {isa = PBXFileReference; lastKnownFileType = folder; path = Base.lproj; sourceTree = "<group>"; };
		35002D671E5F6B1B0090E733 /* Base */ = {isa = PBXFileReference; lastKnownFileType = file.storyboard; name = Base; path = Base.lproj/Main.storyboard; sourceTree = "<group>"; };
		35002D6A1E5F6C7F0090E733 /* Assets.xcassets */ = {isa = PBXFileReference; lastKnownFileType = folder.assetcatalog; path = Assets.xcassets; sourceTree = "<group>"; };
		35002D6B1E5F6C7F0090E733 /* Base.lproj */ = {isa = PBXFileReference; lastKnownFileType = folder; path = Base.lproj; sourceTree = "<group>"; };
		35002D6C1E5F6C7F0090E733 /* Info.plist */ = {isa = PBXFileReference; fileEncoding = 4; lastKnownFileType = text.plist.xml; path = Info.plist; sourceTree = "<group>"; };
		35002D6D1E5F6C7F0090E733 /* main.m */ = {isa = PBXFileReference; fileEncoding = 4; lastKnownFileType = sourcecode.c.objc; path = main.m; sourceTree = "<group>"; };
		35002D751E5F6CD30090E733 /* Base */ = {isa = PBXFileReference; lastKnownFileType = file.storyboard; name = Base; path = Base.lproj/Main.storyboard; sourceTree = "<group>"; };
		35022319205BC94E00E1449A /* Constants.swift */ = {isa = PBXFileReference; lastKnownFileType = sourcecode.swift; path = Constants.swift; sourceTree = "<group>"; };
		35025F3E1F051DD2002BA3EA /* DialogViewController.swift */ = {isa = PBXFileReference; lastKnownFileType = sourcecode.swift; path = DialogViewController.swift; sourceTree = "<group>"; };
		3507F9F92134305C0086B39E /* MapboxGeocoder.framework */ = {isa = PBXFileReference; lastKnownFileType = wrapper.framework; name = MapboxGeocoder.framework; path = Carthage/Build/iOS/MapboxGeocoder.framework; sourceTree = "<group>"; };
		3510300E1F54B67000E3B7E7 /* LaneTests.swift */ = {isa = PBXFileReference; lastKnownFileType = sourcecode.swift; path = LaneTests.swift; sourceTree = "<group>"; };
		351030101F54B72000E3B7E7 /* route-for-lane-testing.json */ = {isa = PBXFileReference; lastKnownFileType = text.json; path = "route-for-lane-testing.json"; sourceTree = "<group>"; };
		351174F31EF1C0530065E248 /* ReplayLocationManager.swift */ = {isa = PBXFileReference; lastKnownFileType = sourcecode.swift; path = ReplayLocationManager.swift; sourceTree = "<group>"; };
		3512C7C71FB0A0C100CDD2A3 /* UIViewController.swift */ = {isa = PBXFileReference; lastKnownFileType = sourcecode.swift; path = UIViewController.swift; sourceTree = "<group>"; };
		35190E911F461A32007C1393 /* ru */ = {isa = PBXFileReference; lastKnownFileType = text.plist.strings; name = ru; path = ru.lproj/Main.strings; sourceTree = "<group>"; };
		35190E921F461A32007C1393 /* ru */ = {isa = PBXFileReference; lastKnownFileType = text.plist.strings; name = ru; path = ru.lproj/Main.strings; sourceTree = "<group>"; };
		35190E931F461A32007C1393 /* ru */ = {isa = PBXFileReference; lastKnownFileType = text.plist.strings; name = ru; path = ru.lproj/Navigation.strings; sourceTree = "<group>"; };
		351927351F0FA072003A702D /* ScreenCapture.swift */ = {isa = PBXFileReference; fileEncoding = 4; lastKnownFileType = sourcecode.swift; path = ScreenCapture.swift; sourceTree = "<group>"; };
		351BEBD71E5BCC28006FE110 /* MapboxNavigation.framework */ = {isa = PBXFileReference; explicitFileType = wrapper.framework; includeInIndex = 0; path = MapboxNavigation.framework; sourceTree = BUILT_PRODUCTS_DIR; };
		351BEBDA1E5BCC28006FE110 /* Info.plist */ = {isa = PBXFileReference; lastKnownFileType = text.plist.xml; path = Info.plist; sourceTree = "<group>"; };
		351BEBDF1E5BCC63006FE110 /* MGLMapView.swift */ = {isa = PBXFileReference; fileEncoding = 4; lastKnownFileType = sourcecode.swift; path = MGLMapView.swift; sourceTree = "<group>"; };
		351BEBE01E5BCC63006FE110 /* Style.swift */ = {isa = PBXFileReference; fileEncoding = 4; lastKnownFileType = sourcecode.swift; path = Style.swift; sourceTree = "<group>"; };
		351BEBE41E5BCC63006FE110 /* RouteMapViewController.swift */ = {isa = PBXFileReference; fileEncoding = 4; lastKnownFileType = sourcecode.swift; lineEnding = 0; path = RouteMapViewController.swift; sourceTree = "<group>"; };
		351BEBEA1E5BCC63006FE110 /* NavigationViewController.swift */ = {isa = PBXFileReference; fileEncoding = 4; lastKnownFileType = sourcecode.swift; lineEnding = 0; path = NavigationViewController.swift; sourceTree = "<group>"; };
		351BEBED1E5BCC63006FE110 /* ManeuversStyleKit.swift */ = {isa = PBXFileReference; fileEncoding = 4; lastKnownFileType = sourcecode.swift; path = ManeuversStyleKit.swift; sourceTree = "<group>"; };
		351BEBEF1E5BCC63006FE110 /* ManeuverView.swift */ = {isa = PBXFileReference; fileEncoding = 4; lastKnownFileType = sourcecode.swift; path = ManeuverView.swift; sourceTree = "<group>"; };
		351BEBF01E5BCC63006FE110 /* UIView.swift */ = {isa = PBXFileReference; fileEncoding = 4; lastKnownFileType = sourcecode.swift; path = UIView.swift; sourceTree = "<group>"; };
		351BEC031E5BCC6C006FE110 /* LaneView.swift */ = {isa = PBXFileReference; fileEncoding = 4; lastKnownFileType = sourcecode.swift; path = LaneView.swift; sourceTree = "<group>"; };
		351BEC041E5BCC6C006FE110 /* ManeuverDirection.swift */ = {isa = PBXFileReference; fileEncoding = 4; lastKnownFileType = sourcecode.swift; path = ManeuverDirection.swift; sourceTree = "<group>"; };
		351BEC081E5BCC72006FE110 /* Bundle.swift */ = {isa = PBXFileReference; fileEncoding = 4; lastKnownFileType = sourcecode.swift; path = Bundle.swift; sourceTree = "<group>"; };
		351BEC091E5BCC72006FE110 /* DashedLineView.swift */ = {isa = PBXFileReference; fileEncoding = 4; lastKnownFileType = sourcecode.swift; path = DashedLineView.swift; sourceTree = "<group>"; };
		351BEC0B1E5BCC72006FE110 /* DistanceFormatter.swift */ = {isa = PBXFileReference; fileEncoding = 4; lastKnownFileType = sourcecode.swift; path = DistanceFormatter.swift; sourceTree = "<group>"; };
		351BEC281E5BD530006FE110 /* Assets.xcassets */ = {isa = PBXFileReference; lastKnownFileType = folder.assetcatalog; name = Assets.xcassets; path = Resources/Assets.xcassets; sourceTree = "<group>"; };
		35213DAD1EC456CF00A62B21 /* FBSnapshotTestCase.framework */ = {isa = PBXFileReference; lastKnownFileType = wrapper.framework; name = FBSnapshotTestCase.framework; path = Carthage/Build/iOS/FBSnapshotTestCase.framework; sourceTree = "<group>"; };
		352690481ECC843700E387BD /* Fixture.swift */ = {isa = PBXFileReference; fileEncoding = 4; lastKnownFileType = sourcecode.swift; path = Fixture.swift; sourceTree = "<group>"; };
		3527D2B61EC45FBD00C07FC9 /* Fixtures.xcassets */ = {isa = PBXFileReference; lastKnownFileType = folder.assetcatalog; path = Fixtures.xcassets; sourceTree = "<group>"; };
		352AFFA22139986E00EB3567 /* UIViewController.swift */ = {isa = PBXFileReference; lastKnownFileType = sourcecode.swift; path = UIViewController.swift; sourceTree = "<group>"; };
		352BBC471E5E78D700703DF1 /* Example-SwiftTests.xctest */ = {isa = PBXFileReference; explicitFileType = wrapper.cfbundle; includeInIndex = 0; path = "Example-SwiftTests.xctest"; sourceTree = BUILT_PRODUCTS_DIR; };
		352BBC491E5E78D700703DF1 /* Example_SwiftTests.swift */ = {isa = PBXFileReference; lastKnownFileType = sourcecode.swift; path = Example_SwiftTests.swift; sourceTree = "<group>"; };
		352BBC4B1E5E78D700703DF1 /* Info.plist */ = {isa = PBXFileReference; lastKnownFileType = text.plist.xml; path = Info.plist; sourceTree = "<group>"; };
		352BBC551E5E78EA00703DF1 /* Example-Objective-CTests.xctest */ = {isa = PBXFileReference; explicitFileType = wrapper.cfbundle; includeInIndex = 0; path = "Example-Objective-CTests.xctest"; sourceTree = BUILT_PRODUCTS_DIR; };
		352BBC571E5E78EA00703DF1 /* Example_Objective_CTests.m */ = {isa = PBXFileReference; lastKnownFileType = sourcecode.c.objc; path = Example_Objective_CTests.m; sourceTree = "<group>"; };
		352BBC591E5E78EA00703DF1 /* Info.plist */ = {isa = PBXFileReference; lastKnownFileType = text.plist.xml; path = Info.plist; sourceTree = "<group>"; };
		352C35BF2134958F00D77796 /* RecentItem.swift */ = {isa = PBXFileReference; lastKnownFileType = sourcecode.swift; name = RecentItem.swift; path = ../Examples/Swift/RecentItem.swift; sourceTree = "<group>"; };
		352F464C20EB74C200147886 /* EventsManager.swift */ = {isa = PBXFileReference; lastKnownFileType = sourcecode.swift; path = EventsManager.swift; sourceTree = "<group>"; };
		3531C2671F9DDC6E00D92F9A /* pt-BR */ = {isa = PBXFileReference; lastKnownFileType = text.plist.strings; name = "pt-BR"; path = "pt-BR.lproj/Main.strings"; sourceTree = "<group>"; };
		3531C2681F9DDC6E00D92F9A /* pt-BR */ = {isa = PBXFileReference; lastKnownFileType = text.plist.strings; name = "pt-BR"; path = "pt-BR.lproj/Main.strings"; sourceTree = "<group>"; };
		3531C2691F9DDC6F00D92F9A /* pt-BR */ = {isa = PBXFileReference; lastKnownFileType = text.plist.strings; name = "pt-BR"; path = "pt-BR.lproj/Navigation.strings"; sourceTree = "<group>"; };
		3531C26A1F9DDC6F00D92F9A /* pt-BR */ = {isa = PBXFileReference; lastKnownFileType = text.plist.strings; name = "pt-BR"; path = "pt-BR.lproj/Localizable.strings"; sourceTree = "<group>"; };
		3531C26B1F9DDC6F00D92F9A /* pt-BR */ = {isa = PBXFileReference; lastKnownFileType = text.plist.strings; name = "pt-BR"; path = "pt-BR.lproj/Localizable.strings"; sourceTree = "<group>"; };
		3531C26F1F9E095400D92F9A /* InstructionsBannerView.swift */ = {isa = PBXFileReference; lastKnownFileType = sourcecode.swift; path = InstructionsBannerView.swift; sourceTree = "<group>"; };
		353280A01FA72871005175F3 /* InstructionLabel.swift */ = {isa = PBXFileReference; lastKnownFileType = sourcecode.swift; path = InstructionLabel.swift; sourceTree = "<group>"; };
		353610CD1FAB6A8F00FB1746 /* BottomBannerView.swift */ = {isa = PBXFileReference; lastKnownFileType = sourcecode.swift; path = BottomBannerView.swift; sourceTree = "<group>"; };
		35375EC01F31FA86004CE727 /* NavigationSettings.swift */ = {isa = PBXFileReference; fileEncoding = 4; lastKnownFileType = sourcecode.swift; path = NavigationSettings.swift; sourceTree = "<group>"; };
		35379CFB21480BFB00FD402E /* AppDelegate+CarPlay.swift */ = {isa = PBXFileReference; lastKnownFileType = sourcecode.swift; path = "AppDelegate+CarPlay.swift"; sourceTree = "<group>"; };
		35379D0121480E1300FD402E /* CarPlayManager+Search.swift */ = {isa = PBXFileReference; lastKnownFileType = sourcecode.swift; path = "CarPlayManager+Search.swift"; sourceTree = "<group>"; };
		353AA55F1FCEF583009F0384 /* StyleManager.swift */ = {isa = PBXFileReference; lastKnownFileType = sourcecode.swift; path = StyleManager.swift; sourceTree = "<group>"; };
		353E3C8E20A3501C00FD1789 /* MGLStyle.swift */ = {isa = PBXFileReference; lastKnownFileType = sourcecode.swift; path = MGLStyle.swift; sourceTree = "<group>"; };
		353E68FB1EF0B7F8007B2AE5 /* NavigationLocationManager.swift */ = {isa = PBXFileReference; lastKnownFileType = sourcecode.swift; path = NavigationLocationManager.swift; sourceTree = "<group>"; };
		353E68FD1EF0B985007B2AE5 /* BundleAdditions.swift */ = {isa = PBXFileReference; lastKnownFileType = sourcecode.swift; path = BundleAdditions.swift; sourceTree = "<group>"; };
		353E69031EF0C4E5007B2AE5 /* SimulatedLocationManager.swift */ = {isa = PBXFileReference; lastKnownFileType = sourcecode.swift; path = SimulatedLocationManager.swift; sourceTree = "<group>"; };
		353EC9D61FB09708002EB0AB /* StepsViewController.swift */ = {isa = PBXFileReference; lastKnownFileType = sourcecode.swift; path = StepsViewController.swift; sourceTree = "<group>"; };
		3540514C1F73F3BB00ED572D /* route-with-straight-roundabout.json */ = {isa = PBXFileReference; lastKnownFileType = text.json; path = "route-with-straight-roundabout.json"; sourceTree = "<group>"; };
		3540514E1F73F3F300ED572D /* ManeuverViewTests.swift */ = {isa = PBXFileReference; lastKnownFileType = sourcecode.swift; path = ManeuverViewTests.swift; sourceTree = "<group>"; };
		3546BF74207BA4A8007FF453 /* RouteTest.app */ = {isa = PBXFileReference; explicitFileType = wrapper.application; includeInIndex = 0; path = RouteTest.app; sourceTree = BUILT_PRODUCTS_DIR; };
		3546BF76207BA4A8007FF453 /* AppDelegate.swift */ = {isa = PBXFileReference; lastKnownFileType = sourcecode.swift; path = AppDelegate.swift; sourceTree = "<group>"; };
		3546BF7D207BA4AA007FF453 /* Assets.xcassets */ = {isa = PBXFileReference; lastKnownFileType = folder.assetcatalog; path = Assets.xcassets; sourceTree = "<group>"; };
		3546BF82207BA4AA007FF453 /* Info.plist */ = {isa = PBXFileReference; lastKnownFileType = text.plist.xml; path = Info.plist; sourceTree = "<group>"; };
		3546BF87207BA73C007FF453 /* downtown-sf.json */ = {isa = PBXFileReference; lastKnownFileType = text.json; path = "downtown-sf.json"; sourceTree = "<group>"; };
		3546BFA2207BAB14007FF453 /* LaunchScreen.storyboard */ = {isa = PBXFileReference; lastKnownFileType = file.storyboard; path = LaunchScreen.storyboard; sourceTree = "<group>"; };
		3546BFA4207BAB7A007FF453 /* Fixture.swift */ = {isa = PBXFileReference; lastKnownFileType = sourcecode.swift; path = Fixture.swift; sourceTree = "<group>"; };
		354A01B81E66256600D765C2 /* MapboxDirections.framework */ = {isa = PBXFileReference; lastKnownFileType = wrapper.framework; name = MapboxDirections.framework; path = Carthage/Build/iOS/MapboxDirections.framework; sourceTree = "<group>"; };
		354A01BC1E66259600D765C2 /* Polyline.framework */ = {isa = PBXFileReference; lastKnownFileType = wrapper.framework; name = Polyline.framework; path = Carthage/Build/iOS/Polyline.framework; sourceTree = "<group>"; };
		354A9BC520EA991900F03325 /* SessionState.swift */ = {isa = PBXFileReference; lastKnownFileType = sourcecode.swift; path = SessionState.swift; sourceTree = "<group>"; };
		354A9BCA20EA9BDA00F03325 /* EventDetails.swift */ = {isa = PBXFileReference; lastKnownFileType = sourcecode.swift; path = EventDetails.swift; sourceTree = "<group>"; };
		354A9BCC20EA9C8100F03325 /* CoreFeedbackEvent.swift */ = {isa = PBXFileReference; lastKnownFileType = sourcecode.swift; path = CoreFeedbackEvent.swift; sourceTree = "<group>"; };
		354D9F871EF2FE900006FAA8 /* tunnel.json */ = {isa = PBXFileReference; fileEncoding = 4; lastKnownFileType = text.json; path = tunnel.json; sourceTree = "<group>"; };
		355D20DB1EF30A6D0012B1E0 /* tunnel.route */ = {isa = PBXFileReference; lastKnownFileType = file.bplist; path = tunnel.route; sourceTree = "<group>"; };
		355DB5741EFA78070091BFB7 /* GGPark-to-BernalHeights.route */ = {isa = PBXFileReference; lastKnownFileType = file.bplist; path = "GGPark-to-BernalHeights.route"; sourceTree = "<group>"; };
		355DB5761EFA780E0091BFB7 /* UnionSquare-to-GGPark.route */ = {isa = PBXFileReference; lastKnownFileType = file.bplist; path = "UnionSquare-to-GGPark.route"; sourceTree = "<group>"; };
		355ED36F1FAB724F00BCE1B8 /* BottomBannerViewLayout.swift */ = {isa = PBXFileReference; lastKnownFileType = sourcecode.swift; path = BottomBannerViewLayout.swift; sourceTree = "<group>"; };
		356B7D8A1EE166E100FE5B89 /* scripts */ = {isa = PBXFileReference; lastKnownFileType = folder; path = scripts; sourceTree = SOURCE_ROOT; };
		35718BE31EF316BA00AFA3D1 /* tunnel.route */ = {isa = PBXFileReference; lastKnownFileType = file.bplist; path = tunnel.route; sourceTree = "<group>"; };
		35718BE41EF316BA00AFA3D1 /* tunnel.json */ = {isa = PBXFileReference; lastKnownFileType = text.json; path = tunnel.json; sourceTree = "<group>"; };
		35726EE71F0856E900AFA1B6 /* DayStyle.swift */ = {isa = PBXFileReference; lastKnownFileType = sourcecode.swift; path = DayStyle.swift; sourceTree = "<group>"; };
		357F0DF01EB9D99F00A0B53C /* sv */ = {isa = PBXFileReference; fileEncoding = 4; lastKnownFileType = text.plist.strings; name = sv; path = sv.lproj/Localizable.strings; sourceTree = "<group>"; };
		357F0DF11EB9DAB400A0B53C /* vi */ = {isa = PBXFileReference; fileEncoding = 4; lastKnownFileType = text.plist.strings; name = vi; path = vi.lproj/Localizable.strings; sourceTree = "<group>"; };
		3582A24F20EEC46B0029C5DE /* Router.swift */ = {isa = PBXFileReference; lastKnownFileType = sourcecode.swift; path = Router.swift; sourceTree = "<group>"; };
		3582A25120EFA9680029C5DE /* RouteControllerDelegate.swift */ = {isa = PBXFileReference; lastKnownFileType = sourcecode.swift; path = RouteControllerDelegate.swift; sourceTree = "<group>"; };
		358D14631E5E3B7700ADE590 /* Example-Swift.app */ = {isa = PBXFileReference; explicitFileType = wrapper.application; includeInIndex = 0; path = "Example-Swift.app"; sourceTree = BUILT_PRODUCTS_DIR; };
		358D14651E5E3B7700ADE590 /* AppDelegate.swift */ = {isa = PBXFileReference; lastKnownFileType = sourcecode.swift; path = AppDelegate.swift; sourceTree = "<group>"; };
		358D14671E5E3B7700ADE590 /* ViewController.swift */ = {isa = PBXFileReference; lastKnownFileType = sourcecode.swift; lineEnding = 0; path = ViewController.swift; sourceTree = "<group>"; xcLanguageSpecificationIdentifier = xcode.lang.swift; };
		358D14A61E5E3FDC00ADE590 /* Example-Objective-C.app */ = {isa = PBXFileReference; explicitFileType = wrapper.application; includeInIndex = 0; path = "Example-Objective-C.app"; sourceTree = BUILT_PRODUCTS_DIR; };
		359416FD20A9CB0400372638 /* multiwaypoints.json */ = {isa = PBXFileReference; lastKnownFileType = text.json; path = multiwaypoints.json; sourceTree = "<group>"; };
		359574A71F28CC3800838209 /* CLLocation.swift */ = {isa = PBXFileReference; lastKnownFileType = sourcecode.swift; name = CLLocation.swift; path = MapboxCoreNavigation/CLLocation.swift; sourceTree = SOURCE_ROOT; };
		359574A91F28CCBB00838209 /* LocationTests.swift */ = {isa = PBXFileReference; lastKnownFileType = sourcecode.swift; path = LocationTests.swift; sourceTree = "<group>"; };
		359A8AEC1FA78D3000BDB486 /* DistanceFormatterTests.swift */ = {isa = PBXFileReference; fileEncoding = 4; lastKnownFileType = sourcecode.swift; path = DistanceFormatterTests.swift; sourceTree = "<group>"; };
		359A8AEE1FA7B25800BDB486 /* LanesStyleKit.swift */ = {isa = PBXFileReference; fileEncoding = 4; lastKnownFileType = sourcecode.swift; path = LanesStyleKit.swift; sourceTree = "<group>"; };
		359D1B271FFE70D30052FA42 /* NavigationView.swift */ = {isa = PBXFileReference; lastKnownFileType = sourcecode.swift; path = NavigationView.swift; sourceTree = "<group>"; };
		359D283B1F9DC14F00FDE9C9 /* UICollectionView.swift */ = {isa = PBXFileReference; lastKnownFileType = sourcecode.swift; path = UICollectionView.swift; sourceTree = "<group>"; };
		35A1D3651E6624EF00A48FE8 /* Mapbox.framework */ = {isa = PBXFileReference; lastKnownFileType = wrapper.framework; name = Mapbox.framework; path = Carthage/Build/iOS/Mapbox.framework; sourceTree = "<group>"; };
		35A262B82050A5CD00AEFF6D /* InstructionsBannerViewSnapshotTests.swift */ = {isa = PBXFileReference; lastKnownFileType = sourcecode.swift; path = InstructionsBannerViewSnapshotTests.swift; sourceTree = "<group>"; };
		35A5413A1EFC052700E49846 /* RouteOptions.swift */ = {isa = PBXFileReference; lastKnownFileType = sourcecode.swift; path = RouteOptions.swift; sourceTree = "<group>"; };
		35B1AEB920AD9AE600C8544E /* Quick.framework */ = {isa = PBXFileReference; lastKnownFileType = wrapper.framework; name = Quick.framework; path = Carthage/Build/iOS/Quick.framework; sourceTree = "<group>"; };
		35B1AEBA20AD9AEC00C8544E /* Nimble.framework */ = {isa = PBXFileReference; lastKnownFileType = wrapper.framework; name = Nimble.framework; path = Carthage/Build/iOS/Nimble.framework; sourceTree = "<group>"; };
		35B1AEBB20AD9B3C00C8544E /* LeaksSpec.swift */ = {isa = PBXFileReference; lastKnownFileType = sourcecode.swift; path = LeaksSpec.swift; sourceTree = "<group>"; };
		35B1AEBD20AD9C7800C8544E /* LeakTest.swift */ = {isa = PBXFileReference; lastKnownFileType = sourcecode.swift; path = LeakTest.swift; sourceTree = "<group>"; };
		35B1E2941F1FF8EC00A13D32 /* UserCourseView.swift */ = {isa = PBXFileReference; lastKnownFileType = sourcecode.swift; path = UserCourseView.swift; sourceTree = "<group>"; };
		35B5A47D1FFFDCE5000A3C8D /* NavigationViewLayout.swift */ = {isa = PBXFileReference; lastKnownFileType = sourcecode.swift; path = NavigationViewLayout.swift; sourceTree = "<group>"; };
		35B711CF1E5E7AD2001EDA8D /* MapboxNavigationTests.xctest */ = {isa = PBXFileReference; explicitFileType = wrapper.cfbundle; includeInIndex = 0; path = MapboxNavigationTests.xctest; sourceTree = BUILT_PRODUCTS_DIR; };
		35B711D11E5E7AD2001EDA8D /* MapboxNavigationTests.swift */ = {isa = PBXFileReference; lastKnownFileType = sourcecode.swift; path = MapboxNavigationTests.swift; sourceTree = "<group>"; };
		35B711D31E5E7AD2001EDA8D /* Info.plist */ = {isa = PBXFileReference; lastKnownFileType = text.plist.xml; path = Info.plist; sourceTree = "<group>"; };
		35B7837D1F9547B300291F9A /* Transitioning.swift */ = {isa = PBXFileReference; lastKnownFileType = sourcecode.swift; path = Transitioning.swift; sourceTree = "<group>"; };
		35B839481E2E3D5D0045A868 /* MBRouteController.m */ = {isa = PBXFileReference; fileEncoding = 4; lastKnownFileType = sourcecode.c.objc; path = MBRouteController.m; sourceTree = "<group>"; };
		35BA8238214BDBBD00468349 /* Locale.swift */ = {isa = PBXFileReference; lastKnownFileType = sourcecode.swift; path = Locale.swift; sourceTree = "<group>"; };
		35BF8CA11F28EB60003F6125 /* Array.swift */ = {isa = PBXFileReference; lastKnownFileType = sourcecode.swift; path = Array.swift; sourceTree = "<group>"; };
		35BF8CA31F28EBD8003F6125 /* String.swift */ = {isa = PBXFileReference; lastKnownFileType = sourcecode.swift; path = String.swift; sourceTree = "<group>"; };
		35C57D69208DD4A200BDD2A6 /* BridgingTests.m */ = {isa = PBXFileReference; lastKnownFileType = sourcecode.c.objc; path = BridgingTests.m; sourceTree = "<group>"; };
		35C6A3461E5E418D0004CA57 /* AppDelegate.h */ = {isa = PBXFileReference; fileEncoding = 4; lastKnownFileType = sourcecode.c.h; path = AppDelegate.h; sourceTree = "<group>"; };
		35C6A3471E5E418D0004CA57 /* AppDelegate.m */ = {isa = PBXFileReference; fileEncoding = 4; lastKnownFileType = sourcecode.c.objc; path = AppDelegate.m; sourceTree = "<group>"; };
		35C6A34C1E5E418D0004CA57 /* ViewController.h */ = {isa = PBXFileReference; fileEncoding = 4; lastKnownFileType = sourcecode.c.h; path = ViewController.h; sourceTree = "<group>"; };
		35C6A34D1E5E418D0004CA57 /* ViewController.m */ = {isa = PBXFileReference; fileEncoding = 4; lastKnownFileType = sourcecode.c.objc; lineEnding = 0; path = ViewController.m; sourceTree = "<group>"; xcLanguageSpecificationIdentifier = xcode.lang.objc; };
		35C6ED9A1EBB1DE400A27EF8 /* ca */ = {isa = PBXFileReference; fileEncoding = 4; lastKnownFileType = text.plist.strings; name = ca; path = ca.lproj/Localizable.strings; sourceTree = "<group>"; };
		35C6ED9C1EBB224A00A27EF8 /* zh-Hans */ = {isa = PBXFileReference; lastKnownFileType = text.plist.strings; name = "zh-Hans"; path = "zh-Hans.lproj/Main.strings"; sourceTree = "<group>"; };
		35C6ED9E1EBB224D00A27EF8 /* sv */ = {isa = PBXFileReference; fileEncoding = 4; lastKnownFileType = text.plist.strings; name = sv; path = sv.lproj/Main.strings; sourceTree = "<group>"; };
		35C6EDA01EBB224E00A27EF8 /* vi */ = {isa = PBXFileReference; lastKnownFileType = text.plist.strings; name = vi; path = vi.lproj/Main.strings; sourceTree = "<group>"; };
		35C6EDA21EBB224F00A27EF8 /* ca */ = {isa = PBXFileReference; lastKnownFileType = text.plist.strings; name = ca; path = ca.lproj/Main.strings; sourceTree = "<group>"; };
		35C6EDA41EBB227100A27EF8 /* zh-Hans */ = {isa = PBXFileReference; lastKnownFileType = text.plist.strings; name = "zh-Hans"; path = "zh-Hans.lproj/Main.strings"; sourceTree = "<group>"; };
		35C6EDA61EBB227600A27EF8 /* sv */ = {isa = PBXFileReference; fileEncoding = 4; lastKnownFileType = text.plist.strings; name = sv; path = sv.lproj/Main.strings; sourceTree = "<group>"; };
		35C6EDA81EBB227900A27EF8 /* vi */ = {isa = PBXFileReference; lastKnownFileType = text.plist.strings; name = vi; path = vi.lproj/Main.strings; sourceTree = "<group>"; };
		35C6EDAA1EBB228000A27EF8 /* ca */ = {isa = PBXFileReference; lastKnownFileType = text.plist.strings; name = ca; path = ca.lproj/Main.strings; sourceTree = "<group>"; };
		35C6EDAD1EBB266300A27EF8 /* en */ = {isa = PBXFileReference; lastKnownFileType = text.plist.strings; name = en; path = en.lproj/Main.strings; sourceTree = "<group>"; };
		35C6EDB21EBB286500A27EF8 /* en */ = {isa = PBXFileReference; lastKnownFileType = text.plist.strings; name = en; path = en.lproj/Main.strings; sourceTree = "<group>"; };
		35C9973E1E732C1B00544D1C /* RouteVoiceController.swift */ = {isa = PBXFileReference; fileEncoding = 4; lastKnownFileType = sourcecode.swift; path = RouteVoiceController.swift; sourceTree = "<group>"; };
		35CB1E121F97DD740011CC44 /* FeedbackItem.swift */ = {isa = PBXFileReference; lastKnownFileType = sourcecode.swift; path = FeedbackItem.swift; sourceTree = "<group>"; };
		35CC14141F799496009E872A /* Turf.framework */ = {isa = PBXFileReference; lastKnownFileType = wrapper.framework; name = Turf.framework; path = Carthage/Build/iOS/Turf.framework; sourceTree = "<group>"; };
		35CF34B01F0A733200C2692E /* UIFont.swift */ = {isa = PBXFileReference; lastKnownFileType = sourcecode.swift; path = UIFont.swift; sourceTree = "<group>"; };
		35D428281FA0B61F00176028 /* InstructionsBannerViewLayout.swift */ = {isa = PBXFileReference; lastKnownFileType = sourcecode.swift; path = InstructionsBannerViewLayout.swift; sourceTree = "<group>"; };
		35D457A61E2D253100A89946 /* MBRouteController.h */ = {isa = PBXFileReference; fileEncoding = 4; lastKnownFileType = sourcecode.c.h; path = MBRouteController.h; sourceTree = "<group>"; };
		35D825F91E6A2DBE0088F83B /* MGLMapView+MGLNavigationAdditions.h */ = {isa = PBXFileReference; fileEncoding = 4; lastKnownFileType = sourcecode.c.h; path = "MGLMapView+MGLNavigationAdditions.h"; sourceTree = "<group>"; };
		35D825FA1E6A2DBE0088F83B /* MGLMapView+MGLNavigationAdditions.m */ = {isa = PBXFileReference; fileEncoding = 4; lastKnownFileType = sourcecode.c.objc; path = "MGLMapView+MGLNavigationAdditions.m"; sourceTree = "<group>"; };
		35D825FD1E6A2EC60088F83B /* MapboxNavigation.h */ = {isa = PBXFileReference; fileEncoding = 4; lastKnownFileType = sourcecode.c.h; path = MapboxNavigation.h; sourceTree = "<group>"; };
		35DA85781FC45787004092EC /* StatusView.swift */ = {isa = PBXFileReference; lastKnownFileType = sourcecode.swift; path = StatusView.swift; sourceTree = "<group>"; };
		35DC585C1FABC61100B5A956 /* InstructionsBannerViewIntegrationTests.swift */ = {isa = PBXFileReference; lastKnownFileType = sourcecode.swift; path = InstructionsBannerViewIntegrationTests.swift; sourceTree = "<group>"; };
		35DC9D8E1F4321CC001ECD64 /* route-with-lanes.json */ = {isa = PBXFileReference; lastKnownFileType = text.json; path = "route-with-lanes.json"; sourceTree = "<group>"; };
		35DC9D901F4323AA001ECD64 /* LanesView.swift */ = {isa = PBXFileReference; lastKnownFileType = sourcecode.swift; path = LanesView.swift; sourceTree = "<group>"; };
		35E407671F5625FF00EFC814 /* StyleKitMarker.swift */ = {isa = PBXFileReference; lastKnownFileType = sourcecode.swift; path = StyleKitMarker.swift; sourceTree = "<group>"; };
		35EB9A6920A1A89500CB1225 /* turn_left.data */ = {isa = PBXFileReference; lastKnownFileType = file; path = turn_left.data; sourceTree = "<group>"; };
		35ECAF2C2092275100DC3BC3 /* UIImage.swift */ = {isa = PBXFileReference; lastKnownFileType = sourcecode.swift; path = UIImage.swift; sourceTree = "<group>"; };
		35F1F5921FD57EFD00F8E502 /* StyleManagerTests.swift */ = {isa = PBXFileReference; lastKnownFileType = sourcecode.swift; path = StyleManagerTests.swift; sourceTree = "<group>"; };
		35F520BF1FB482A200FC9C37 /* NextBannerView.swift */ = {isa = PBXFileReference; lastKnownFileType = sourcecode.swift; path = NextBannerView.swift; sourceTree = "<group>"; };
		35F611C31F1E1C0500C43249 /* FeedbackViewController.swift */ = {isa = PBXFileReference; lastKnownFileType = sourcecode.swift; path = FeedbackViewController.swift; sourceTree = "<group>"; };
		3EA93170CB959F3065ACFFC3 /* SpeechAPISpy.swift */ = {isa = PBXFileReference; fileEncoding = 4; lastKnownFileType = sourcecode.swift; path = SpeechAPISpy.swift; sourceTree = "<group>"; };
		3EA93230997B8D59E3B76C8C /* InstructionPresenter.swift */ = {isa = PBXFileReference; fileEncoding = 4; lastKnownFileType = sourcecode.swift; path = InstructionPresenter.swift; sourceTree = "<group>"; };
		3EA934C5D8DBAA19DB0F5271 /* ImageDownloader.swift */ = {isa = PBXFileReference; fileEncoding = 4; lastKnownFileType = sourcecode.swift; path = ImageDownloader.swift; sourceTree = "<group>"; };
		3EA938479CF48D7AD1B6369B /* ImageCache.swift */ = {isa = PBXFileReference; fileEncoding = 4; lastKnownFileType = sourcecode.swift; path = ImageCache.swift; sourceTree = "<group>"; };
		3EA938BE5468824787100228 /* ImageRepository.swift */ = {isa = PBXFileReference; fileEncoding = 4; lastKnownFileType = sourcecode.swift; path = ImageRepository.swift; sourceTree = "<group>"; };
		3EA93A10227A7DAF1861D9F5 /* Cache.swift */ = {isa = PBXFileReference; fileEncoding = 4; lastKnownFileType = sourcecode.swift; path = Cache.swift; sourceTree = "<group>"; };
		3EA93EBD6E6BEC966BBE51D6 /* RouteControllerDelegateSpy.swift */ = {isa = PBXFileReference; fileEncoding = 4; lastKnownFileType = sourcecode.swift; path = RouteControllerDelegateSpy.swift; sourceTree = "<group>"; };
		6441B1691EFC64E50076499F /* WaypointConfirmationViewController.swift */ = {isa = PBXFileReference; fileEncoding = 4; lastKnownFileType = sourcecode.swift; path = WaypointConfirmationViewController.swift; sourceTree = "<group>"; };
		64847A031F04629D003F3A69 /* Feedback.swift */ = {isa = PBXFileReference; fileEncoding = 4; lastKnownFileType = sourcecode.swift; path = Feedback.swift; sourceTree = "<group>"; };
		8D07C5A720B612310093D779 /* EmptyStyle.json */ = {isa = PBXFileReference; lastKnownFileType = text.json; path = EmptyStyle.json; sourceTree = "<group>"; };
		8D24A2F52040960C0098CBF8 /* UIEdgeInsets.swift */ = {isa = PBXFileReference; lastKnownFileType = sourcecode.swift; path = UIEdgeInsets.swift; sourceTree = "<group>"; };
		8D24A2F720409A890098CBF8 /* CGSize.swift */ = {isa = PBXFileReference; lastKnownFileType = sourcecode.swift; path = CGSize.swift; sourceTree = "<group>"; };
		8D24A2F920449B430098CBF8 /* Dictionary.swift */ = {isa = PBXFileReference; fileEncoding = 4; lastKnownFileType = sourcecode.swift; path = Dictionary.swift; sourceTree = "<group>"; };
		8D391CE11FD71E78006BB91F /* Waypoint.swift */ = {isa = PBXFileReference; lastKnownFileType = sourcecode.swift; path = Waypoint.swift; sourceTree = "<group>"; };
		8D53136A20653FA20044891E /* ExitView.swift */ = {isa = PBXFileReference; lastKnownFileType = sourcecode.swift; path = ExitView.swift; sourceTree = "<group>"; };
		8D54F149206ECF720038736D /* InstructionPresenterTests.swift */ = {isa = PBXFileReference; lastKnownFileType = sourcecode.swift; path = InstructionPresenterTests.swift; sourceTree = "<group>"; };
		8D5DFFF0207C04840093765A /* NSAttributedString.swift */ = {isa = PBXFileReference; lastKnownFileType = sourcecode.swift; path = NSAttributedString.swift; sourceTree = "<group>"; };
		8D8EA9BB20575CD80077F478 /* FeedbackCollectionViewCell.swift */ = {isa = PBXFileReference; lastKnownFileType = sourcecode.swift; path = FeedbackCollectionViewCell.swift; sourceTree = "<group>"; };
		8D9ADEA620A0C61A0067E845 /* GenericRouteShield.swift */ = {isa = PBXFileReference; lastKnownFileType = sourcecode.swift; path = GenericRouteShield.swift; sourceTree = "<group>"; };
		8D9CD7FD20880581004DC4B3 /* XCTestCase.swift */ = {isa = PBXFileReference; lastKnownFileType = sourcecode.swift; path = XCTestCase.swift; sourceTree = "<group>"; };
		8DB45E8F201698EB001EA6A3 /* UIStackView.swift */ = {isa = PBXFileReference; lastKnownFileType = sourcecode.swift; path = UIStackView.swift; sourceTree = "<group>"; };
		8DB63A391FBBCA2200928389 /* RatingControl.swift */ = {isa = PBXFileReference; lastKnownFileType = sourcecode.swift; path = RatingControl.swift; sourceTree = "<group>"; };
		8DCE104F210FC5880048B0FB /* EndOfRouteFeedback.swift */ = {isa = PBXFileReference; lastKnownFileType = sourcecode.swift; path = EndOfRouteFeedback.swift; sourceTree = "<group>"; };
		8DE879651FBB9980002F06C0 /* EndOfRouteViewController.swift */ = {isa = PBXFileReference; lastKnownFileType = sourcecode.swift; path = EndOfRouteViewController.swift; sourceTree = "<group>"; };
		8DF399B11FB257B30034904C /* UIGestureRecognizer.swift */ = {isa = PBXFileReference; lastKnownFileType = sourcecode.swift; path = UIGestureRecognizer.swift; sourceTree = "<group>"; };
		AE00A739209A2C38006A3DC7 /* StepsViewControllerTests.swift */ = {isa = PBXFileReference; lastKnownFileType = sourcecode.swift; path = StepsViewControllerTests.swift; sourceTree = "<group>"; };
		AE09EC13207BD88200782A33 /* TunnelIntersectionManager.swift */ = {isa = PBXFileReference; lastKnownFileType = sourcecode.swift; path = TunnelIntersectionManager.swift; sourceTree = "<group>"; };
		AE46F95420EA735B00537AC2 /* VisualInstruction.swift */ = {isa = PBXFileReference; lastKnownFileType = sourcecode.swift; path = VisualInstruction.swift; sourceTree = "<group>"; };
		AE5F8770209A082500F58FDB /* route-with-banner-instructions.json */ = {isa = PBXFileReference; fileEncoding = 4; lastKnownFileType = text.json; path = "route-with-banner-instructions.json"; sourceTree = "<group>"; };
		AE8B1B96207D2B2B003050F6 /* TunnelIntersectionManagerTests.swift */ = {isa = PBXFileReference; lastKnownFileType = sourcecode.swift; path = TunnelIntersectionManagerTests.swift; sourceTree = "<group>"; };
		AE997D2121137B8B00EB0AAB /* String+LocalizedConstants.swift */ = {isa = PBXFileReference; fileEncoding = 4; lastKnownFileType = sourcecode.swift; path = "String+LocalizedConstants.swift"; sourceTree = "<group>"; };
		AEA5B13321312CE1003B2961 /* CPFavoritesList.swift */ = {isa = PBXFileReference; lastKnownFileType = sourcecode.swift; path = CPFavoritesList.swift; sourceTree = "<group>"; };
		AEC3AC992106703100A26F34 /* HighwayShield.swift */ = {isa = PBXFileReference; lastKnownFileType = sourcecode.swift; path = HighwayShield.swift; sourceTree = "<group>"; };
		AED2156E208F7FEA009AA673 /* NavigationViewControllerTests.swift */ = {isa = PBXFileReference; lastKnownFileType = sourcecode.swift; path = NavigationViewControllerTests.swift; sourceTree = "<group>"; };
		AEF2C8F12072B603007B061F /* routeWithTunnels_9thStreetDC.json */ = {isa = PBXFileReference; fileEncoding = 4; lastKnownFileType = text.json; path = routeWithTunnels_9thStreetDC.json; sourceTree = "<group>"; };
		C51511D020EAC89D00372A91 /* CPMapTemplate.swift */ = {isa = PBXFileReference; lastKnownFileType = sourcecode.swift; path = CPMapTemplate.swift; sourceTree = "<group>"; };
		C51DF8651F38C31C006C6A15 /* Locale.swift */ = {isa = PBXFileReference; fileEncoding = 4; lastKnownFileType = sourcecode.swift; path = Locale.swift; sourceTree = "<group>"; };
		C51FC31620F689F800400CE7 /* CustomStyles.swift */ = {isa = PBXFileReference; lastKnownFileType = sourcecode.swift; path = CustomStyles.swift; sourceTree = "<group>"; };
		C520EE911EBB84F9008805BC /* Base */ = {isa = PBXFileReference; lastKnownFileType = file.storyboard; name = Base; path = Base.lproj/Navigation.storyboard; sourceTree = "<group>"; };
		C520EE941EBBBD55008805BC /* en */ = {isa = PBXFileReference; lastKnownFileType = text.plist.strings; name = en; path = Base.lproj/Navigation.strings; sourceTree = "<group>"; };
		C52AC1251DF0E48600396B9F /* RouteProgressTests.swift */ = {isa = PBXFileReference; fileEncoding = 4; lastKnownFileType = sourcecode.swift; path = RouteProgressTests.swift; sourceTree = "<group>"; };
		C52D09CD1DEF5E5100BE3C5C /* route.json */ = {isa = PBXFileReference; fileEncoding = 4; lastKnownFileType = text.json; path = route.json; sourceTree = "<group>"; };
		C52D09D21DEF636C00BE3C5C /* Fixture.swift */ = {isa = PBXFileReference; fileEncoding = 4; lastKnownFileType = sourcecode.swift; path = Fixture.swift; sourceTree = "<group>"; };
		C53208AA1E81FFB900910266 /* NavigationMapView.swift */ = {isa = PBXFileReference; fileEncoding = 4; lastKnownFileType = sourcecode.swift; lineEnding = 0; path = NavigationMapView.swift; sourceTree = "<group>"; };
		C5381F01204E03B600A5493E /* UIDevice.swift */ = {isa = PBXFileReference; lastKnownFileType = sourcecode.swift; path = UIDevice.swift; sourceTree = "<group>"; };
		C5387A9C1F8FDB13000D2E93 /* routeWithInstructions.json */ = {isa = PBXFileReference; fileEncoding = 4; lastKnownFileType = text.json; path = routeWithInstructions.json; sourceTree = "<group>"; };
		C53C19701F38EACD008DB406 /* zh-Hans */ = {isa = PBXFileReference; lastKnownFileType = text.plist.strings; name = "zh-Hans"; path = "zh-Hans.lproj/Localizable.strings"; sourceTree = "<group>"; };
		C53C19711F38EADB008DB406 /* it */ = {isa = PBXFileReference; lastKnownFileType = text.plist.strings; name = it; path = it.lproj/Localizable.strings; sourceTree = "<group>"; };
		C53C19721F38EADB008DB406 /* es */ = {isa = PBXFileReference; fileEncoding = 4; lastKnownFileType = text.plist.strings; name = es; path = es.lproj/Localizable.strings; sourceTree = "<group>"; };
		C53C19731F38EADC008DB406 /* lt */ = {isa = PBXFileReference; fileEncoding = 4; lastKnownFileType = text.plist.strings; name = lt; path = lt.lproj/Localizable.strings; sourceTree = "<group>"; };
		C53C19751F38EADE008DB406 /* fr */ = {isa = PBXFileReference; lastKnownFileType = text.plist.strings; name = fr; path = fr.lproj/Localizable.strings; sourceTree = "<group>"; };
		C53C19771F38EAE4008DB406 /* ca */ = {isa = PBXFileReference; fileEncoding = 4; lastKnownFileType = text.plist.strings; name = ca; path = ca.lproj/Localizable.strings; sourceTree = "<group>"; };
		C53C197A1F38EAEA008DB406 /* Base */ = {isa = PBXFileReference; lastKnownFileType = text.plist.strings; name = Base; path = Base.lproj/Localizable.strings; sourceTree = "<group>"; };
		C53F2F0720EBC95600D9798F /* Example-CarPlay.app */ = {isa = PBXFileReference; explicitFileType = wrapper.application; includeInIndex = 0; path = "Example-CarPlay.app"; sourceTree = BUILT_PRODUCTS_DIR; };
		C549F8311F17F2C5001A0A2D /* MapboxMobileEvents.framework */ = {isa = PBXFileReference; lastKnownFileType = wrapper.framework; name = MapboxMobileEvents.framework; path = Carthage/Build/iOS/MapboxMobileEvents.framework; sourceTree = "<group>"; };
		C54C655120336F2600D338E0 /* Constants.swift */ = {isa = PBXFileReference; lastKnownFileType = sourcecode.swift; path = Constants.swift; sourceTree = "<group>"; };
		C551B0E520D42222009A986F /* NavigationLocationManagerTests.swift */ = {isa = PBXFileReference; lastKnownFileType = sourcecode.swift; path = NavigationLocationManagerTests.swift; sourceTree = "<group>"; };
		C55C299820D2E2F600B0406C /* NavigationMapViewTests.swift */ = {isa = PBXFileReference; lastKnownFileType = sourcecode.swift; path = NavigationMapViewTests.swift; sourceTree = "<group>"; };
		C561735A1F182113005954F6 /* RouteStep.swift */ = {isa = PBXFileReference; fileEncoding = 4; lastKnownFileType = sourcecode.swift; path = RouteStep.swift; sourceTree = "<group>"; };
		C565168A1FE1E23E00A0AD18 /* MapboxVoiceController.swift */ = {isa = PBXFileReference; lastKnownFileType = sourcecode.swift; path = MapboxVoiceController.swift; sourceTree = "<group>"; };
		C57491DE1FACC42F006F97BC /* CGPoint.swift */ = {isa = PBXFileReference; lastKnownFileType = sourcecode.swift; name = CGPoint.swift; path = ../MapboxNavigation/CGPoint.swift; sourceTree = "<group>"; };
		C57607B01F4CC97D00C27423 /* Solar.framework */ = {isa = PBXFileReference; lastKnownFileType = wrapper.framework; name = Solar.framework; path = Carthage/Build/iOS/Solar.framework; sourceTree = "<group>"; };
		C578DA071EFD0FFF0052079F /* ProcessInfo.swift */ = {isa = PBXFileReference; fileEncoding = 4; lastKnownFileType = sourcecode.swift; path = ProcessInfo.swift; sourceTree = "<group>"; };
		C57AD98920EAA39A0087B24B /* Entitlements.plist */ = {isa = PBXFileReference; fileEncoding = 4; lastKnownFileType = text.plist.xml; path = Entitlements.plist; sourceTree = "<group>"; };
		C58159001EA6D02700FC6C3D /* MGLVectorTileSource.swift */ = {isa = PBXFileReference; fileEncoding = 4; lastKnownFileType = sourcecode.swift; path = MGLVectorTileSource.swift; sourceTree = "<group>"; };
		C582BA2B2073E77E00647DAA /* StringTests.swift */ = {isa = PBXFileReference; lastKnownFileType = sourcecode.swift; path = StringTests.swift; sourceTree = "<group>"; };
		C582FD5E203626E900A9086E /* CLLocationDirection.swift */ = {isa = PBXFileReference; lastKnownFileType = sourcecode.swift; path = CLLocationDirection.swift; sourceTree = "<group>"; };
		C58821FF1FB0F0D7008B0A2D /* Error.swift */ = {isa = PBXFileReference; lastKnownFileType = sourcecode.swift; path = Error.swift; sourceTree = "<group>"; };
		C58D6BAC1DDCF2AE00387F53 /* Constants.swift */ = {isa = PBXFileReference; fileEncoding = 4; lastKnownFileType = sourcecode.swift; path = Constants.swift; sourceTree = "<group>"; };
		C5A60EC820A2417200C21178 /* MD5Tests.swift */ = {isa = PBXFileReference; lastKnownFileType = sourcecode.swift; path = MD5Tests.swift; sourceTree = "<group>"; };
		C5A60ECA20A241B600C21178 /* md5_crazy_strings.txt */ = {isa = PBXFileReference; lastKnownFileType = text; path = md5_crazy_strings.txt; sourceTree = "<group>"; };
		C5A6B2DC1F4CE8E8004260EA /* StyleType.swift */ = {isa = PBXFileReference; lastKnownFileType = sourcecode.swift; path = StyleType.swift; sourceTree = "<group>"; };
		C5A7EC5B1FD610A80008B9BA /* VisualInstructionComponent.swift */ = {isa = PBXFileReference; lastKnownFileType = sourcecode.swift; path = VisualInstructionComponent.swift; sourceTree = "<group>"; };
		C5A9DDBD202E12EE007D52DA /* MapboxSpeech.framework */ = {isa = PBXFileReference; lastKnownFileType = wrapper.framework; name = MapboxSpeech.framework; path = Carthage/Build/iOS/MapboxSpeech.framework; sourceTree = "<group>"; };
		C5ABB50D20408D2C00AFA92C /* RouteControllerTests.swift */ = {isa = PBXFileReference; lastKnownFileType = sourcecode.swift; path = RouteControllerTests.swift; sourceTree = "<group>"; };
		C5ADFBC91DDCC7840011824B /* MapboxCoreNavigation.framework */ = {isa = PBXFileReference; explicitFileType = wrapper.framework; includeInIndex = 0; path = MapboxCoreNavigation.framework; sourceTree = BUILT_PRODUCTS_DIR; };
		C5ADFBCC1DDCC7840011824B /* MapboxCoreNavigation.h */ = {isa = PBXFileReference; lastKnownFileType = sourcecode.c.h; path = MapboxCoreNavigation.h; sourceTree = "<group>"; };
		C5ADFBCD1DDCC7840011824B /* Info.plist */ = {isa = PBXFileReference; lastKnownFileType = text.plist.xml; path = Info.plist; sourceTree = "<group>"; };
		C5ADFBD21DDCC7840011824B /* MapboxCoreNavigationTests.xctest */ = {isa = PBXFileReference; explicitFileType = wrapper.cfbundle; includeInIndex = 0; path = MapboxCoreNavigationTests.xctest; sourceTree = BUILT_PRODUCTS_DIR; };
		C5ADFBD71DDCC7840011824B /* MapboxCoreNavigationTests.swift */ = {isa = PBXFileReference; lastKnownFileType = sourcecode.swift; path = MapboxCoreNavigationTests.swift; sourceTree = "<group>"; };
		C5ADFBD91DDCC7840011824B /* Info.plist */ = {isa = PBXFileReference; lastKnownFileType = text.plist.xml; path = Info.plist; sourceTree = "<group>"; };
		C5ADFBF91DDCC9580011824B /* RouteController.swift */ = {isa = PBXFileReference; fileEncoding = 4; lastKnownFileType = sourcecode.swift; path = RouteController.swift; sourceTree = "<group>"; };
		C5ADFBFB1DDCC9AD0011824B /* RouteProgress.swift */ = {isa = PBXFileReference; fileEncoding = 4; lastKnownFileType = sourcecode.swift; path = RouteProgress.swift; sourceTree = "<group>"; };
		C5BF7370206AB0DE00CDBB6D /* MapboxCoreNavigationTests-Bridging-Header.h */ = {isa = PBXFileReference; lastKnownFileType = sourcecode.c.h; path = "MapboxCoreNavigationTests-Bridging-Header.h"; sourceTree = "<group>"; };
		C5BF7371206AB0DF00CDBB6D /* CLHeadingPrivate.h */ = {isa = PBXFileReference; lastKnownFileType = sourcecode.c.h; path = CLHeadingPrivate.h; sourceTree = "<group>"; };
		C5CFE4871EF2FD4C006F48E8 /* MMEEventsManager.swift */ = {isa = PBXFileReference; fileEncoding = 4; lastKnownFileType = sourcecode.swift; path = MMEEventsManager.swift; sourceTree = "<group>"; };
		C5D1C9931FB236900067C619 /* ErrorCode.swift */ = {isa = PBXFileReference; lastKnownFileType = sourcecode.swift; path = ErrorCode.swift; sourceTree = "<group>"; };
		C5D9800C1EFA8BA9006DBF2E /* CustomViewController.swift */ = {isa = PBXFileReference; fileEncoding = 4; lastKnownFileType = sourcecode.swift; path = CustomViewController.swift; sourceTree = "<group>"; };
		C5D9800E1EFBCDAD006DBF2E /* Date.swift */ = {isa = PBXFileReference; fileEncoding = 4; lastKnownFileType = sourcecode.swift; path = Date.swift; sourceTree = "<group>"; };
		C5E7A31B1F4F6828001CB015 /* NavigationRouteOptions.swift */ = {isa = PBXFileReference; lastKnownFileType = sourcecode.swift; path = NavigationRouteOptions.swift; sourceTree = "<group>"; };
		C5EF397420599120009A2C50 /* straight-line.json */ = {isa = PBXFileReference; lastKnownFileType = text.json; path = "straight-line.json"; sourceTree = "<group>"; };
		C5F2DC9F206DBF5E002F99F6 /* Sequence.swift */ = {isa = PBXFileReference; lastKnownFileType = sourcecode.swift; path = Sequence.swift; sourceTree = "<group>"; };
		C5F4D21820DC468B0059FABF /* CongestionLevel.swift */ = {isa = PBXFileReference; lastKnownFileType = sourcecode.swift; path = CongestionLevel.swift; sourceTree = "<group>"; };
		C5FFAC1420D96F5B009E7F98 /* CarPlayNavigationViewController.swift */ = {isa = PBXFileReference; fileEncoding = 4; lastKnownFileType = sourcecode.swift; path = CarPlayNavigationViewController.swift; sourceTree = "<group>"; };
		CFD47D8F20FD85EC00BC1E49 /* MGLAccountManager.swift */ = {isa = PBXFileReference; fileEncoding = 4; lastKnownFileType = sourcecode.swift; path = MGLAccountManager.swift; sourceTree = "<group>"; };
		DA1811FD20128B0900C91918 /* he */ = {isa = PBXFileReference; lastKnownFileType = text.plist.strings; name = he; path = he.lproj/Main.strings; sourceTree = "<group>"; };
		DA1811FE20128B0900C91918 /* he */ = {isa = PBXFileReference; lastKnownFileType = text.plist.strings; name = he; path = he.lproj/Navigation.strings; sourceTree = "<group>"; };
		DA18120120128B7B00C91918 /* he */ = {isa = PBXFileReference; lastKnownFileType = text.plist.strings; name = he; path = he.lproj/Localizable.strings; sourceTree = "<group>"; };
		DA18120320128E9400C91918 /* fr */ = {isa = PBXFileReference; lastKnownFileType = text.plist.strings; name = fr; path = fr.lproj/Localizable.strings; sourceTree = "<group>"; };
		DA181204201290FC00C91918 /* es */ = {isa = PBXFileReference; lastKnownFileType = text.plist.stringsdict; name = es; path = Resources/es.lproj/Localizable.stringsdict; sourceTree = "<group>"; };
		DA1812052012910000C91918 /* vi */ = {isa = PBXFileReference; lastKnownFileType = text.plist.stringsdict; name = vi; path = Resources/vi.lproj/Localizable.stringsdict; sourceTree = "<group>"; };
		DA181207201292E700C91918 /* fr */ = {isa = PBXFileReference; lastKnownFileType = text.plist.stringsdict; name = fr; path = Resources/fr.lproj/Localizable.stringsdict; sourceTree = "<group>"; };
		DA3327391F50C6DA00C5EE88 /* sl */ = {isa = PBXFileReference; fileEncoding = 4; lastKnownFileType = text.plist.strings; name = sl; path = sl.lproj/Main.strings; sourceTree = "<group>"; };
		DA33273A1F50C6FC00C5EE88 /* sl */ = {isa = PBXFileReference; fileEncoding = 4; lastKnownFileType = text.plist.strings; name = sl; path = sl.lproj/Main.strings; sourceTree = "<group>"; };
		DA33273B1F50C70E00C5EE88 /* sl */ = {isa = PBXFileReference; fileEncoding = 4; lastKnownFileType = text.plist.strings; name = sl; path = sl.lproj/Navigation.strings; sourceTree = "<group>"; };
		DA33273D1F50C7CA00C5EE88 /* uk */ = {isa = PBXFileReference; fileEncoding = 4; lastKnownFileType = text.plist.strings; name = uk; path = uk.lproj/Main.strings; sourceTree = "<group>"; };
		DA33273E1F50C7D800C5EE88 /* uk */ = {isa = PBXFileReference; fileEncoding = 4; lastKnownFileType = text.plist.strings; name = uk; path = uk.lproj/Main.strings; sourceTree = "<group>"; };
		DA33273F1F50C7E400C5EE88 /* uk */ = {isa = PBXFileReference; fileEncoding = 4; lastKnownFileType = text.plist.strings; name = uk; path = uk.lproj/Navigation.strings; sourceTree = "<group>"; };
		DA352568201096F20048DDFC /* da */ = {isa = PBXFileReference; lastKnownFileType = text.plist.strings; name = da; path = da.lproj/Main.strings; sourceTree = "<group>"; };
		DA35256F2010A5200048DDFC /* en */ = {isa = PBXFileReference; lastKnownFileType = text.plist.stringsdict; name = en; path = Resources/en.lproj/Localizable.stringsdict; sourceTree = "<group>"; };
		DA3525712011435E0048DDFC /* da */ = {isa = PBXFileReference; lastKnownFileType = text.plist.strings; name = da; path = da.lproj/Main.strings; sourceTree = "<group>"; };
		DA352572201143BA0048DDFC /* da */ = {isa = PBXFileReference; lastKnownFileType = text.plist.strings; name = da; path = da.lproj/Navigation.strings; sourceTree = "<group>"; };
		DA352573201143D30048DDFC /* da */ = {isa = PBXFileReference; lastKnownFileType = text.plist.strings; name = da; path = da.lproj/Localizable.strings; sourceTree = "<group>"; };
		DA545ABA1FA993DF0090908E /* de */ = {isa = PBXFileReference; lastKnownFileType = text.plist.strings; name = de; path = de.lproj/Main.strings; sourceTree = "<group>"; };
		DA545ABB1FA993FB0090908E /* de */ = {isa = PBXFileReference; lastKnownFileType = text.plist.strings; name = de; path = de.lproj/Main.strings; sourceTree = "<group>"; };
		DA545ABC1FA9941F0090908E /* de */ = {isa = PBXFileReference; lastKnownFileType = text.plist.strings; name = de; path = de.lproj/Localizable.strings; sourceTree = "<group>"; };
		DA545ABE1FA9A1370090908E /* nl */ = {isa = PBXFileReference; lastKnownFileType = text.plist.strings; name = nl; path = nl.lproj/Main.strings; sourceTree = "<group>"; };
		DA545ABF1FA9A1530090908E /* nl */ = {isa = PBXFileReference; lastKnownFileType = text.plist.strings; name = nl; path = nl.lproj/Main.strings; sourceTree = "<group>"; };
		DA545AC01FA9A15A0090908E /* nl */ = {isa = PBXFileReference; lastKnownFileType = text.plist.strings; name = nl; path = nl.lproj/Localizable.strings; sourceTree = "<group>"; };
		DA545AC21FA9A16D0090908E /* nl */ = {isa = PBXFileReference; lastKnownFileType = text.plist.strings; name = nl; path = nl.lproj/Localizable.strings; sourceTree = "<group>"; };
		DA545AC31FAA86350090908E /* de */ = {isa = PBXFileReference; lastKnownFileType = text.plist.strings; name = de; path = de.lproj/Navigation.strings; sourceTree = "<group>"; };
		DA545AC41FAA86450090908E /* de */ = {isa = PBXFileReference; lastKnownFileType = text.plist.strings; name = de; path = de.lproj/Localizable.strings; sourceTree = "<group>"; };
		DA5AD03C1FEBA03700FC7D7B /* bg */ = {isa = PBXFileReference; lastKnownFileType = text.plist.strings; name = bg; path = bg.lproj/Main.strings; sourceTree = "<group>"; };
		DA5AD03D1FEBA03700FC7D7B /* bg */ = {isa = PBXFileReference; lastKnownFileType = text.plist.strings; name = bg; path = bg.lproj/Main.strings; sourceTree = "<group>"; };
		DA5AD0401FEBA23200FC7D7B /* bg */ = {isa = PBXFileReference; lastKnownFileType = text.plist.strings; name = bg; path = bg.lproj/Localizable.strings; sourceTree = "<group>"; };
		DA625E901F10557300FBE176 /* fa */ = {isa = PBXFileReference; fileEncoding = 4; lastKnownFileType = text.plist.strings; name = fa; path = fa.lproj/Main.strings; sourceTree = "<group>"; };
		DA625E911F10559600FBE176 /* fa */ = {isa = PBXFileReference; fileEncoding = 4; lastKnownFileType = text.plist.strings; name = fa; path = fa.lproj/Main.strings; sourceTree = "<group>"; };
		DA625E921F1055DE00FBE176 /* fa */ = {isa = PBXFileReference; fileEncoding = 4; lastKnownFileType = text.plist.strings; name = fa; path = fa.lproj/Navigation.strings; sourceTree = "<group>"; };
		DA625E931F105B1900FBE176 /* fr */ = {isa = PBXFileReference; lastKnownFileType = text.plist.strings; name = fr; path = fr.lproj/Main.strings; sourceTree = "<group>"; };
		DA625E941F105B1A00FBE176 /* fr */ = {isa = PBXFileReference; lastKnownFileType = text.plist.strings; name = fr; path = fr.lproj/Main.strings; sourceTree = "<group>"; };
		DA625E951F105B1A00FBE176 /* fr */ = {isa = PBXFileReference; fileEncoding = 4; lastKnownFileType = text.plist.strings; name = fr; path = fr.lproj/Navigation.strings; sourceTree = "<group>"; };
		DA625E981F105C1200FBE176 /* hu */ = {isa = PBXFileReference; lastKnownFileType = text.plist.strings; name = hu; path = hu.lproj/Main.strings; sourceTree = "<group>"; };
		DA625E991F105C1300FBE176 /* hu */ = {isa = PBXFileReference; lastKnownFileType = text.plist.strings; name = hu; path = hu.lproj/Main.strings; sourceTree = "<group>"; };
		DA625E9A1F105C1300FBE176 /* hu */ = {isa = PBXFileReference; fileEncoding = 4; lastKnownFileType = text.plist.strings; name = hu; path = hu.lproj/Navigation.strings; sourceTree = "<group>"; };
		DA625E9C1F105CB100FBE176 /* hu */ = {isa = PBXFileReference; fileEncoding = 4; lastKnownFileType = text.plist.strings; name = hu; path = hu.lproj/Localizable.strings; sourceTree = "<group>"; };
		DA625E9D1F105D1A00FBE176 /* lt */ = {isa = PBXFileReference; lastKnownFileType = text.plist.strings; name = lt; path = lt.lproj/Main.strings; sourceTree = "<group>"; };
		DA625E9E1F105D1A00FBE176 /* lt */ = {isa = PBXFileReference; lastKnownFileType = text.plist.strings; name = lt; path = lt.lproj/Main.strings; sourceTree = "<group>"; };
		DA625EA41F1060E300FBE176 /* ca */ = {isa = PBXFileReference; fileEncoding = 4; lastKnownFileType = text.plist.strings; name = ca; path = ca.lproj/Navigation.strings; sourceTree = "<group>"; };
		DA625EA51F10614500FBE176 /* es */ = {isa = PBXFileReference; fileEncoding = 4; lastKnownFileType = text.plist.strings; name = es; path = es.lproj/Navigation.strings; sourceTree = "<group>"; };
		DA625EA71F10616600FBE176 /* es */ = {isa = PBXFileReference; fileEncoding = 4; lastKnownFileType = text.plist.strings; name = es; path = es.lproj/Localizable.strings; sourceTree = "<group>"; };
		DA625EA91F1061DA00FBE176 /* sv */ = {isa = PBXFileReference; fileEncoding = 4; lastKnownFileType = text.plist.strings; name = sv; path = sv.lproj/Navigation.strings; sourceTree = "<group>"; };
		DA625EAA1F10621A00FBE176 /* vi */ = {isa = PBXFileReference; fileEncoding = 4; lastKnownFileType = text.plist.strings; name = vi; path = vi.lproj/Navigation.strings; sourceTree = "<group>"; };
		DA678B7A1F6CEE6200F05913 /* ru */ = {isa = PBXFileReference; lastKnownFileType = text.plist.strings; name = ru; path = ru.lproj/Localizable.strings; sourceTree = "<group>"; };
		DA678B7B1F6CF46600F05913 /* hu */ = {isa = PBXFileReference; fileEncoding = 4; lastKnownFileType = text.plist.strings; name = hu; path = hu.lproj/Localizable.strings; sourceTree = "<group>"; };
		DA678B7C1F6CF47200F05913 /* sv */ = {isa = PBXFileReference; fileEncoding = 4; lastKnownFileType = text.plist.strings; name = sv; path = sv.lproj/Localizable.strings; sourceTree = "<group>"; };
		DA678B7D1F6CF47A00F05913 /* vi */ = {isa = PBXFileReference; fileEncoding = 4; lastKnownFileType = text.plist.strings; name = vi; path = vi.lproj/Localizable.strings; sourceTree = "<group>"; };
		DA73F87820BF851B0067649B /* de */ = {isa = PBXFileReference; lastKnownFileType = text.plist.stringsdict; name = de; path = Resources/de.lproj/Localizable.stringsdict; sourceTree = "<group>"; };
		DA8264851F2AAD8400454B24 /* zh-Hant */ = {isa = PBXFileReference; fileEncoding = 4; lastKnownFileType = text.plist.strings; name = "zh-Hant"; path = "zh-Hant.lproj/Main.strings"; sourceTree = "<group>"; };
		DA8264861F2AAD9F00454B24 /* zh-Hant */ = {isa = PBXFileReference; fileEncoding = 4; lastKnownFileType = text.plist.strings; name = "zh-Hant"; path = "zh-Hant.lproj/Main.strings"; sourceTree = "<group>"; };
		DA8264871F2AADC200454B24 /* zh-Hant */ = {isa = PBXFileReference; fileEncoding = 4; lastKnownFileType = text.plist.strings; name = "zh-Hant"; path = "zh-Hant.lproj/Navigation.strings"; sourceTree = "<group>"; };
		DAA292FF1F16CC2200D94613 /* lt */ = {isa = PBXFileReference; fileEncoding = 4; lastKnownFileType = text.plist.strings; name = lt; path = lt.lproj/Navigation.strings; sourceTree = "<group>"; };
		DAA293011F16DA0C00D94613 /* es */ = {isa = PBXFileReference; fileEncoding = 4; lastKnownFileType = text.plist.strings; name = es; path = es.lproj/Main.strings; sourceTree = "<group>"; };
		DAA293021F16DA1300D94613 /* es */ = {isa = PBXFileReference; fileEncoding = 4; lastKnownFileType = text.plist.strings; name = es; path = es.lproj/Main.strings; sourceTree = "<group>"; };
		DAAE5F311EAE4C4700832871 /* Base */ = {isa = PBXFileReference; fileEncoding = 4; lastKnownFileType = text.plist.strings; name = Base; path = Base.lproj/Localizable.strings; sourceTree = "<group>"; };
		DAAE5F331EAE4C5A00832871 /* zh-Hans */ = {isa = PBXFileReference; fileEncoding = 4; lastKnownFileType = text.plist.strings; name = "zh-Hans"; path = "zh-Hans.lproj/Localizable.strings"; sourceTree = "<group>"; };
		DAB2CCE61DF7AFDE001B2FE1 /* dc-line.geojson */ = {isa = PBXFileReference; fileEncoding = 4; lastKnownFileType = text; path = "dc-line.geojson"; sourceTree = "<group>"; };
		DAC049BE201715D5004C2217 /* ru */ = {isa = PBXFileReference; lastKnownFileType = text.plist.strings; name = ru; path = ru.lproj/Localizable.strings; sourceTree = "<group>"; };
		DAC049BF201715EA004C2217 /* ru */ = {isa = PBXFileReference; lastKnownFileType = text.plist.stringsdict; name = ru; path = Resources/ru.lproj/Localizable.stringsdict; sourceTree = "<group>"; };
		DAC049C020171886004C2217 /* he */ = {isa = PBXFileReference; lastKnownFileType = text.plist.strings; name = he; path = he.lproj/Main.strings; sourceTree = "<group>"; };
		DAC049C1201718AC004C2217 /* he */ = {isa = PBXFileReference; lastKnownFileType = text.plist.strings; name = he; path = he.lproj/Localizable.strings; sourceTree = "<group>"; };
		DACCD9CD1F1FE05C00BB09A1 /* Example-Swift-BridgingHeader.h */ = {isa = PBXFileReference; fileEncoding = 4; lastKnownFileType = sourcecode.c.h; path = "Example-Swift-BridgingHeader.h"; sourceTree = "<group>"; };
		DAD17201214DB12B009C8161 /* CPMapTemplateTests.swift */ = {isa = PBXFileReference; lastKnownFileType = sourcecode.swift; path = CPMapTemplateTests.swift; sourceTree = "<group>"; };
		DAD88E00202AC7AA00AAA536 /* uk */ = {isa = PBXFileReference; lastKnownFileType = text.plist.stringsdict; name = uk; path = Resources/uk.lproj/Localizable.stringsdict; sourceTree = "<group>"; };
		DAD88E01202AC80100AAA536 /* uk */ = {isa = PBXFileReference; lastKnownFileType = text.plist.strings; name = uk; path = uk.lproj/Localizable.strings; sourceTree = "<group>"; };
		DAD88E02202AC81F00AAA536 /* da */ = {isa = PBXFileReference; lastKnownFileType = text.plist.stringsdict; name = da; path = Resources/da.lproj/Localizable.stringsdict; sourceTree = "<group>"; };
		DADAD826203504C6002E25CA /* MBNavigationSettings.h */ = {isa = PBXFileReference; lastKnownFileType = sourcecode.c.h; path = MBNavigationSettings.h; sourceTree = "<group>"; };
		DADAD827203504C6002E25CA /* MBNavigationSettings.m */ = {isa = PBXFileReference; lastKnownFileType = sourcecode.c.objc; path = MBNavigationSettings.m; sourceTree = "<group>"; };
		DADAD82C20350849002E25CA /* MBRouteVoiceController.h */ = {isa = PBXFileReference; lastKnownFileType = sourcecode.c.h; path = MBRouteVoiceController.h; sourceTree = "<group>"; };
		DADAD82D20350849002E25CA /* MBRouteVoiceController.m */ = {isa = PBXFileReference; lastKnownFileType = sourcecode.c.objc; path = MBRouteVoiceController.m; sourceTree = "<group>"; };
		DAE26B1A20644047001D6E1F /* ar */ = {isa = PBXFileReference; lastKnownFileType = text.plist.strings; name = ar; path = ar.lproj/Main.strings; sourceTree = "<group>"; };
		DAE26B1B20644047001D6E1F /* ar */ = {isa = PBXFileReference; lastKnownFileType = text.plist.strings; name = ar; path = ar.lproj/Main.strings; sourceTree = "<group>"; };
		DAE26B1C20644047001D6E1F /* ar */ = {isa = PBXFileReference; lastKnownFileType = text.plist.strings; name = ar; path = ar.lproj/Navigation.strings; sourceTree = "<group>"; };
		DAE26B1F2064407D001D6E1F /* ar */ = {isa = PBXFileReference; lastKnownFileType = text.plist.strings; name = ar; path = ar.lproj/Localizable.strings; sourceTree = "<group>"; };
		DAE26B20206441D8001D6E1F /* pt-PT */ = {isa = PBXFileReference; lastKnownFileType = text.plist.strings; name = "pt-PT"; path = "pt-PT.lproj/Main.strings"; sourceTree = "<group>"; };
		DAE26B21206441D9001D6E1F /* pt-PT */ = {isa = PBXFileReference; lastKnownFileType = text.plist.strings; name = "pt-PT"; path = "pt-PT.lproj/Main.strings"; sourceTree = "<group>"; };
		DAE26B22206441D9001D6E1F /* pt-PT */ = {isa = PBXFileReference; lastKnownFileType = text.plist.strings; name = "pt-PT"; path = "pt-PT.lproj/Navigation.strings"; sourceTree = "<group>"; };
		DAE26B23206441F7001D6E1F /* pt-PT */ = {isa = PBXFileReference; lastKnownFileType = text.plist.strings; name = "pt-PT"; path = "pt-PT.lproj/Localizable.strings"; sourceTree = "<group>"; };
		DAE26B2420644215001D6E1F /* pt-PT */ = {isa = PBXFileReference; lastKnownFileType = text.plist.strings; name = "pt-PT"; path = "pt-PT.lproj/Localizable.strings"; sourceTree = "<group>"; };
		DAE26B2520644225001D6E1F /* pt-PT */ = {isa = PBXFileReference; lastKnownFileType = text.plist.stringsdict; name = "pt-PT"; path = "Resources/pt-PT.lproj/Localizable.stringsdict"; sourceTree = "<group>"; };
		DAE26B272064742F001D6E1F /* ar */ = {isa = PBXFileReference; lastKnownFileType = text.plist.strings; name = ar; path = ar.lproj/Localizable.strings; sourceTree = "<group>"; };
		DAE26B2820647A82001D6E1F /* he */ = {isa = PBXFileReference; lastKnownFileType = text.plist.stringsdict; name = he; path = Resources/he.lproj/Localizable.stringsdict; sourceTree = "<group>"; };
		DAE7114C1F22E94E009AED76 /* it */ = {isa = PBXFileReference; fileEncoding = 4; lastKnownFileType = text.plist.strings; name = it; path = it.lproj/Main.strings; sourceTree = "<group>"; };
		DAE7114D1F22E966009AED76 /* it */ = {isa = PBXFileReference; fileEncoding = 4; lastKnownFileType = text.plist.strings; name = it; path = it.lproj/Main.strings; sourceTree = "<group>"; };
		DAE7114E1F22E977009AED76 /* it */ = {isa = PBXFileReference; fileEncoding = 4; lastKnownFileType = text.plist.strings; name = it; path = it.lproj/Navigation.strings; sourceTree = "<group>"; };
		DAF257122017C1E800367EF5 /* sv */ = {isa = PBXFileReference; lastKnownFileType = text.plist.stringsdict; name = sv; path = Resources/sv.lproj/Localizable.stringsdict; sourceTree = "<group>"; };
		DAFEB36A2093A0D800A86A83 /* ko */ = {isa = PBXFileReference; lastKnownFileType = text.plist.strings; name = ko; path = ko.lproj/Navigation.strings; sourceTree = "<group>"; };
		DAFEB36D2093A11F00A86A83 /* ko */ = {isa = PBXFileReference; lastKnownFileType = text.plist.strings; name = ko; path = ko.lproj/Localizable.strings; sourceTree = "<group>"; };
		DAFEB36E2093A3E000A86A83 /* ko */ = {isa = PBXFileReference; lastKnownFileType = text.plist.strings; name = ko; path = ko.lproj/Localizable.strings; sourceTree = "<group>"; };
		DAFEB36F2093A3EF00A86A83 /* ko */ = {isa = PBXFileReference; lastKnownFileType = text.plist.stringsdict; name = ko; path = Resources/ko.lproj/Localizable.stringsdict; sourceTree = "<group>"; };
/* End PBXFileReference section */

/* Begin PBXFrameworksBuildPhase section */
		351BEBD31E5BCC28006FE110 /* Frameworks */ = {
			isa = PBXFrameworksBuildPhase;
			buildActionMask = 2147483647;
			files = (
				35379D0021480DEC00FD402E /* MapboxGeocoder.framework in Frameworks */,
				354A01BF1E6625D100D765C2 /* Mapbox.framework in Frameworks */,
				35CC14161F7994B1009E872A /* Turf.framework in Frameworks */,
			);
			runOnlyForDeploymentPostprocessing = 0;
		};
		352BBC441E5E78D700703DF1 /* Frameworks */ = {
			isa = PBXFrameworksBuildPhase;
			buildActionMask = 2147483647;
			files = (
			);
			runOnlyForDeploymentPostprocessing = 0;
		};
		352BBC521E5E78EA00703DF1 /* Frameworks */ = {
			isa = PBXFrameworksBuildPhase;
			buildActionMask = 2147483647;
			files = (
			);
			runOnlyForDeploymentPostprocessing = 0;
		};
		3546BF71207BA4A8007FF453 /* Frameworks */ = {
			isa = PBXFrameworksBuildPhase;
			buildActionMask = 2147483647;
			files = (
				3546BF99207BA935007FF453 /* MapboxMobileEvents.framework in Frameworks */,
				3546BF9D207BA935007FF453 /* MapboxDirections.framework in Frameworks */,
				3546BF8A207BA920007FF453 /* MapboxCoreNavigation.framework in Frameworks */,
				3546BF8E207BA920007FF453 /* MapboxNavigation.framework in Frameworks */,
				3546BF9B207BA935007FF453 /* Polyline.framework in Frameworks */,
				3546BF93207BA935007FF453 /* MapboxSpeech.framework in Frameworks */,
				3546BF95207BA935007FF453 /* Turf.framework in Frameworks */,
				3546BF97207BA935007FF453 /* Solar.framework in Frameworks */,
				3546BF9F207BA935007FF453 /* Mapbox.framework in Frameworks */,
			);
			runOnlyForDeploymentPostprocessing = 0;
		};
		358D14601E5E3B7700ADE590 /* Frameworks */ = {
			isa = PBXFrameworksBuildPhase;
			buildActionMask = 2147483647;
			files = (
				35E9B0AD1F9E0F8F00BF84AB /* MapboxNavigation.framework in Frameworks */,
				354A01CF1E66266100D765C2 /* MapboxDirections.framework in Frameworks */,
				C57607B11F4CC9E800C27423 /* Solar.framework in Frameworks */,
				C549F8321F17F2C5001A0A2D /* MapboxMobileEvents.framework in Frameworks */,
				35CC14171F79A434009E872A /* Turf.framework in Frameworks */,
				354A01C91E66265B00D765C2 /* Polyline.framework in Frameworks */,
				492B6F84213703D10076D2C6 /* MapboxGeocoder.framework in Frameworks */,
				35C714B0203B251F00F0C2AE /* MapboxSpeech.framework in Frameworks */,
				354A01C21E66265100D765C2 /* Mapbox.framework in Frameworks */,
			);
			runOnlyForDeploymentPostprocessing = 0;
		};
		358D14A31E5E3FDC00ADE590 /* Frameworks */ = {
			isa = PBXFrameworksBuildPhase;
			buildActionMask = 2147483647;
			files = (
				354A01DB1E6626E900D765C2 /* MapboxCoreNavigation.framework in Frameworks */,
				354A01EA1E6626EF00D765C2 /* MapboxDirections.framework in Frameworks */,
				354A01E41E6626EF00D765C2 /* Polyline.framework in Frameworks */,
				35CC14191F79A43B009E872A /* Turf.framework in Frameworks */,
				C5A6B2DE1F4DE57E004260EA /* Solar.framework in Frameworks */,
				C51245F21F19471C00E33B52 /* MapboxMobileEvents.framework in Frameworks */,
				354A01DD1E6626EA00D765C2 /* MapboxNavigation.framework in Frameworks */,
				35C714AE203B251300F0C2AE /* MapboxSpeech.framework in Frameworks */,
				354A01EC1E6626EF00D765C2 /* Mapbox.framework in Frameworks */,
			);
			runOnlyForDeploymentPostprocessing = 0;
		};
		35A7DBEB1E3A1C59000BAB5C /* Frameworks */ = {
			isa = PBXFrameworksBuildPhase;
			buildActionMask = 2147483647;
			files = (
				C5EA98721F19414C00C8AA16 /* MapboxMobileEvents.framework in Frameworks */,
				354A01B91E66256600D765C2 /* MapboxDirections.framework in Frameworks */,
				359D00CF1E732D7100C2E770 /* Polyline.framework in Frameworks */,
				35CC14151F7994B0009E872A /* Turf.framework in Frameworks */,
			);
			runOnlyForDeploymentPostprocessing = 0;
		};
		35B711CC1E5E7AD2001EDA8D /* Frameworks */ = {
			isa = PBXFrameworksBuildPhase;
			buildActionMask = 2147483647;
			files = (
				3525449D1E663D32004C8F1C /* MapboxCoreNavigation.framework in Frameworks */,
<<<<<<< HEAD
				35213DAF1EC456E800A62B21 /* FBSnapshotTestCase.framework in Frameworks */,
				1603C891214351EE00167D95 /* Cedar.framework in Frameworks */,
=======
				350F7895214A9790002F70DC /* FBSnapshotTestCase.framework in Frameworks */,
>>>>>>> 98d7983c
				35B711D41E5E7AD2001EDA8D /* MapboxNavigation.framework in Frameworks */,
			);
			runOnlyForDeploymentPostprocessing = 0;
		};
		C53F2EE920EBC95600D9798F /* Frameworks */ = {
			isa = PBXFrameworksBuildPhase;
			buildActionMask = 2147483647;
			files = (
				C53F2EEA20EBC95600D9798F /* MapboxNavigation.framework in Frameworks */,
				C53F2EEB20EBC95600D9798F /* MapboxDirections.framework in Frameworks */,
				C53F2EEC20EBC95600D9798F /* Solar.framework in Frameworks */,
				C53F2EED20EBC95600D9798F /* MapboxMobileEvents.framework in Frameworks */,
				C53F2EEE20EBC95600D9798F /* Turf.framework in Frameworks */,
				3507F9FB2134309E0086B39E /* MapboxGeocoder.framework in Frameworks */,
				C53F2EEF20EBC95600D9798F /* Polyline.framework in Frameworks */,
				C53F2EF020EBC95600D9798F /* MapboxSpeech.framework in Frameworks */,
				C53F2EF120EBC95600D9798F /* Mapbox.framework in Frameworks */,
			);
			runOnlyForDeploymentPostprocessing = 0;
		};
		C5ADFBCF1DDCC7840011824B /* Frameworks */ = {
			isa = PBXFrameworksBuildPhase;
			buildActionMask = 2147483647;
			files = (
				352BBC3B1E5E6A0C00703DF1 /* MapboxCoreNavigation.framework in Frameworks */,
			);
			runOnlyForDeploymentPostprocessing = 0;
		};
/* End PBXFrameworksBuildPhase section */

/* Begin PBXGroup section */
		160A4A6521278F2D0028B070 /* Templates */ = {
			isa = PBXGroup;
			children = (
			);
			name = Templates;
			sourceTree = "<group>";
		};
		16120A4B20645D2C007EA21D /* Support */ = {
			isa = PBXGroup;
			children = (
				16435E02206EE32F00AF48B6 /* DirectionsSpy.swift */,
				16435E04206EE37800AF48B6 /* DummyURLSessionDataTask.swift */,
				16120A4C20645D6E007EA21D /* MMEEventsManagerSpy.swift */,
				3EA93EBD6E6BEC966BBE51D6 /* RouteControllerDelegateSpy.swift */,
			);
			path = Support;
			sourceTree = "<group>";
		};
		16E11B53212B3D4700027CD3 /* Extensions and Categories */ = {
			isa = PBXGroup;
			children = (
				160A4A68212791010028B070 /* CPBarButton+MBTestable.h */,
				160A4A69212791010028B070 /* CPBarButton+MBTestable.m */,
				16AC9D0F212E356200CECE44 /* CPMapTemplate+MBTestable.h */,
				16AC9D10212E356200CECE44 /* CPMapTemplate+MBTestable.mm */,
				DAD17201214DB12B009C8161 /* CPMapTemplateTests.swift */,
			);
			name = "Extensions and Categories";
			sourceTree = "<group>";
		};
		16E3625A2012656C00DF0592 /* Support */ = {
			isa = PBXGroup;
			children = (
				16E3625B201265D600DF0592 /* ImageDownloadOperationSpy.swift */,
				1662244620256C0700EA4824 /* ImageLoadingURLProtocolSpy.swift */,
				3EA93170CB959F3065ACFFC3 /* SpeechAPISpy.swift */,
			);
			path = Support;
			sourceTree = "<group>";
		};
		35002D721E5F6C830090E733 /* Supporting files */ = {
			isa = PBXGroup;
			children = (
				DACCD9CD1F1FE05C00BB09A1 /* Example-Swift-BridgingHeader.h */,
				355D20DB1EF30A6D0012B1E0 /* tunnel.route */,
				354D9F871EF2FE900006FAA8 /* tunnel.json */,
				35002D661E5F6B1B0090E733 /* Main.storyboard */,
				35002D5F1E5F6ADB0090E733 /* Assets.xcassets */,
				35002D601E5F6ADB0090E733 /* Base.lproj */,
				35002D5D1E5F6ABB0090E733 /* Info.plist */,
				C57AD98920EAA39A0087B24B /* Entitlements.plist */,
			);
			name = "Supporting files";
			sourceTree = "<group>";
		};
		35002D731E5F6C8F0090E733 /* Supporting files */ = {
			isa = PBXGroup;
			children = (
				35002D6A1E5F6C7F0090E733 /* Assets.xcassets */,
				35002D6B1E5F6C7F0090E733 /* Base.lproj */,
				35002D6C1E5F6C7F0090E733 /* Info.plist */,
				35002D6D1E5F6C7F0090E733 /* main.m */,
				35002D741E5F6CD30090E733 /* Main.storyboard */,
			);
			name = "Supporting files";
			sourceTree = "<group>";
		};
		3507F9FD213430CB0086B39E /* CarPlay */ = {
			isa = PBXGroup;
			children = (
				16C2A420211526EE00FE6E68 /* CarPlayManager.swift */,
				AEA5B13321312CE1003B2961 /* CPFavoritesList.swift */,
				16EF6C21211BA4B300AA580B /* CarPlayMapViewController.swift */,
				C5FFAC1420D96F5B009E7F98 /* CarPlayNavigationViewController.swift */,
				35379D0121480E1300FD402E /* CarPlayManager+Search.swift */,
				352C35BF2134958F00D77796 /* RecentItem.swift */,
			);
			name = CarPlay;
			sourceTree = "<group>";
		};
		351BEBD81E5BCC28006FE110 /* MapboxNavigation */ = {
			isa = PBXGroup;
			children = (
				3507F9FD213430CB0086B39E /* CarPlay */,
				C51923B41EA55C5E002AF9E1 /* Extensions */,
				356B7D8A1EE166E100FE5B89 /* scripts */,
				351BEC201E5BD4DC006FE110 /* Supporting files */,
				160A4A6521278F2D0028B070 /* Templates */,
				C51923B51EA55CD4002AF9E1 /* Views */,
				3EA93A10227A7DAF1861D9F5 /* Cache.swift */,
				C54C655120336F2600D338E0 /* Constants.swift */,
				160D8278205996DA00D278D6 /* DataCache.swift */,
				35726EE71F0856E900AFA1B6 /* DayStyle.swift */,
				35025F3E1F051DD2002BA3EA /* DialogViewController.swift */,
				8DE879651FBB9980002F06C0 /* EndOfRouteViewController.swift */,
				C58821FF1FB0F0D7008B0A2D /* Error.swift */,
				C5D1C9931FB236900067C619 /* ErrorCode.swift */,
				8D8EA9BB20575CD80077F478 /* FeedbackCollectionViewCell.swift */,
				35CB1E121F97DD740011CC44 /* FeedbackItem.swift */,
				35F611C31F1E1C0500C43249 /* FeedbackViewController.swift */,
				AEC3AC992106703100A26F34 /* HighwayShield.swift */,
				3EA938479CF48D7AD1B6369B /* ImageCache.swift */,
				16A509D6202BC0CA0011D788 /* ImageDownload.swift */,
				3EA934C5D8DBAA19DB0F5271 /* ImageDownloader.swift */,
				3EA938BE5468824787100228 /* ImageRepository.swift */,
				3EA93230997B8D59E3B76C8C /* InstructionPresenter.swift */,
				35D825FD1E6A2EC60088F83B /* MapboxNavigation.h */,
				C565168A1FE1E23E00A0AD18 /* MapboxVoiceController.swift */,
				DADAD82C20350849002E25CA /* MBRouteVoiceController.h */,
				DADAD82D20350849002E25CA /* MBRouteVoiceController.m */,
				CFD47D8F20FD85EC00BC1E49 /* MGLAccountManager.swift */,
				C53208AA1E81FFB900910266 /* NavigationMapView.swift */,
				359D1B271FFE70D30052FA42 /* NavigationView.swift */,
				351BEBEA1E5BCC63006FE110 /* NavigationViewController.swift */,
				351BEBE41E5BCC63006FE110 /* RouteMapViewController.swift */,
				35C9973E1E732C1B00544D1C /* RouteVoiceController.swift */,
				353EC9D61FB09708002EB0AB /* StepsViewController.swift */,
				351BEBE01E5BCC63006FE110 /* Style.swift */,
				353AA55F1FCEF583009F0384 /* StyleManager.swift */,
				C5A6B2DC1F4CE8E8004260EA /* StyleType.swift */,
				35B1E2941F1FF8EC00A13D32 /* UserCourseView.swift */,
			);
			path = MapboxNavigation;
			sourceTree = "<group>";
		};
		351BEC201E5BD4DC006FE110 /* Supporting files */ = {
			isa = PBXGroup;
			children = (
				351BEC211E5BD506006FE110 /* Resources */,
				351BEBDA1E5BCC28006FE110 /* Info.plist */,
			);
			name = "Supporting files";
			sourceTree = "<group>";
		};
		351BEC211E5BD506006FE110 /* Resources */ = {
			isa = PBXGroup;
			children = (
				351BEC281E5BD530006FE110 /* Assets.xcassets */,
				C520EE921EBB84F9008805BC /* Navigation.storyboard */,
				DAAE5F321EAE4C4700832871 /* Localizable.strings */,
				DA35256E2010A5200048DDFC /* Localizable.stringsdict */,
			);
			name = Resources;
			sourceTree = "<group>";
		};
		352BBC481E5E78D700703DF1 /* SwiftTests */ = {
			isa = PBXGroup;
			children = (
				352BBC491E5E78D700703DF1 /* Example_SwiftTests.swift */,
				352BBC4B1E5E78D700703DF1 /* Info.plist */,
			);
			name = SwiftTests;
			path = Examples/SwiftTests;
			sourceTree = "<group>";
		};
		352BBC561E5E78EA00703DF1 /* Objective-CTests */ = {
			isa = PBXGroup;
			children = (
				352BBC571E5E78EA00703DF1 /* Example_Objective_CTests.m */,
				352BBC591E5E78EA00703DF1 /* Info.plist */,
			);
			name = "Objective-CTests";
			path = "Examples/Objective-CTests";
			sourceTree = "<group>";
		};
		352C35BE2134958100D77796 /* Search */ = {
			isa = PBXGroup;
			children = (
			);
			name = Search;
			sourceTree = "<group>";
		};
		3546BF75207BA4A8007FF453 /* RouteTest */ = {
			isa = PBXGroup;
			children = (
				3546BF86207BA722007FF453 /* Routes */,
				3546BF76207BA4A8007FF453 /* AppDelegate.swift */,
				3546BFA4207BAB7A007FF453 /* Fixture.swift */,
				3546BF7D207BA4AA007FF453 /* Assets.xcassets */,
				3546BF82207BA4AA007FF453 /* Info.plist */,
				3546BFA2207BAB14007FF453 /* LaunchScreen.storyboard */,
			);
			path = RouteTest;
			sourceTree = "<group>";
		};
		3546BF86207BA722007FF453 /* Routes */ = {
			isa = PBXGroup;
			children = (
				3546BF87207BA73C007FF453 /* downtown-sf.json */,
				359416FD20A9CB0400372638 /* multiwaypoints.json */,
			);
			path = Routes;
			sourceTree = "<group>";
		};
		354A9BC920EA9BC100F03325 /* Events */ = {
			isa = PBXGroup;
			children = (
				354A9BCC20EA9C8100F03325 /* CoreFeedbackEvent.swift */,
				354A9BCA20EA9BDA00F03325 /* EventDetails.swift */,
				C5CFE4871EF2FD4C006F48E8 /* MMEEventsManager.swift */,
				354A9BC520EA991900F03325 /* SessionState.swift */,
				352F464C20EB74C200147886 /* EventsManager.swift */,
			);
			name = Events;
			sourceTree = "<group>";
		};
		355DB5731EFA73410091BFB7 /* Fixtures */ = {
			isa = PBXGroup;
			children = (
				35EB9A6920A1A89500CB1225 /* turn_left.data */,
				352690481ECC843700E387BD /* Fixture.swift */,
				8D07C5A720B612310093D779 /* EmptyStyle.json */,
				355DB5741EFA78070091BFB7 /* GGPark-to-BernalHeights.route */,
				355DB5761EFA780E0091BFB7 /* UnionSquare-to-GGPark.route */,
				351030101F54B72000E3B7E7 /* route-for-lane-testing.json */,
				16B63DCC205C8EEF002D56D4 /* route-with-instructions.json */,
				35DC9D8E1F4321CC001ECD64 /* route-with-lanes.json */,
				3540514C1F73F3BB00ED572D /* route-with-straight-roundabout.json */,
				AE5F8770209A082500F58FDB /* route-with-banner-instructions.json */,
			);
			path = Fixtures;
			sourceTree = "<group>";
		};
		358D14641E5E3B7700ADE590 /* Swift */ = {
			isa = PBXGroup;
			children = (
				352C35BE2134958100D77796 /* Search */,
				35002D721E5F6C830090E733 /* Supporting files */,
				358D14651E5E3B7700ADE590 /* AppDelegate.swift */,
				35379CFB21480BFB00FD402E /* AppDelegate+CarPlay.swift */,
				358D14671E5E3B7700ADE590 /* ViewController.swift */,
				C5D9800C1EFA8BA9006DBF2E /* CustomViewController.swift */,
				6441B1691EFC64E50076499F /* WaypointConfirmationViewController.swift */,
				C51FC31620F689F800400CE7 /* CustomStyles.swift */,
			);
			name = Swift;
			path = Examples/Swift;
			sourceTree = "<group>";
		};
		358D14A71E5E3FDC00ADE590 /* Objective-C */ = {
			isa = PBXGroup;
			children = (
				35002D731E5F6C8F0090E733 /* Supporting files */,
				35C6A3461E5E418D0004CA57 /* AppDelegate.h */,
				35C6A3471E5E418D0004CA57 /* AppDelegate.m */,
				35C6A34C1E5E418D0004CA57 /* ViewController.h */,
				35C6A34D1E5E418D0004CA57 /* ViewController.m */,
			);
			name = "Objective-C";
			path = "Examples/Objective-C";
			sourceTree = "<group>";
		};
		35B711D01E5E7AD2001EDA8D /* MapboxNavigationTests */ = {
			isa = PBXGroup;
			children = (
				16E11B53212B3D4700027CD3 /* Extensions and Categories */,
				355DB5731EFA73410091BFB7 /* Fixtures */,
				3527D2B61EC45FBD00C07FC9 /* Fixtures.xcassets */,
				16E3625A2012656C00DF0592 /* Support */,
				16EF6C1D21193A9600AA580B /* CarPlayManagerTests.swift */,
				35022319205BC94E00E1449A /* Constants.swift */,
				160D827A2059973C00D278D6 /* DataCacheTests.swift */,
				1662244A2029059C00EA4824 /* ImageCacheTests.swift */,
				16A509D4202A87B20011D788 /* ImageDownloaderTests.swift */,
				166224442025699600EA4824 /* ImageRepositoryTests.swift */,
				35B711D31E5E7AD2001EDA8D /* Info.plist */,
				8D54F149206ECF720038736D /* InstructionPresenterTests.swift */,
				35DC585C1FABC61100B5A956 /* InstructionsBannerViewIntegrationTests.swift */,
				35A262B82050A5CD00AEFF6D /* InstructionsBannerViewSnapshotTests.swift */,
				3510300E1F54B67000E3B7E7 /* LaneTests.swift */,
				35B1AEBB20AD9B3C00C8544E /* LeaksSpec.swift */,
				35B1AEBD20AD9C7800C8544E /* LeakTest.swift */,
				3540514E1F73F3F300ED572D /* ManeuverViewTests.swift */,
				35B711D11E5E7AD2001EDA8D /* MapboxNavigationTests.swift */,
				16E11B54212B40A900027CD3 /* MapboxNavigationTests-Bridging.h */,
				16E4F97E205B05FE00531791 /* MapboxVoiceControllerTests.swift */,
				C55C299820D2E2F600B0406C /* NavigationMapViewTests.swift */,
				AED2156E208F7FEA009AA673 /* NavigationViewControllerTests.swift */,
				AE00A739209A2C38006A3DC7 /* StepsViewControllerTests.swift */,
				35F1F5921FD57EFD00F8E502 /* StyleManagerTests.swift */,
				8D9CD7FD20880581004DC4B3 /* XCTestCase.swift */,
			);
			path = MapboxNavigationTests;
			sourceTree = "<group>";
		};
		35B711DB1E5E7B70001EDA8D /* Examples */ = {
			isa = PBXGroup;
			children = (
				358D14641E5E3B7700ADE590 /* Swift */,
				358D14A71E5E3FDC00ADE590 /* Objective-C */,
				352BBC481E5E78D700703DF1 /* SwiftTests */,
				352BBC561E5E78EA00703DF1 /* Objective-CTests */,
			);
			name = Examples;
			sourceTree = "<group>";
		};
		A9E2B43473B53369153F54C6 /* Frameworks */ = {
			isa = PBXGroup;
			children = (
				1603C890214351EE00167D95 /* Cedar.framework */,
				3507F9F92134305C0086B39E /* MapboxGeocoder.framework */,
				35B1AEBA20AD9AEC00C8544E /* Nimble.framework */,
				35B1AEB920AD9AE600C8544E /* Quick.framework */,
				C5A9DDBD202E12EE007D52DA /* MapboxSpeech.framework */,
				35CC14141F799496009E872A /* Turf.framework */,
				C57607B01F4CC97D00C27423 /* Solar.framework */,
				C549F8311F17F2C5001A0A2D /* MapboxMobileEvents.framework */,
				35213DAD1EC456CF00A62B21 /* FBSnapshotTestCase.framework */,
				354A01BC1E66259600D765C2 /* Polyline.framework */,
				354A01B81E66256600D765C2 /* MapboxDirections.framework */,
				35A1D3651E6624EF00A48FE8 /* Mapbox.framework */,
			);
			name = Frameworks;
			sourceTree = "<group>";
		};
		C51923B41EA55C5E002AF9E1 /* Extensions */ = {
			isa = PBXGroup;
			children = (
				352AFFA22139986E00EB3567 /* UIViewController.swift */,
				351BEC081E5BCC72006FE110 /* Bundle.swift */,
				8D24A2F720409A890098CBF8 /* CGSize.swift */,
				C5F4D21820DC468B0059FABF /* CongestionLevel.swift */,
				C51511D020EAC89D00372A91 /* CPMapTemplate.swift */,
				8D24A2F920449B430098CBF8 /* Dictionary.swift */,
				351BEC041E5BCC6C006FE110 /* ManeuverDirection.swift */,
				351BEBDF1E5BCC63006FE110 /* MGLMapView.swift */,
				35D825F91E6A2DBE0088F83B /* MGLMapView+MGLNavigationAdditions.h */,
				35D825FA1E6A2DBE0088F83B /* MGLMapView+MGLNavigationAdditions.m */,
				353E3C8E20A3501C00FD1789 /* MGLStyle.swift */,
				C58159001EA6D02700FC6C3D /* MGLVectorTileSource.swift */,
				8D5DFFF0207C04840093765A /* NSAttributedString.swift */,
				AE997D2121137B8B00EB0AAB /* String+LocalizedConstants.swift */,
				35B7837D1F9547B300291F9A /* Transitioning.swift */,
				359D283B1F9DC14F00FDE9C9 /* UICollectionView.swift */,
				8D24A2F52040960C0098CBF8 /* UIEdgeInsets.swift */,
				35CF34B01F0A733200C2692E /* UIFont.swift */,
				8DF399B11FB257B30034904C /* UIGestureRecognizer.swift */,
				35ECAF2C2092275100DC3BC3 /* UIImage.swift */,
				8DB45E8F201698EB001EA6A3 /* UIStackView.swift */,
				351BEBF01E5BCC63006FE110 /* UIView.swift */,
				3512C7C71FB0A0C100CDD2A3 /* UIViewController.swift */,
				AE46F95420EA735B00537AC2 /* VisualInstruction.swift */,
				C5A7EC5B1FD610A80008B9BA /* VisualInstructionComponent.swift */,
				8D391CE11FD71E78006BB91F /* Waypoint.swift */,
				35BA8238214BDBBD00468349 /* Locale.swift */,
			);
			name = Extensions;
			sourceTree = "<group>";
		};
		C51923B51EA55CD4002AF9E1 /* Views */ = {
			isa = PBXGroup;
			children = (
				351BEC091E5BCC72006FE110 /* DashedLineView.swift */,
				8D53136A20653FA20044891E /* ExitView.swift */,
				8D9ADEA620A0C61A0067E845 /* GenericRouteShield.swift */,
				351BEC031E5BCC6C006FE110 /* LaneView.swift */,
				359A8AEE1FA7B25800BDB486 /* LanesStyleKit.swift */,
				351BEBED1E5BCC63006FE110 /* ManeuversStyleKit.swift */,
				351BEBEF1E5BCC63006FE110 /* ManeuverView.swift */,
				35DC9D901F4323AA001ECD64 /* LanesView.swift */,
				35E407671F5625FF00EFC814 /* StyleKitMarker.swift */,
				3531C26F1F9E095400D92F9A /* InstructionsBannerView.swift */,
				35D428281FA0B61F00176028 /* InstructionsBannerViewLayout.swift */,
				353280A01FA72871005175F3 /* InstructionLabel.swift */,
				353610CD1FAB6A8F00FB1746 /* BottomBannerView.swift */,
				355ED36F1FAB724F00BCE1B8 /* BottomBannerViewLayout.swift */,
				35F520BF1FB482A200FC9C37 /* NextBannerView.swift */,
				35DA85781FC45787004092EC /* StatusView.swift */,
				8DB63A391FBBCA2200928389 /* RatingControl.swift */,
				35B5A47D1FFFDCE5000A3C8D /* NavigationViewLayout.swift */,
			);
			name = Views;
			sourceTree = "<group>";
		};
		C52D09CF1DEF5E5F00BE3C5C /* Fixtures */ = {
			isa = PBXGroup;
			children = (
				35718BE41EF316BA00AFA3D1 /* tunnel.json */,
				35718BE31EF316BA00AFA3D1 /* tunnel.route */,
				C52D09CD1DEF5E5100BE3C5C /* route.json */,
				DAB2CCE61DF7AFDE001B2FE1 /* dc-line.geojson */,
				C5387A9C1F8FDB13000D2E93 /* routeWithInstructions.json */,
				C5EF397420599120009A2C50 /* straight-line.json */,
				AEF2C8F12072B603007B061F /* routeWithTunnels_9thStreetDC.json */,
				C5A60ECA20A241B600C21178 /* md5_crazy_strings.txt */,
			);
			name = Fixtures;
			sourceTree = "<group>";
		};
		C53C196A1F38E9C1008DB406 /* Resources */ = {
			isa = PBXGroup;
			children = (
				C53C196F1F38EA25008DB406 /* Localizable.strings */,
			);
			name = Resources;
			sourceTree = "<group>";
		};
		C56173591F182103005954F6 /* Extensions */ = {
			isa = PBXGroup;
			children = (
				35BF8CA11F28EB60003F6125 /* Array.swift */,
				353E68FD1EF0B985007B2AE5 /* BundleAdditions.swift */,
				359574A71F28CC3800838209 /* CLLocation.swift */,
				C5D9800E1EFBCDAD006DBF2E /* Date.swift */,
				C51DF8651F38C31C006C6A15 /* Locale.swift */,
				C578DA071EFD0FFF0052079F /* ProcessInfo.swift */,
				C561735A1F182113005954F6 /* RouteStep.swift */,
				351927351F0FA072003A702D /* ScreenCapture.swift */,
				35BF8CA31F28EBD8003F6125 /* String.swift */,
				35A5413A1EFC052700E49846 /* RouteOptions.swift */,
				C57491DE1FACC42F006F97BC /* CGPoint.swift */,
				C582FD5E203626E900A9086E /* CLLocationDirection.swift */,
				C5381F01204E03B600A5493E /* UIDevice.swift */,
				C5F2DC9F206DBF5E002F99F6 /* Sequence.swift */,
			);
			name = Extensions;
			sourceTree = "<group>";
		};
		C5ADFBBF1DDCC7840011824B = {
			isa = PBXGroup;
			children = (
				35B711DB1E5E7B70001EDA8D /* Examples */,
				C5ADFBCB1DDCC7840011824B /* MapboxCoreNavigation */,
				351BEBD81E5BCC28006FE110 /* MapboxNavigation */,
				C5ADFBD61DDCC7840011824B /* MapboxCoreNavigationTests */,
				35B711D01E5E7AD2001EDA8D /* MapboxNavigationTests */,
				3546BF75207BA4A8007FF453 /* RouteTest */,
				C5ADFBCA1DDCC7840011824B /* Products */,
				A9E2B43473B53369153F54C6 /* Frameworks */,
			);
			sourceTree = "<group>";
		};
		C5ADFBCA1DDCC7840011824B /* Products */ = {
			isa = PBXGroup;
			children = (
				C5ADFBC91DDCC7840011824B /* MapboxCoreNavigation.framework */,
				C5ADFBD21DDCC7840011824B /* MapboxCoreNavigationTests.xctest */,
				351BEBD71E5BCC28006FE110 /* MapboxNavigation.framework */,
				358D14631E5E3B7700ADE590 /* Example-Swift.app */,
				358D14A61E5E3FDC00ADE590 /* Example-Objective-C.app */,
				352BBC471E5E78D700703DF1 /* Example-SwiftTests.xctest */,
				352BBC551E5E78EA00703DF1 /* Example-Objective-CTests.xctest */,
				35B711CF1E5E7AD2001EDA8D /* MapboxNavigationTests.xctest */,
				3546BF74207BA4A8007FF453 /* RouteTest.app */,
				C53F2F0720EBC95600D9798F /* Example-CarPlay.app */,
			);
			name = Products;
			sourceTree = "<group>";
		};
		C5ADFBCB1DDCC7840011824B /* MapboxCoreNavigation */ = {
			isa = PBXGroup;
			children = (
				354A9BC920EA9BC100F03325 /* Events */,
				C56173591F182103005954F6 /* Extensions */,
				C53C196A1F38E9C1008DB406 /* Resources */,
				C58D6BAC1DDCF2AE00387F53 /* Constants.swift */,
				351BEC0B1E5BCC72006FE110 /* DistanceFormatter.swift */,
				8DCE104F210FC5880048B0FB /* EndOfRouteFeedback.swift */,
				64847A031F04629D003F3A69 /* Feedback.swift */,
				C5ADFBCD1DDCC7840011824B /* Info.plist */,
				C5ADFBCC1DDCC7840011824B /* MapboxCoreNavigation.h */,
				DADAD826203504C6002E25CA /* MBNavigationSettings.h */,
				DADAD827203504C6002E25CA /* MBNavigationSettings.m */,
				35D457A61E2D253100A89946 /* MBRouteController.h */,
				35B839481E2E3D5D0045A868 /* MBRouteController.m */,
				353E68FB1EF0B7F8007B2AE5 /* NavigationLocationManager.swift */,
				C5E7A31B1F4F6828001CB015 /* NavigationRouteOptions.swift */,
				35375EC01F31FA86004CE727 /* NavigationSettings.swift */,
				351174F31EF1C0530065E248 /* ReplayLocationManager.swift */,
				C5ADFBF91DDCC9580011824B /* RouteController.swift */,
				3582A25120EFA9680029C5DE /* RouteControllerDelegate.swift */,
				C5ADFBFB1DDCC9AD0011824B /* RouteProgress.swift */,
				3582A24F20EEC46B0029C5DE /* Router.swift */,
				353E69031EF0C4E5007B2AE5 /* SimulatedLocationManager.swift */,
				AE09EC13207BD88200782A33 /* TunnelIntersectionManager.swift */,
			);
			path = MapboxCoreNavigation;
			sourceTree = "<group>";
		};
		C5ADFBD61DDCC7840011824B /* MapboxCoreNavigationTests */ = {
			isa = PBXGroup;
			children = (
				C52D09CF1DEF5E5F00BE3C5C /* Fixtures */,
				16120A4B20645D2C007EA21D /* Support */,
				35C57D69208DD4A200BDD2A6 /* BridgingTests.m */,
				C5BF7371206AB0DF00CDBB6D /* CLHeadingPrivate.h */,
				359A8AEC1FA78D3000BDB486 /* DistanceFormatterTests.swift */,
				C52D09D21DEF636C00BE3C5C /* Fixture.swift */,
				C5ADFBD91DDCC7840011824B /* Info.plist */,
				359574A91F28CCBB00838209 /* LocationTests.swift */,
				C5BF7370206AB0DE00CDBB6D /* MapboxCoreNavigationTests-Bridging-Header.h */,
				C5ADFBD71DDCC7840011824B /* MapboxCoreNavigationTests.swift */,
				C5A60EC820A2417200C21178 /* MD5Tests.swift */,
				C551B0E520D42222009A986F /* NavigationLocationManagerTests.swift */,
				C5ABB50D20408D2C00AFA92C /* RouteControllerTests.swift */,
				C52AC1251DF0E48600396B9F /* RouteProgressTests.swift */,
				C582BA2B2073E77E00647DAA /* StringTests.swift */,
				AE8B1B96207D2B2B003050F6 /* TunnelIntersectionManagerTests.swift */,
			);
			path = MapboxCoreNavigationTests;
			sourceTree = "<group>";
		};
/* End PBXGroup section */

/* Begin PBXHeadersBuildPhase section */
		351BEBD41E5BCC28006FE110 /* Headers */ = {
			isa = PBXHeadersBuildPhase;
			buildActionMask = 2147483647;
			files = (
				DA23C9611F4FC05C00BA9522 /* MGLMapView+MGLNavigationAdditions.h in Headers */,
				35D825FE1E6A2EC60088F83B /* MapboxNavigation.h in Headers */,
				DADAD82E20350849002E25CA /* MBRouteVoiceController.h in Headers */,
			);
			runOnlyForDeploymentPostprocessing = 0;
		};
		C5ADFBC61DDCC7840011824B /* Headers */ = {
			isa = PBXHeadersBuildPhase;
			buildActionMask = 2147483647;
			files = (
				DADAD828203504C6002E25CA /* MBNavigationSettings.h in Headers */,
				35D457A71E2D253100A89946 /* MBRouteController.h in Headers */,
				C5C94C1B1DDCD22B0097296A /* MapboxCoreNavigation.h in Headers */,
			);
			runOnlyForDeploymentPostprocessing = 0;
		};
/* End PBXHeadersBuildPhase section */

/* Begin PBXNativeTarget section */
		351BEBD61E5BCC28006FE110 /* MapboxNavigation */ = {
			isa = PBXNativeTarget;
			buildConfigurationList = 351BEBDE1E5BCC28006FE110 /* Build configuration list for PBXNativeTarget "MapboxNavigation" */;
			buildPhases = (
				351BEBD21E5BCC28006FE110 /* Sources */,
				351BEBD41E5BCC28006FE110 /* Headers */,
				351BEBD51E5BCC28006FE110 /* Resources */,
				351BEBD31E5BCC28006FE110 /* Frameworks */,
			);
			buildRules = (
			);
			dependencies = (
				35CEA3581E5CEBBC009F2255 /* PBXTargetDependency */,
			);
			name = MapboxNavigation;
			productName = MapboxNavigation;
			productReference = 351BEBD71E5BCC28006FE110 /* MapboxNavigation.framework */;
			productType = "com.apple.product-type.framework";
		};
		352BBC461E5E78D700703DF1 /* Example-SwiftTests */ = {
			isa = PBXNativeTarget;
			buildConfigurationList = 352BBC4E1E5E78D700703DF1 /* Build configuration list for PBXNativeTarget "Example-SwiftTests" */;
			buildPhases = (
				352BBC431E5E78D700703DF1 /* Sources */,
				352BBC441E5E78D700703DF1 /* Frameworks */,
				352BBC451E5E78D700703DF1 /* Resources */,
			);
			buildRules = (
			);
			dependencies = (
				352BBC4D1E5E78D700703DF1 /* PBXTargetDependency */,
			);
			name = "Example-SwiftTests";
			productName = "Example-SwiftTests";
			productReference = 352BBC471E5E78D700703DF1 /* Example-SwiftTests.xctest */;
			productType = "com.apple.product-type.bundle.unit-test";
		};
		352BBC541E5E78EA00703DF1 /* Example-Objective-CTests */ = {
			isa = PBXNativeTarget;
			buildConfigurationList = 352BBC5C1E5E78EA00703DF1 /* Build configuration list for PBXNativeTarget "Example-Objective-CTests" */;
			buildPhases = (
				352BBC511E5E78EA00703DF1 /* Sources */,
				352BBC521E5E78EA00703DF1 /* Frameworks */,
				352BBC531E5E78EA00703DF1 /* Resources */,
			);
			buildRules = (
			);
			dependencies = (
				352BBC5B1E5E78EA00703DF1 /* PBXTargetDependency */,
			);
			name = "Example-Objective-CTests";
			productName = "Example-Objective-CTests";
			productReference = 352BBC551E5E78EA00703DF1 /* Example-Objective-CTests.xctest */;
			productType = "com.apple.product-type.bundle.unit-test";
		};
		3546BF73207BA4A8007FF453 /* RouteTest */ = {
			isa = PBXNativeTarget;
			buildConfigurationList = 3546BF85207BA4AA007FF453 /* Build configuration list for PBXNativeTarget "RouteTest" */;
			buildPhases = (
				3546BF70207BA4A8007FF453 /* Sources */,
				3546BF71207BA4A8007FF453 /* Frameworks */,
				3546BF72207BA4A8007FF453 /* Resources */,
				3546BF92207BA920007FF453 /* Embed Frameworks */,
				3546BFA1207BA9DA007FF453 /* Apply Mapbox Access Token */,
			);
			buildRules = (
			);
			dependencies = (
				3546BF8D207BA920007FF453 /* PBXTargetDependency */,
				3546BF91207BA920007FF453 /* PBXTargetDependency */,
			);
			name = RouteTest;
			productName = RouteTest;
			productReference = 3546BF74207BA4A8007FF453 /* RouteTest.app */;
			productType = "com.apple.product-type.application";
		};
		358D14621E5E3B7700ADE590 /* Example-Swift */ = {
			isa = PBXNativeTarget;
			buildConfigurationList = 358D14741E5E3B7700ADE590 /* Build configuration list for PBXNativeTarget "Example-Swift" */;
			buildPhases = (
				358D145F1E5E3B7700ADE590 /* Sources */,
				358D14601E5E3B7700ADE590 /* Frameworks */,
				358D14611E5E3B7700ADE590 /* Resources */,
				354A01C41E66265100D765C2 /* Embed Frameworks */,
				DA408F661FB3CA3C004D9661 /* Apply Mapbox Access Token */,
			);
			buildRules = (
			);
			dependencies = (
				354A01D41E66268800D765C2 /* PBXTargetDependency */,
				354A01D21E66268400D765C2 /* PBXTargetDependency */,
			);
			name = "Example-Swift";
			productName = "Example-Swift";
			productReference = 358D14631E5E3B7700ADE590 /* Example-Swift.app */;
			productType = "com.apple.product-type.application";
		};
		358D14A51E5E3FDC00ADE590 /* Example-Objective-C */ = {
			isa = PBXNativeTarget;
			buildConfigurationList = 358D14BA1E5E3FDC00ADE590 /* Build configuration list for PBXNativeTarget "Example-Objective-C" */;
			buildPhases = (
				358D14A21E5E3FDC00ADE590 /* Sources */,
				358D14A31E5E3FDC00ADE590 /* Frameworks */,
				358D14A41E5E3FDC00ADE590 /* Resources */,
				354A01DF1E6626EA00D765C2 /* Embed Frameworks */,
				DA408F671FB3CA5C004D9661 /* Apply Mapbox Access Token */,
			);
			buildRules = (
			);
			dependencies = (
				354A01D81E6626D400D765C2 /* PBXTargetDependency */,
				354A01DA1E6626D400D765C2 /* PBXTargetDependency */,
			);
			name = "Example-Objective-C";
			productName = "Example-Objective-C";
			productReference = 358D14A61E5E3FDC00ADE590 /* Example-Objective-C.app */;
			productType = "com.apple.product-type.application";
		};
		35B711CE1E5E7AD2001EDA8D /* MapboxNavigationTests */ = {
			isa = PBXNativeTarget;
			buildConfigurationList = 35B711D71E5E7AD2001EDA8D /* Build configuration list for PBXNativeTarget "MapboxNavigationTests" */;
			buildPhases = (
				35B711CB1E5E7AD2001EDA8D /* Sources */,
				35B711CC1E5E7AD2001EDA8D /* Frameworks */,
				35B711CD1E5E7AD2001EDA8D /* Resources */,
				35B711DA1E5E7AEC001EDA8D /* Carthage copy frameworks */,
			);
			buildRules = (
			);
			dependencies = (
				3525449C1E663D2C004C8F1C /* PBXTargetDependency */,
				35B711D61E5E7AD2001EDA8D /* PBXTargetDependency */,
				8DBCA7782080174600981EB2 /* PBXTargetDependency */,
			);
			name = MapboxNavigationTests;
			productName = MapboxNavigationTests;
			productReference = 35B711CF1E5E7AD2001EDA8D /* MapboxNavigationTests.xctest */;
			productType = "com.apple.product-type.bundle.unit-test";
		};
		C53F2EDE20EBC95600D9798F /* Example-CarPlay */ = {
			isa = PBXNativeTarget;
			buildConfigurationList = C53F2F0420EBC95600D9798F /* Build configuration list for PBXNativeTarget "Example-CarPlay" */;
			buildPhases = (
				C53F2EE320EBC95600D9798F /* Sources */,
				C53F2EE920EBC95600D9798F /* Frameworks */,
				C53F2EF220EBC95600D9798F /* Resources */,
				C53F2EF920EBC95600D9798F /* Embed Frameworks */,
				C53F2F0320EBC95600D9798F /* Apply Mapbox Access Token */,
			);
			buildRules = (
			);
			dependencies = (
				C53F2EDF20EBC95600D9798F /* PBXTargetDependency */,
				C53F2EE120EBC95600D9798F /* PBXTargetDependency */,
			);
			name = "Example-CarPlay";
			productName = "Example-Swift";
			productReference = C53F2F0720EBC95600D9798F /* Example-CarPlay.app */;
			productType = "com.apple.product-type.application";
		};
		C5ADFBC81DDCC7840011824B /* MapboxCoreNavigation */ = {
			isa = PBXNativeTarget;
			buildConfigurationList = C5ADFBDD1DDCC7840011824B /* Build configuration list for PBXNativeTarget "MapboxCoreNavigation" */;
			buildPhases = (
				C5ADFBC41DDCC7840011824B /* Sources */,
				C5ADFBC61DDCC7840011824B /* Headers */,
				C5ADFBC71DDCC7840011824B /* Resources */,
				35A7DBEB1E3A1C59000BAB5C /* Frameworks */,
			);
			buildRules = (
			);
			dependencies = (
			);
			name = MapboxCoreNavigation;
			productName = MapboxNavigation;
			productReference = C5ADFBC91DDCC7840011824B /* MapboxCoreNavigation.framework */;
			productType = "com.apple.product-type.framework";
		};
		C5ADFBD11DDCC7840011824B /* MapboxCoreNavigationTests */ = {
			isa = PBXNativeTarget;
			buildConfigurationList = C5ADFBE01DDCC7840011824B /* Build configuration list for PBXNativeTarget "MapboxCoreNavigationTests" */;
			buildPhases = (
				C5ADFBCE1DDCC7840011824B /* Sources */,
				C5ADFBCF1DDCC7840011824B /* Frameworks */,
				C5ADFBD01DDCC7840011824B /* Resources */,
				352BBC3A1E5E69A700703DF1 /* Carthage copy frameworks */,
			);
			buildRules = (
			);
			dependencies = (
				C5ADFBD51DDCC7840011824B /* PBXTargetDependency */,
			);
			name = MapboxCoreNavigationTests;
			productName = MapboxNavigationTests;
			productReference = C5ADFBD21DDCC7840011824B /* MapboxCoreNavigationTests.xctest */;
			productType = "com.apple.product-type.bundle.unit-test";
		};
/* End PBXNativeTarget section */

/* Begin PBXProject section */
		C5ADFBC01DDCC7840011824B /* Project object */ = {
			isa = PBXProject;
			attributes = {
				KnownAssetTags = (
					New,
				);
				LastSwiftUpdateCheck = 0930;
				LastUpgradeCheck = 0930;
				ORGANIZATIONNAME = Mapbox;
				TargetAttributes = {
					351BEBD61E5BCC28006FE110 = {
						CreatedOnToolsVersion = 8.2.1;
						DevelopmentTeam = GJZR2MEM28;
						LastSwiftMigration = 0910;
						ProvisioningStyle = Automatic;
					};
					352BBC461E5E78D700703DF1 = {
						CreatedOnToolsVersion = 8.2.1;
						DevelopmentTeam = GJZR2MEM28;
						LastSwiftMigration = 0910;
						ProvisioningStyle = Automatic;
						TestTargetID = 358D14621E5E3B7700ADE590;
					};
					352BBC541E5E78EA00703DF1 = {
						CreatedOnToolsVersion = 8.2.1;
						DevelopmentTeam = GJZR2MEM28;
						ProvisioningStyle = Automatic;
						TestTargetID = 358D14A51E5E3FDC00ADE590;
					};
					3546BF73207BA4A8007FF453 = {
						CreatedOnToolsVersion = 9.3;
						DevelopmentTeam = GJZR2MEM28;
						ProvisioningStyle = Automatic;
						SystemCapabilities = {
							com.apple.BackgroundModes = {
								enabled = 1;
							};
						};
					};
					358D14621E5E3B7700ADE590 = {
						CreatedOnToolsVersion = 8.2.1;
						DevelopmentTeam = GJZR2MEM28;
						LastSwiftMigration = 0910;
						ProvisioningStyle = Automatic;
					};
					358D14A51E5E3FDC00ADE590 = {
						CreatedOnToolsVersion = 8.2.1;
						DevelopmentTeam = GJZR2MEM28;
						ProvisioningStyle = Automatic;
					};
					35B711CE1E5E7AD2001EDA8D = {
						CreatedOnToolsVersion = 8.2.1;
						DevelopmentTeam = GJZR2MEM28;
						LastSwiftMigration = 0910;
						ProvisioningStyle = Automatic;
						TestTargetID = 358D14621E5E3B7700ADE590;
					};
					C53F2EDE20EBC95600D9798F = {
						DevelopmentTeam = GJZR2MEM28;
						ProvisioningStyle = Manual;
					};
					C5ADFBC81DDCC7840011824B = {
						CreatedOnToolsVersion = 8.1;
						DevelopmentTeam = GJZR2MEM28;
						LastSwiftMigration = 0910;
						ProvisioningStyle = Automatic;
					};
					C5ADFBD11DDCC7840011824B = {
						CreatedOnToolsVersion = 8.1;
						DevelopmentTeam = GJZR2MEM28;
						LastSwiftMigration = 0920;
						ProvisioningStyle = Automatic;
					};
				};
			};
			buildConfigurationList = C5ADFBC31DDCC7840011824B /* Build configuration list for PBXProject "MapboxNavigation" */;
			compatibilityVersion = "Xcode 3.2";
			developmentRegion = English;
			hasScannedForEncodings = 0;
			knownRegions = (
				en,
				Base,
				"zh-Hans",
				sv,
				vi,
				ca,
				fa,
				fr,
				hu,
				lt,
				es,
				it,
				"zh-Hant",
				ru,
				sl,
				uk,
				"pt-BR",
				de,
				nl,
				bg,
				da,
				he,
				ar,
				"pt-PT",
				ko,
			);
			mainGroup = C5ADFBBF1DDCC7840011824B;
			productRefGroup = C5ADFBCA1DDCC7840011824B /* Products */;
			projectDirPath = "";
			projectRoot = "";
			targets = (
				358D14621E5E3B7700ADE590 /* Example-Swift */,
				358D14A51E5E3FDC00ADE590 /* Example-Objective-C */,
				C53F2EDE20EBC95600D9798F /* Example-CarPlay */,
				C5ADFBC81DDCC7840011824B /* MapboxCoreNavigation */,
				351BEBD61E5BCC28006FE110 /* MapboxNavigation */,
				C5ADFBD11DDCC7840011824B /* MapboxCoreNavigationTests */,
				352BBC461E5E78D700703DF1 /* Example-SwiftTests */,
				352BBC541E5E78EA00703DF1 /* Example-Objective-CTests */,
				35B711CE1E5E7AD2001EDA8D /* MapboxNavigationTests */,
				3546BF73207BA4A8007FF453 /* RouteTest */,
			);
		};
/* End PBXProject section */

/* Begin PBXResourcesBuildPhase section */
		351BEBD51E5BCC28006FE110 /* Resources */ = {
			isa = PBXResourcesBuildPhase;
			buildActionMask = 2147483647;
			files = (
				DAAE5F301EAE4C4700832871 /* Localizable.strings in Resources */,
				351BEC291E5BD530006FE110 /* Assets.xcassets in Resources */,
				C520EE901EBB84F9008805BC /* Navigation.storyboard in Resources */,
				DA3525702010A5210048DDFC /* Localizable.stringsdict in Resources */,
			);
			runOnlyForDeploymentPostprocessing = 0;
		};
		352BBC451E5E78D700703DF1 /* Resources */ = {
			isa = PBXResourcesBuildPhase;
			buildActionMask = 2147483647;
			files = (
			);
			runOnlyForDeploymentPostprocessing = 0;
		};
		352BBC531E5E78EA00703DF1 /* Resources */ = {
			isa = PBXResourcesBuildPhase;
			buildActionMask = 2147483647;
			files = (
			);
			runOnlyForDeploymentPostprocessing = 0;
		};
		3546BF72207BA4A8007FF453 /* Resources */ = {
			isa = PBXResourcesBuildPhase;
			buildActionMask = 2147483647;
			files = (
				359416FE20A9CB0400372638 /* multiwaypoints.json in Resources */,
				3546BFA3207BAB14007FF453 /* LaunchScreen.storyboard in Resources */,
				3546BF88207BA73C007FF453 /* downtown-sf.json in Resources */,
				3546BF7E207BA4AA007FF453 /* Assets.xcassets in Resources */,
			);
			runOnlyForDeploymentPostprocessing = 0;
		};
		358D14611E5E3B7700ADE590 /* Resources */ = {
			isa = PBXResourcesBuildPhase;
			buildActionMask = 2147483647;
			files = (
				C57AD98A20EAA39A0087B24B /* Entitlements.plist in Resources */,
				35002D691E5F6B2F0090E733 /* Main.storyboard in Resources */,
				354D9F891EF2FE900006FAA8 /* tunnel.json in Resources */,
				35002D611E5F6ADB0090E733 /* Assets.xcassets in Resources */,
				35002D621E5F6ADB0090E733 /* Base.lproj in Resources */,
				355D20DC1EF30A6D0012B1E0 /* tunnel.route in Resources */,
			);
			runOnlyForDeploymentPostprocessing = 0;
		};
		358D14A41E5E3FDC00ADE590 /* Resources */ = {
			isa = PBXResourcesBuildPhase;
			buildActionMask = 2147483647;
			files = (
				35002D6F1E5F6C7F0090E733 /* Base.lproj in Resources */,
				35002D6E1E5F6C7F0090E733 /* Assets.xcassets in Resources */,
				35002D761E5F6CD30090E733 /* Main.storyboard in Resources */,
			);
			runOnlyForDeploymentPostprocessing = 0;
		};
		35B711CD1E5E7AD2001EDA8D /* Resources */ = {
			isa = PBXResourcesBuildPhase;
			buildActionMask = 2147483647;
			files = (
				351030111F54B72000E3B7E7 /* route-for-lane-testing.json in Resources */,
				3527D2B91EC4619400C07FC9 /* Fixtures.xcassets in Resources */,
				35DC9D8D1F431E59001ECD64 /* route.json in Resources */,
				355DB5771EFA780E0091BFB7 /* UnionSquare-to-GGPark.route in Resources */,
				355DB5751EFA78070091BFB7 /* GGPark-to-BernalHeights.route in Resources */,
				35EB9A6A20A1AB7C00CB1225 /* turn_left.data in Resources */,
				3540514D1F73F3BB00ED572D /* route-with-straight-roundabout.json in Resources */,
				8D07C5A820B612310093D779 /* EmptyStyle.json in Resources */,
				16B63DCD205C8EEF002D56D4 /* route-with-instructions.json in Resources */,
				AE5F8771209A082500F58FDB /* route-with-banner-instructions.json in Resources */,
				35DC9D8F1F4321CC001ECD64 /* route-with-lanes.json in Resources */,
			);
			runOnlyForDeploymentPostprocessing = 0;
		};
		C53F2EF220EBC95600D9798F /* Resources */ = {
			isa = PBXResourcesBuildPhase;
			buildActionMask = 2147483647;
			files = (
				C53F2EF320EBC95600D9798F /* Entitlements.plist in Resources */,
				C53F2EF420EBC95600D9798F /* Main.storyboard in Resources */,
				C53F2EF520EBC95600D9798F /* tunnel.json in Resources */,
				C53F2EF620EBC95600D9798F /* Assets.xcassets in Resources */,
				C53F2EF720EBC95600D9798F /* Base.lproj in Resources */,
				C53F2EF820EBC95600D9798F /* tunnel.route in Resources */,
			);
			runOnlyForDeploymentPostprocessing = 0;
		};
		C5ADFBC71DDCC7840011824B /* Resources */ = {
			isa = PBXResourcesBuildPhase;
			buildActionMask = 2147483647;
			files = (
				C53C196D1F38EA25008DB406 /* Localizable.strings in Resources */,
			);
			runOnlyForDeploymentPostprocessing = 0;
		};
		C5ADFBD01DDCC7840011824B /* Resources */ = {
			isa = PBXResourcesBuildPhase;
			buildActionMask = 2147483647;
			files = (
				C5387A9D1F8FDB13000D2E93 /* routeWithInstructions.json in Resources */,
				C5EF397520599120009A2C50 /* straight-line.json in Resources */,
				C5A60ECD20A25DA100C21178 /* md5_crazy_strings.txt in Resources */,
				DAB2CCE71DF7AFDF001B2FE1 /* dc-line.geojson in Resources */,
				AEF2C8F22072B603007B061F /* routeWithTunnels_9thStreetDC.json in Resources */,
				35718BE71EF3194200AFA3D1 /* tunnel.json in Resources */,
				C52D09CE1DEF5E5100BE3C5C /* route.json in Resources */,
				35718BE81EF3194500AFA3D1 /* tunnel.route in Resources */,
			);
			runOnlyForDeploymentPostprocessing = 0;
		};
/* End PBXResourcesBuildPhase section */

/* Begin PBXShellScriptBuildPhase section */
		352BBC3A1E5E69A700703DF1 /* Carthage copy frameworks */ = {
			isa = PBXShellScriptBuildPhase;
			buildActionMask = 2147483647;
			files = (
			);
			inputPaths = (
				"$(SRCROOT)/Carthage/Build/iOS/MapboxDirections.framework",
				"$(SRCROOT)/Carthage/Build/iOS/Polyline.framework",
				"$(SRCROOT)/Carthage/Build/iOS/MapboxMobileEvents.framework",
			);
			name = "Carthage copy frameworks";
			outputPaths = (
			);
			runOnlyForDeploymentPostprocessing = 0;
			shellPath = /bin/sh;
			shellScript = "/usr/local/bin/carthage copy-frameworks\n";
		};
		3546BFA1207BA9DA007FF453 /* Apply Mapbox Access Token */ = {
			isa = PBXShellScriptBuildPhase;
			buildActionMask = 2147483647;
			files = (
			);
			inputPaths = (
			);
			name = "Apply Mapbox Access Token";
			outputPaths = (
			);
			runOnlyForDeploymentPostprocessing = 0;
			shellPath = /bin/sh;
			shellScript = "# This Run Script build phase helps to keep the navigation SDK’s developers from exposing their own access tokens during development. See <https://www.mapbox.com/help/ios-private-access-token/> for more information. If you are developing an application privately, you may add the MGLMapboxAccessToken key directly to your Info.plist file and delete this build phase.\n\ntoken_file=~/.mapbox\ntoken_file2=~/mapbox\ntoken=\"$(cat $token_file 2>/dev/null || cat $token_file2 2>/dev/null)\"\nif [ \"$token\" ]; then\nplutil -replace MGLMapboxAccessToken -string $token \"$TARGET_BUILD_DIR/$INFOPLIST_PATH\"\nelse\necho 'warning: Missing Mapbox access token'\nopen 'https://www.mapbox.com/studio/account/tokens/'\necho \"warning: Get an access token from <https://www.mapbox.com/studio/account/tokens/>, then create a new file at $token_file or $token_file2 that contains the access token.\"\nfi\n";
		};
		35B711DA1E5E7AEC001EDA8D /* Carthage copy frameworks */ = {
			isa = PBXShellScriptBuildPhase;
			buildActionMask = 2147483647;
			files = (
			);
			inputPaths = (
				"$(SRCROOT)/Carthage/Build/iOS/Mapbox.framework",
				"$(SRCROOT)/Carthage/Build/iOS/MapboxDirections.framework",
				"$(SRCROOT)/Carthage/Build/iOS/Polyline.framework",
				"$(SRCROOT)/Carthage/Build/iOS/FBSnapshotTestCase.framework",
				"$(SRCROOT)/Carthage/Build/iOS/MapboxMobileEvents.framework",
				"$(SRCROOT)/Carthage/Build/iOS/Solar.framework",
				"$(SRCROOT)/Carthage/Build/iOS/Turf.framework",
				"$(SRCROOT)/Carthage/Build/iOS/MapboxSpeech.framework",
				"$(SRCROOT)/Carthage/Build/iOS/Quick.framework",
				"$(SRCROOT)/Carthage/Build/iOS/Nimble.framework",
				"$(SRCROOT)/Carthage/Build/iOS/Cedar.framework",
			);
			name = "Carthage copy frameworks";
			outputPaths = (
			);
			runOnlyForDeploymentPostprocessing = 0;
			shellPath = /bin/sh;
			shellScript = "/usr/local/bin/carthage copy-frameworks\n";
		};
		C53F2F0320EBC95600D9798F /* Apply Mapbox Access Token */ = {
			isa = PBXShellScriptBuildPhase;
			buildActionMask = 2147483647;
			files = (
			);
			inputPaths = (
				"$(TARGET_BUILD_DIR)/$(INFOPLIST_PATH)",
			);
			name = "Apply Mapbox Access Token";
			outputPaths = (
			);
			runOnlyForDeploymentPostprocessing = 0;
			shellPath = /bin/sh;
			shellScript = "# This Run Script build phase helps to keep the navigation SDK’s developers from exposing their own access tokens during development. See <https://www.mapbox.com/help/ios-private-access-token/> for more information. If you are developing an application privately, you may add the MGLMapboxAccessToken key directly to your Info.plist file and delete this build phase.\n\ntoken_file=~/.mapbox\ntoken_file2=~/mapbox\ntoken=\"$(cat $token_file 2>/dev/null || cat $token_file2 2>/dev/null)\"\nif [ \"$token\" ]; then\n  plutil -replace MGLMapboxAccessToken -string $token \"$TARGET_BUILD_DIR/$INFOPLIST_PATH\"\nelse\n  echo 'warning: Missing Mapbox access token'\n  open 'https://www.mapbox.com/account/access-tokens/'\n  echo \"warning: Get an access token from <https://www.mapbox.com/account/access-tokens/>, then create a new file at $token_file or $token_file2 that contains the access token.\"\nfi\n";
		};
		DA408F661FB3CA3C004D9661 /* Apply Mapbox Access Token */ = {
			isa = PBXShellScriptBuildPhase;
			buildActionMask = 2147483647;
			files = (
			);
			inputPaths = (
				"$(TARGET_BUILD_DIR)/$(INFOPLIST_PATH)",
			);
			name = "Apply Mapbox Access Token";
			outputPaths = (
			);
			runOnlyForDeploymentPostprocessing = 0;
			shellPath = /bin/sh;
			shellScript = "# This Run Script build phase helps to keep the navigation SDK’s developers from exposing their own access tokens during development. See <https://www.mapbox.com/help/ios-private-access-token/> for more information. If you are developing an application privately, you may add the MGLMapboxAccessToken key directly to your Info.plist file and delete this build phase.\n\ntoken_file=~/.mapbox\ntoken_file2=~/mapbox\ntoken=\"$(cat $token_file 2>/dev/null || cat $token_file2 2>/dev/null)\"\nif [ \"$token\" ]; then\n  plutil -replace MGLMapboxAccessToken -string $token \"$TARGET_BUILD_DIR/$INFOPLIST_PATH\"\nelse\n  echo 'warning: Missing Mapbox access token'\n  open 'https://www.mapbox.com/account/access-tokens/'\n  echo \"warning: Get an access token from <https://www.mapbox.com/account/access-tokens/>, then create a new file at $token_file or $token_file2 that contains the access token.\"\nfi\n";
		};
		DA408F671FB3CA5C004D9661 /* Apply Mapbox Access Token */ = {
			isa = PBXShellScriptBuildPhase;
			buildActionMask = 2147483647;
			files = (
			);
			inputPaths = (
				"$(TARGET_BUILD_DIR)/$(INFOPLIST_PATH)",
			);
			name = "Apply Mapbox Access Token";
			outputPaths = (
			);
			runOnlyForDeploymentPostprocessing = 0;
			shellPath = /bin/sh;
			shellScript = "# This Run Script build phase helps to keep the navigation SDK’s developers from exposing their own access tokens during development. See <https://www.mapbox.com/help/ios-private-access-token/> for more information. If you are developing an application privately, you may add the MGLMapboxAccessToken key directly to your Info.plist file and delete this build phase.\n\ntoken_file=~/.mapbox\ntoken_file2=~/mapbox\ntoken=\"$(cat $token_file 2>/dev/null || cat $token_file2 2>/dev/null)\"\nif [ \"$token\" ]; then\n  plutil -replace MGLMapboxAccessToken -string $token \"$TARGET_BUILD_DIR/$INFOPLIST_PATH\"\nelse\n  echo 'warning: Missing Mapbox access token'\n  open 'https://www.mapbox.com/account/access-tokens/'\n  echo \"warning: Get an access token from <https://www.mapbox.com/account/access-tokens/>, then create a new file at $token_file or $token_file2 that contains the access token.\"\nfi\n";
		};
/* End PBXShellScriptBuildPhase section */

/* Begin PBXSourcesBuildPhase section */
		351BEBD21E5BCC28006FE110 /* Sources */ = {
			isa = PBXSourcesBuildPhase;
			buildActionMask = 2147483647;
			files = (
				351BEBF11E5BCC63006FE110 /* MGLMapView.swift in Sources */,
				AEA5B13421312CE1003B2961 /* CPFavoritesList.swift in Sources */,
				351BEC061E5BCC6C006FE110 /* ManeuverDirection.swift in Sources */,
				35D825FC1E6A2DBE0088F83B /* MGLMapView+MGLNavigationAdditions.m in Sources */,
				C51511D120EAC89D00372A91 /* CPMapTemplate.swift in Sources */,
				353280A11FA72871005175F3 /* InstructionLabel.swift in Sources */,
				351BEBFF1E5BCC63006FE110 /* ManeuversStyleKit.swift in Sources */,
				35D428291FA0B61F00176028 /* InstructionsBannerViewLayout.swift in Sources */,
				C54C655220336F2600D338E0 /* Constants.swift in Sources */,
				353610CE1FAB6A8F00FB1746 /* BottomBannerView.swift in Sources */,
				AEC3AC9A2106703100A26F34 /* HighwayShield.swift in Sources */,
				C58822001FB0F0D7008B0A2D /* Error.swift in Sources */,
				35C9973F1E732C1B00544D1C /* RouteVoiceController.swift in Sources */,
				C5F4D21920DC468B0059FABF /* CongestionLevel.swift in Sources */,
				3597B9A42149B2C20021B0D9 /* UIViewController.swift in Sources */,
				8D24A2FA20449B430098CBF8 /* Dictionary.swift in Sources */,
				8DB45E90201698EB001EA6A3 /* UIStackView.swift in Sources */,
				351BEBFC1E5BCC63006FE110 /* NavigationViewController.swift in Sources */,
				8D8EA9BC20575CD80077F478 /* FeedbackCollectionViewCell.swift in Sources */,
				35E407681F5625FF00EFC814 /* StyleKitMarker.swift in Sources */,
				C588C3C21F33882100520EF2 /* String.swift in Sources */,
				C53208AB1E81FFB900910266 /* NavigationMapView.swift in Sources */,
				16EF6C22211BA4B300AA580B /* CarPlayMapViewController.swift in Sources */,
				351BEBF61E5BCC63006FE110 /* RouteMapViewController.swift in Sources */,
				16A509D7202BC0CA0011D788 /* ImageDownload.swift in Sources */,
				8DB63A3A1FBBCA2200928389 /* RatingControl.swift in Sources */,
				8D391CE21FD71E78006BB91F /* Waypoint.swift in Sources */,
				353EC9D71FB09708002EB0AB /* StepsViewController.swift in Sources */,
				35726EE81F0856E900AFA1B6 /* DayStyle.swift in Sources */,
				8D9ADEA720A0C61A0067E845 /* GenericRouteShield.swift in Sources */,
				35DC9D911F4323AA001ECD64 /* LanesView.swift in Sources */,
				359D1B281FFE70D30052FA42 /* NavigationView.swift in Sources */,
				C5FFAC1520D96F5C009E7F98 /* CarPlayNavigationViewController.swift in Sources */,
				8DE879661FBB9980002F06C0 /* EndOfRouteViewController.swift in Sources */,
				8D24A2F62040960C0098CBF8 /* UIEdgeInsets.swift in Sources */,
				353E3C8F20A3501C00FD1789 /* MGLStyle.swift in Sources */,
				35379D0221480E1300FD402E /* CarPlayManager+Search.swift in Sources */,
				DADAD82F20350849002E25CA /* MBRouteVoiceController.m in Sources */,
				AE997D2221137B8B00EB0AAB /* String+LocalizedConstants.swift in Sources */,
				C57491DF1FACC42F006F97BC /* CGPoint.swift in Sources */,
				16C2A421211526EE00FE6E68 /* CarPlayManager.swift in Sources */,
				8D53136B20653FA20044891E /* ExitView.swift in Sources */,
				C58159011EA6D02700FC6C3D /* MGLVectorTileSource.swift in Sources */,
				351BEC011E5BCC63006FE110 /* ManeuverView.swift in Sources */,
				35B1E2951F1FF8EC00A13D32 /* UserCourseView.swift in Sources */,
				35B5A47E1FFFDCE5000A3C8D /* NavigationViewLayout.swift in Sources */,
				3531C2701F9E095400D92F9A /* InstructionsBannerView.swift in Sources */,
				C5F2DCA1206DBF5E002F99F6 /* Sequence.swift in Sources */,
				35DA85791FC45787004092EC /* StatusView.swift in Sources */,
				AE46F95520EA735B00537AC2 /* VisualInstruction.swift in Sources */,
				35025F3F1F051DD2002BA3EA /* DialogViewController.swift in Sources */,
				359A8AEF1FA7B25B00BDB486 /* LanesStyleKit.swift in Sources */,
				355ED3701FAB724F00BCE1B8 /* BottomBannerViewLayout.swift in Sources */,
				351BEC0E1E5BCC72006FE110 /* DashedLineView.swift in Sources */,
				35ECAF2D2092275100DC3BC3 /* UIImage.swift in Sources */,
				351BEC051E5BCC6C006FE110 /* LaneView.swift in Sources */,
				C5A7EC5C1FD610A80008B9BA /* VisualInstructionComponent.swift in Sources */,
				CFD47D9020FD85EC00BC1E49 /* MGLAccountManager.swift in Sources */,
				351BEC0D1E5BCC72006FE110 /* Bundle.swift in Sources */,
				8DF399B21FB257B30034904C /* UIGestureRecognizer.swift in Sources */,
				35B7837E1F9547B300291F9A /* Transitioning.swift in Sources */,
				8D5DFFF1207C04840093765A /* NSAttributedString.swift in Sources */,
				C565168B1FE1E23E00A0AD18 /* MapboxVoiceController.swift in Sources */,
				35CF34B11F0A733200C2692E /* UIFont.swift in Sources */,
				C51DF8671F38C337006C6A15 /* Date.swift in Sources */,
				359D283C1F9DC14F00FDE9C9 /* UICollectionView.swift in Sources */,
				8D24A2F820409A890098CBF8 /* CGSize.swift in Sources */,
				35CB1E131F97DD740011CC44 /* FeedbackItem.swift in Sources */,
				35F611C41F1E1C0500C43249 /* FeedbackViewController.swift in Sources */,
				353AA5601FCEF583009F0384 /* StyleManager.swift in Sources */,
				35F520C01FB482A200FC9C37 /* NextBannerView.swift in Sources */,
				35BA8239214BDBBD00468349 /* Locale.swift in Sources */,
				C5A6B2DD1F4CE8E8004260EA /* StyleType.swift in Sources */,
				C5381F03204E052A00A5493E /* UIDevice.swift in Sources */,
				351BEC021E5BCC63006FE110 /* UIView.swift in Sources */,
				160D8279205996DA00D278D6 /* DataCache.swift in Sources */,
				351BEBF21E5BCC63006FE110 /* Style.swift in Sources */,
				C5D1C9941FB236900067C619 /* ErrorCode.swift in Sources */,
				3EA937B1F4DF73EB004BA6BE /* InstructionPresenter.swift in Sources */,
				3EA93A1FEFDDB709DE84BED9 /* ImageRepository.swift in Sources */,
				3EA9371104016CD402547F1A /* ImageCache.swift in Sources */,
				3EA9369C33A8F10DAE9043AA /* ImageDownloader.swift in Sources */,
				3EA9301B03F8679BEDD4795F /* Cache.swift in Sources */,
				35379D0321480E5700FD402E /* RecentItem.swift in Sources */,
			);
			runOnlyForDeploymentPostprocessing = 0;
		};
		352BBC431E5E78D700703DF1 /* Sources */ = {
			isa = PBXSourcesBuildPhase;
			buildActionMask = 2147483647;
			files = (
				352BBC4A1E5E78D700703DF1 /* Example_SwiftTests.swift in Sources */,
			);
			runOnlyForDeploymentPostprocessing = 0;
		};
		352BBC511E5E78EA00703DF1 /* Sources */ = {
			isa = PBXSourcesBuildPhase;
			buildActionMask = 2147483647;
			files = (
				352BBC581E5E78EA00703DF1 /* Example_Objective_CTests.m in Sources */,
			);
			runOnlyForDeploymentPostprocessing = 0;
		};
		3546BF70207BA4A8007FF453 /* Sources */ = {
			isa = PBXSourcesBuildPhase;
			buildActionMask = 2147483647;
			files = (
				3546BF77207BA4A8007FF453 /* AppDelegate.swift in Sources */,
				3546BFA5207BAB7A007FF453 /* Fixture.swift in Sources */,
			);
			runOnlyForDeploymentPostprocessing = 0;
		};
		358D145F1E5E3B7700ADE590 /* Sources */ = {
			isa = PBXSourcesBuildPhase;
			buildActionMask = 2147483647;
			files = (
				358D14681E5E3B7700ADE590 /* ViewController.swift in Sources */,
				C5D9800D1EFA8BA9006DBF2E /* CustomViewController.swift in Sources */,
				C51FC31720F689F800400CE7 /* CustomStyles.swift in Sources */,
				6441B16A1EFC64E50076499F /* WaypointConfirmationViewController.swift in Sources */,
				358D14661E5E3B7700ADE590 /* AppDelegate.swift in Sources */,
			);
			runOnlyForDeploymentPostprocessing = 0;
		};
		358D14A21E5E3FDC00ADE590 /* Sources */ = {
			isa = PBXSourcesBuildPhase;
			buildActionMask = 2147483647;
			files = (
				352BBC401E5E6C9F00703DF1 /* AppDelegate.m in Sources */,
				35002D711E5F6C7F0090E733 /* main.m in Sources */,
				35C6A35B1E5E418D0004CA57 /* ViewController.m in Sources */,
			);
			runOnlyForDeploymentPostprocessing = 0;
		};
		35B711CB1E5E7AD2001EDA8D /* Sources */ = {
			isa = PBXSourcesBuildPhase;
			buildActionMask = 2147483647;
			files = (
				8D9CD7FF20880581004DC4B3 /* XCTestCase.swift in Sources */,
				35DC585D1FABC61100B5A956 /* InstructionsBannerViewIntegrationTests.swift in Sources */,
				3502231A205BC94E00E1449A /* Constants.swift in Sources */,
				C55C299920D2E2F600B0406C /* NavigationMapViewTests.swift in Sources */,
				1662244720256C0700EA4824 /* ImageLoadingURLProtocolSpy.swift in Sources */,
				AE291FFF20975A7E00F23DFC /* NavigationViewControllerTests.swift in Sources */,
				16EF6C1E21193A9600AA580B /* CarPlayManagerTests.swift in Sources */,
				DAD17202214DB12B009C8161 /* CPMapTemplateTests.swift in Sources */,
				35EFD009207CA5E800BF3873 /* ManeuverViewTests.swift in Sources */,
				16E4F97F205B05FE00531791 /* MapboxVoiceControllerTests.swift in Sources */,
				35A262B92050A5CD00AEFF6D /* InstructionsBannerViewSnapshotTests.swift in Sources */,
				16AC9D11212E356200CECE44 /* CPMapTemplate+MBTestable.mm in Sources */,
				35F1F5931FD57EFD00F8E502 /* StyleManagerTests.swift in Sources */,
				AE00A73A209A2C38006A3DC7 /* StepsViewControllerTests.swift in Sources */,
				16435E06206EE37800AF48B6 /* DummyURLSessionDataTask.swift in Sources */,
				35B1AEBC20AD9B3C00C8544E /* LeaksSpec.swift in Sources */,
				16A509D5202A87B20011D788 /* ImageDownloaderTests.swift in Sources */,
				8D54F14A206ECF720038736D /* InstructionPresenterTests.swift in Sources */,
				16C6E6012147194A0057098D /* MMEEventsManagerSpy.swift in Sources */,
				166224452025699600EA4824 /* ImageRepositoryTests.swift in Sources */,
				160D827B2059973C00D278D6 /* DataCacheTests.swift in Sources */,
				35B1AEBE20AD9C7800C8544E /* LeakTest.swift in Sources */,
				16E3625C201265D600DF0592 /* ImageDownloadOperationSpy.swift in Sources */,
				1662244B2029059C00EA4824 /* ImageCacheTests.swift in Sources */,
				3510300F1F54B67000E3B7E7 /* LaneTests.swift in Sources */,
				352690491ECC843700E387BD /* Fixture.swift in Sources */,
				160A4A712127A46C0028B070 /* CPBarButton+MBTestable.m in Sources */,
				3EA932D8F44915EFF3B8A088 /* SpeechAPISpy.swift in Sources */,
			);
			runOnlyForDeploymentPostprocessing = 0;
		};
		C53F2EE320EBC95600D9798F /* Sources */ = {
			isa = PBXSourcesBuildPhase;
			buildActionMask = 2147483647;
			files = (
				C53F2EE420EBC95600D9798F /* ViewController.swift in Sources */,
				C53F2EE520EBC95600D9798F /* CustomViewController.swift in Sources */,
				C53F2EE720EBC95600D9798F /* WaypointConfirmationViewController.swift in Sources */,
				C5DE4B6220F6B6B3007AFBE6 /* CustomStyles.swift in Sources */,
				35379CFD21480C0500FD402E /* AppDelegate+CarPlay.swift in Sources */,
				C53F2EE820EBC95600D9798F /* AppDelegate.swift in Sources */,
			);
			runOnlyForDeploymentPostprocessing = 0;
		};
		C5ADFBC41DDCC7840011824B /* Sources */ = {
			isa = PBXSourcesBuildPhase;
			buildActionMask = 2147483647;
			files = (
				C5381F02204E03B600A5493E /* UIDevice.swift in Sources */,
				354A9BCB20EA9BDA00F03325 /* EventDetails.swift in Sources */,
				C561735B1F182113005954F6 /* RouteStep.swift in Sources */,
				354A9BC620EA991900F03325 /* SessionState.swift in Sources */,
				C582FD5F203626E900A9086E /* CLLocationDirection.swift in Sources */,
				35BF8CA21F28EB60003F6125 /* Array.swift in Sources */,
				3582A25220EFA9680029C5DE /* RouteControllerDelegate.swift in Sources */,
				353E68FC1EF0B7F8007B2AE5 /* NavigationLocationManager.swift in Sources */,
				353E68FE1EF0B985007B2AE5 /* BundleAdditions.swift in Sources */,
				354A9BCD20EA9C8100F03325 /* CoreFeedbackEvent.swift in Sources */,
				3582A25020EEC46B0029C5DE /* Router.swift in Sources */,
				C5E7A31C1F4F6828001CB015 /* NavigationRouteOptions.swift in Sources */,
				352F464D20EB74C200147886 /* EventsManager.swift in Sources */,
				351174F41EF1C0530065E248 /* ReplayLocationManager.swift in Sources */,
				C5C94C1C1DDCD2340097296A /* RouteController.swift in Sources */,
				359574A81F28CC5A00838209 /* CLLocation.swift in Sources */,
				8DCE1050210FC5880048B0FB /* EndOfRouteFeedback.swift in Sources */,
				351927361F0FA072003A702D /* ScreenCapture.swift in Sources */,
				C5D9800F1EFBCDAD006DBF2E /* Date.swift in Sources */,
				35B839491E2E3D5D0045A868 /* MBRouteController.m in Sources */,
				DADAD829203504C6002E25CA /* MBNavigationSettings.m in Sources */,
				35A5413B1EFC052700E49846 /* RouteOptions.swift in Sources */,
				353E69041EF0C4E5007B2AE5 /* SimulatedLocationManager.swift in Sources */,
				AE8B1B95207BFAEF003050F6 /* TunnelIntersectionManager.swift in Sources */,
				DAFA92071F01735000A7FB09 /* DistanceFormatter.swift in Sources */,
				C5C94C1D1DDCD2370097296A /* RouteProgress.swift in Sources */,
				C5CFE4881EF2FD4C006F48E8 /* MMEEventsManager.swift in Sources */,
				C578DA081EFD0FFF0052079F /* ProcessInfo.swift in Sources */,
				C5F2DCA0206DBF5E002F99F6 /* Sequence.swift in Sources */,
				35BF8CA41F28EBD8003F6125 /* String.swift in Sources */,
				64847A041F04629D003F3A69 /* Feedback.swift in Sources */,
				C58D6BAD1DDCF2AE00387F53 /* Constants.swift in Sources */,
				35C77F621FE8219900338416 /* NavigationSettings.swift in Sources */,
				C51DF8661F38C31C006C6A15 /* Locale.swift in Sources */,
			);
			runOnlyForDeploymentPostprocessing = 0;
		};
		C5ADFBCE1DDCC7840011824B /* Sources */ = {
			isa = PBXSourcesBuildPhase;
			buildActionMask = 2147483647;
			files = (
				16435E05206EE37800AF48B6 /* DummyURLSessionDataTask.swift in Sources */,
				C5ADFBD81DDCC7840011824B /* MapboxCoreNavigationTests.swift in Sources */,
				16120A4D20645D6E007EA21D /* MMEEventsManagerSpy.swift in Sources */,
				C551B0E620D42222009A986F /* NavigationLocationManagerTests.swift in Sources */,
				359A8AED1FA78D3000BDB486 /* DistanceFormatterTests.swift in Sources */,
				AE8B1B97207D2B2B003050F6 /* TunnelIntersectionManagerTests.swift in Sources */,
				C52AC1261DF0E48600396B9F /* RouteProgressTests.swift in Sources */,
				359574AA1F28CCBB00838209 /* LocationTests.swift in Sources */,
				C582BA2C2073E77E00647DAA /* StringTests.swift in Sources */,
				35C57D6A208DD4A200BDD2A6 /* BridgingTests.m in Sources */,
				C52D09D31DEF636C00BE3C5C /* Fixture.swift in Sources */,
				C5A60ECC20A25BC900C21178 /* MD5Tests.swift in Sources */,
				16435E03206EE32F00AF48B6 /* DirectionsSpy.swift in Sources */,
				C5ABB50E20408D2C00AFA92C /* RouteControllerTests.swift in Sources */,
				3EA93DC5BA00B5DFCBE7BAC3 /* RouteControllerDelegateSpy.swift in Sources */,
			);
			runOnlyForDeploymentPostprocessing = 0;
		};
/* End PBXSourcesBuildPhase section */

/* Begin PBXTargetDependency section */
		3525449C1E663D2C004C8F1C /* PBXTargetDependency */ = {
			isa = PBXTargetDependency;
			target = C5ADFBC81DDCC7840011824B /* MapboxCoreNavigation */;
			targetProxy = 3525449B1E663D2C004C8F1C /* PBXContainerItemProxy */;
		};
		352BBC4D1E5E78D700703DF1 /* PBXTargetDependency */ = {
			isa = PBXTargetDependency;
			target = 358D14621E5E3B7700ADE590 /* Example-Swift */;
			targetProxy = 352BBC4C1E5E78D700703DF1 /* PBXContainerItemProxy */;
		};
		352BBC5B1E5E78EA00703DF1 /* PBXTargetDependency */ = {
			isa = PBXTargetDependency;
			target = 358D14A51E5E3FDC00ADE590 /* Example-Objective-C */;
			targetProxy = 352BBC5A1E5E78EA00703DF1 /* PBXContainerItemProxy */;
		};
		3546BF8D207BA920007FF453 /* PBXTargetDependency */ = {
			isa = PBXTargetDependency;
			target = C5ADFBC81DDCC7840011824B /* MapboxCoreNavigation */;
			targetProxy = 3546BF8C207BA920007FF453 /* PBXContainerItemProxy */;
		};
		3546BF91207BA920007FF453 /* PBXTargetDependency */ = {
			isa = PBXTargetDependency;
			target = 351BEBD61E5BCC28006FE110 /* MapboxNavigation */;
			targetProxy = 3546BF90207BA920007FF453 /* PBXContainerItemProxy */;
		};
		354A01D21E66268400D765C2 /* PBXTargetDependency */ = {
			isa = PBXTargetDependency;
			target = 351BEBD61E5BCC28006FE110 /* MapboxNavigation */;
			targetProxy = 354A01D11E66268400D765C2 /* PBXContainerItemProxy */;
		};
		354A01D41E66268800D765C2 /* PBXTargetDependency */ = {
			isa = PBXTargetDependency;
			target = C5ADFBC81DDCC7840011824B /* MapboxCoreNavigation */;
			targetProxy = 354A01D31E66268800D765C2 /* PBXContainerItemProxy */;
		};
		354A01D81E6626D400D765C2 /* PBXTargetDependency */ = {
			isa = PBXTargetDependency;
			target = C5ADFBC81DDCC7840011824B /* MapboxCoreNavigation */;
			targetProxy = 354A01D71E6626D400D765C2 /* PBXContainerItemProxy */;
		};
		354A01DA1E6626D400D765C2 /* PBXTargetDependency */ = {
			isa = PBXTargetDependency;
			target = 351BEBD61E5BCC28006FE110 /* MapboxNavigation */;
			targetProxy = 354A01D91E6626D400D765C2 /* PBXContainerItemProxy */;
		};
		35B711D61E5E7AD2001EDA8D /* PBXTargetDependency */ = {
			isa = PBXTargetDependency;
			target = 351BEBD61E5BCC28006FE110 /* MapboxNavigation */;
			targetProxy = 35B711D51E5E7AD2001EDA8D /* PBXContainerItemProxy */;
		};
		35CEA3581E5CEBBC009F2255 /* PBXTargetDependency */ = {
			isa = PBXTargetDependency;
			target = C5ADFBC81DDCC7840011824B /* MapboxCoreNavigation */;
			targetProxy = 35CEA3571E5CEBBC009F2255 /* PBXContainerItemProxy */;
		};
		8DBCA7782080174600981EB2 /* PBXTargetDependency */ = {
			isa = PBXTargetDependency;
			target = 358D14621E5E3B7700ADE590 /* Example-Swift */;
			targetProxy = 8DBCA7772080174600981EB2 /* PBXContainerItemProxy */;
		};
		C53F2EDF20EBC95600D9798F /* PBXTargetDependency */ = {
			isa = PBXTargetDependency;
			target = C5ADFBC81DDCC7840011824B /* MapboxCoreNavigation */;
			targetProxy = C53F2EE020EBC95600D9798F /* PBXContainerItemProxy */;
		};
		C53F2EE120EBC95600D9798F /* PBXTargetDependency */ = {
			isa = PBXTargetDependency;
			target = 351BEBD61E5BCC28006FE110 /* MapboxNavigation */;
			targetProxy = C53F2EE220EBC95600D9798F /* PBXContainerItemProxy */;
		};
		C5ADFBD51DDCC7840011824B /* PBXTargetDependency */ = {
			isa = PBXTargetDependency;
			target = C5ADFBC81DDCC7840011824B /* MapboxCoreNavigation */;
			targetProxy = C5ADFBD41DDCC7840011824B /* PBXContainerItemProxy */;
		};
/* End PBXTargetDependency section */

/* Begin PBXVariantGroup section */
		35002D661E5F6B1B0090E733 /* Main.storyboard */ = {
			isa = PBXVariantGroup;
			children = (
				35002D671E5F6B1B0090E733 /* Base */,
				35C6ED9C1EBB224A00A27EF8 /* zh-Hans */,
				35C6ED9E1EBB224D00A27EF8 /* sv */,
				35C6EDA01EBB224E00A27EF8 /* vi */,
				35C6EDA21EBB224F00A27EF8 /* ca */,
				35C6EDAD1EBB266300A27EF8 /* en */,
				DA625E901F10557300FBE176 /* fa */,
				DA625E931F105B1900FBE176 /* fr */,
				DA625E981F105C1200FBE176 /* hu */,
				DA625E9D1F105D1A00FBE176 /* lt */,
				DAA293011F16DA0C00D94613 /* es */,
				DAE7114C1F22E94E009AED76 /* it */,
				DA8264851F2AAD8400454B24 /* zh-Hant */,
				35190E911F461A32007C1393 /* ru */,
				DA3327391F50C6DA00C5EE88 /* sl */,
				DA33273D1F50C7CA00C5EE88 /* uk */,
				3531C2671F9DDC6E00D92F9A /* pt-BR */,
				DA545ABA1FA993DF0090908E /* de */,
				DA545ABE1FA9A1370090908E /* nl */,
				DA5AD03C1FEBA03700FC7D7B /* bg */,
				DA3525712011435E0048DDFC /* da */,
				DAC049C020171886004C2217 /* he */,
				DAE26B1A20644047001D6E1F /* ar */,
				DAE26B20206441D8001D6E1F /* pt-PT */,
			);
			name = Main.storyboard;
			sourceTree = "<group>";
		};
		35002D741E5F6CD30090E733 /* Main.storyboard */ = {
			isa = PBXVariantGroup;
			children = (
				35002D751E5F6CD30090E733 /* Base */,
				35C6EDA41EBB227100A27EF8 /* zh-Hans */,
				35C6EDA61EBB227600A27EF8 /* sv */,
				35C6EDA81EBB227900A27EF8 /* vi */,
				35C6EDAA1EBB228000A27EF8 /* ca */,
				35C6EDB21EBB286500A27EF8 /* en */,
				DA625E911F10559600FBE176 /* fa */,
				DA625E941F105B1A00FBE176 /* fr */,
				DA625E991F105C1300FBE176 /* hu */,
				DA625E9E1F105D1A00FBE176 /* lt */,
				DAA293021F16DA1300D94613 /* es */,
				DAE7114D1F22E966009AED76 /* it */,
				DA8264861F2AAD9F00454B24 /* zh-Hant */,
				35190E921F461A32007C1393 /* ru */,
				DA33273A1F50C6FC00C5EE88 /* sl */,
				DA33273E1F50C7D800C5EE88 /* uk */,
				3531C2681F9DDC6E00D92F9A /* pt-BR */,
				DA545ABB1FA993FB0090908E /* de */,
				DA545ABF1FA9A1530090908E /* nl */,
				DA5AD03D1FEBA03700FC7D7B /* bg */,
				DA352568201096F20048DDFC /* da */,
				DA1811FD20128B0900C91918 /* he */,
				DAE26B1B20644047001D6E1F /* ar */,
				DAE26B21206441D9001D6E1F /* pt-PT */,
			);
			name = Main.storyboard;
			sourceTree = "<group>";
		};
		C520EE921EBB84F9008805BC /* Navigation.storyboard */ = {
			isa = PBXVariantGroup;
			children = (
				C520EE911EBB84F9008805BC /* Base */,
				C520EE941EBBBD55008805BC /* en */,
				DA625E921F1055DE00FBE176 /* fa */,
				DA625E951F105B1A00FBE176 /* fr */,
				DA625E9A1F105C1300FBE176 /* hu */,
				DA625EA41F1060E300FBE176 /* ca */,
				DA625EA51F10614500FBE176 /* es */,
				DA625EA91F1061DA00FBE176 /* sv */,
				DA625EAA1F10621A00FBE176 /* vi */,
				DAA292FF1F16CC2200D94613 /* lt */,
				DAE7114E1F22E977009AED76 /* it */,
				DA8264871F2AADC200454B24 /* zh-Hant */,
				35190E931F461A32007C1393 /* ru */,
				DA33273B1F50C70E00C5EE88 /* sl */,
				DA33273F1F50C7E400C5EE88 /* uk */,
				3531C2691F9DDC6F00D92F9A /* pt-BR */,
				DA545AC31FAA86350090908E /* de */,
				DA352572201143BA0048DDFC /* da */,
				DA1811FE20128B0900C91918 /* he */,
				DAE26B1C20644047001D6E1F /* ar */,
				DAE26B22206441D9001D6E1F /* pt-PT */,
				DAFEB36A2093A0D800A86A83 /* ko */,
			);
			name = Navigation.storyboard;
			path = Resources;
			sourceTree = "<group>";
		};
		C53C196F1F38EA25008DB406 /* Localizable.strings */ = {
			isa = PBXVariantGroup;
			children = (
				C53C19701F38EACD008DB406 /* zh-Hans */,
				C53C19711F38EADB008DB406 /* it */,
				C53C19721F38EADB008DB406 /* es */,
				C53C19731F38EADC008DB406 /* lt */,
				C53C19751F38EADE008DB406 /* fr */,
				C53C19771F38EAE4008DB406 /* ca */,
				C53C197A1F38EAEA008DB406 /* Base */,
				DA678B7B1F6CF46600F05913 /* hu */,
				DA678B7C1F6CF47200F05913 /* sv */,
				DA678B7D1F6CF47A00F05913 /* vi */,
				3531C26A1F9DDC6F00D92F9A /* pt-BR */,
				DA545ABC1FA9941F0090908E /* de */,
				DA545AC01FA9A15A0090908E /* nl */,
				DA18120120128B7B00C91918 /* he */,
				DAC049BE201715D5004C2217 /* ru */,
				DAE26B1F2064407D001D6E1F /* ar */,
				DAE26B23206441F7001D6E1F /* pt-PT */,
				DAFEB36D2093A11F00A86A83 /* ko */,
			);
			name = Localizable.strings;
			path = Resources;
			sourceTree = "<group>";
		};
		DA35256E2010A5200048DDFC /* Localizable.stringsdict */ = {
			isa = PBXVariantGroup;
			children = (
				DA35256F2010A5200048DDFC /* en */,
				DA181204201290FC00C91918 /* es */,
				DA1812052012910000C91918 /* vi */,
				DA181207201292E700C91918 /* fr */,
				DAC049BF201715EA004C2217 /* ru */,
				DAF257122017C1E800367EF5 /* sv */,
				DAD88E00202AC7AA00AAA536 /* uk */,
				DAD88E02202AC81F00AAA536 /* da */,
				DAE26B2520644225001D6E1F /* pt-PT */,
				DAE26B2820647A82001D6E1F /* he */,
				DAFEB36F2093A3EF00A86A83 /* ko */,
				DA73F87820BF851B0067649B /* de */,
			);
			name = Localizable.stringsdict;
			sourceTree = "<group>";
		};
		DAAE5F321EAE4C4700832871 /* Localizable.strings */ = {
			isa = PBXVariantGroup;
			children = (
				DAAE5F311EAE4C4700832871 /* Base */,
				DAAE5F331EAE4C5A00832871 /* zh-Hans */,
				357F0DF01EB9D99F00A0B53C /* sv */,
				357F0DF11EB9DAB400A0B53C /* vi */,
				35C6ED9A1EBB1DE400A27EF8 /* ca */,
				DA625E9C1F105CB100FBE176 /* hu */,
				DA625EA71F10616600FBE176 /* es */,
				DA678B7A1F6CEE6200F05913 /* ru */,
				3531C26B1F9DDC6F00D92F9A /* pt-BR */,
				DA545AC21FA9A16D0090908E /* nl */,
				DA545AC41FAA86450090908E /* de */,
				DA5AD0401FEBA23200FC7D7B /* bg */,
				DA352573201143D30048DDFC /* da */,
				DA18120320128E9400C91918 /* fr */,
				DAC049C1201718AC004C2217 /* he */,
				DAD88E01202AC80100AAA536 /* uk */,
				DAE26B2420644215001D6E1F /* pt-PT */,
				DAE26B272064742F001D6E1F /* ar */,
				DAFEB36E2093A3E000A86A83 /* ko */,
			);
			name = Localizable.strings;
			path = Resources;
			sourceTree = "<group>";
		};
/* End PBXVariantGroup section */

/* Begin XCBuildConfiguration section */
		351BEBDC1E5BCC28006FE110 /* Debug */ = {
			isa = XCBuildConfiguration;
			buildSettings = {
				CODE_SIGN_IDENTITY = "iPhone Developer";
				"CODE_SIGN_IDENTITY[sdk=iphoneos*]" = "";
				DEBUG_INFORMATION_FORMAT = dwarf;
				DEFINES_MODULE = YES;
				DEVELOPMENT_TEAM = GJZR2MEM28;
				DYLIB_COMPATIBILITY_VERSION = 1;
				DYLIB_CURRENT_VERSION = 33;
				DYLIB_INSTALL_NAME_BASE = "@rpath";
				FRAMEWORK_SEARCH_PATHS = (
					"$(inherited)",
					"$(PROJECT_DIR)/Carthage/Build/iOS",
				);
				INFOPLIST_FILE = MapboxNavigation/Info.plist;
				INSTALL_PATH = "$(LOCAL_LIBRARY_DIR)/Frameworks";
				LD_RUNPATH_SEARCH_PATHS = "$(inherited) @executable_path/Frameworks @loader_path/Frameworks";
				PRODUCT_BUNDLE_IDENTIFIER = com.mapbox.MapboxNavigation;
				PRODUCT_NAME = "$(TARGET_NAME)";
				SKIP_INSTALL = YES;
				SWIFT_SWIFT3_OBJC_INFERENCE = Off;
				SWIFT_VERSION = 4.0;
			};
			name = Debug;
		};
		351BEBDD1E5BCC28006FE110 /* Release */ = {
			isa = XCBuildConfiguration;
			buildSettings = {
				CODE_SIGN_IDENTITY = "";
				DEFINES_MODULE = YES;
				DEVELOPMENT_TEAM = GJZR2MEM28;
				DYLIB_COMPATIBILITY_VERSION = 1;
				DYLIB_CURRENT_VERSION = 33;
				DYLIB_INSTALL_NAME_BASE = "@rpath";
				FRAMEWORK_SEARCH_PATHS = (
					"$(inherited)",
					"$(PROJECT_DIR)/Carthage/Build/iOS",
				);
				INFOPLIST_FILE = MapboxNavigation/Info.plist;
				INSTALL_PATH = "$(LOCAL_LIBRARY_DIR)/Frameworks";
				LD_RUNPATH_SEARCH_PATHS = "$(inherited) @executable_path/Frameworks @loader_path/Frameworks";
				PRODUCT_BUNDLE_IDENTIFIER = com.mapbox.MapboxNavigation;
				PRODUCT_NAME = "$(TARGET_NAME)";
				SKIP_INSTALL = YES;
				SWIFT_SWIFT3_OBJC_INFERENCE = Off;
				SWIFT_VERSION = 4.0;
			};
			name = Release;
		};
		352BBC4F1E5E78D700703DF1 /* Debug */ = {
			isa = XCBuildConfiguration;
			buildSettings = {
				BUNDLE_LOADER = "$(TEST_HOST)";
				DEBUG_INFORMATION_FORMAT = dwarf;
				DEVELOPMENT_TEAM = GJZR2MEM28;
				FRAMEWORK_SEARCH_PATHS = (
					"$(inherited)",
					"$(PROJECT_DIR)/Carthage/Build/iOS",
				);
				INFOPLIST_FILE = Examples/SwiftTests/Info.plist;
				LD_RUNPATH_SEARCH_PATHS = "$(inherited) @executable_path/Frameworks @loader_path/Frameworks";
				PRODUCT_BUNDLE_IDENTIFIER = "com.mapbox.Example-SwiftTests";
				PRODUCT_NAME = "$(TARGET_NAME)";
				SWIFT_SWIFT3_OBJC_INFERENCE = Off;
				SWIFT_VERSION = 4.0;
				TEST_HOST = "$(BUILT_PRODUCTS_DIR)/Example-Swift.app/Example-Swift";
			};
			name = Debug;
		};
		352BBC501E5E78D700703DF1 /* Release */ = {
			isa = XCBuildConfiguration;
			buildSettings = {
				BUNDLE_LOADER = "$(TEST_HOST)";
				DEVELOPMENT_TEAM = GJZR2MEM28;
				FRAMEWORK_SEARCH_PATHS = (
					"$(inherited)",
					"$(PROJECT_DIR)/Carthage/Build/iOS",
				);
				INFOPLIST_FILE = Examples/SwiftTests/Info.plist;
				LD_RUNPATH_SEARCH_PATHS = "$(inherited) @executable_path/Frameworks @loader_path/Frameworks";
				PRODUCT_BUNDLE_IDENTIFIER = "com.mapbox.Example-SwiftTests";
				PRODUCT_NAME = "$(TARGET_NAME)";
				SWIFT_SWIFT3_OBJC_INFERENCE = Off;
				SWIFT_VERSION = 4.0;
				TEST_HOST = "$(BUILT_PRODUCTS_DIR)/Example-Swift.app/Example-Swift";
			};
			name = Release;
		};
		352BBC5D1E5E78EA00703DF1 /* Debug */ = {
			isa = XCBuildConfiguration;
			buildSettings = {
				BUNDLE_LOADER = "$(TEST_HOST)";
				DEBUG_INFORMATION_FORMAT = dwarf;
				DEVELOPMENT_TEAM = GJZR2MEM28;
				INFOPLIST_FILE = "Examples/Objective-CTests/Info.plist";
				LD_RUNPATH_SEARCH_PATHS = "$(inherited) @executable_path/Frameworks @loader_path/Frameworks";
				PRODUCT_BUNDLE_IDENTIFIER = "com.mapbox.Example-Objective-CTests";
				PRODUCT_NAME = "$(TARGET_NAME)";
				TEST_HOST = "$(BUILT_PRODUCTS_DIR)/Example-Objective-C.app/Example-Objective-C";
			};
			name = Debug;
		};
		352BBC5E1E5E78EA00703DF1 /* Release */ = {
			isa = XCBuildConfiguration;
			buildSettings = {
				BUNDLE_LOADER = "$(TEST_HOST)";
				DEVELOPMENT_TEAM = GJZR2MEM28;
				INFOPLIST_FILE = "Examples/Objective-CTests/Info.plist";
				LD_RUNPATH_SEARCH_PATHS = "$(inherited) @executable_path/Frameworks @loader_path/Frameworks";
				PRODUCT_BUNDLE_IDENTIFIER = "com.mapbox.Example-Objective-CTests";
				PRODUCT_NAME = "$(TARGET_NAME)";
				TEST_HOST = "$(BUILT_PRODUCTS_DIR)/Example-Objective-C.app/Example-Objective-C";
			};
			name = Release;
		};
		3546BF83207BA4AA007FF453 /* Debug */ = {
			isa = XCBuildConfiguration;
			buildSettings = {
				ALWAYS_EMBED_SWIFT_STANDARD_LIBRARIES = YES;
				ASSETCATALOG_COMPILER_APPICON_NAME = AppIcon;
				CLANG_ANALYZER_NUMBER_OBJECT_CONVERSION = YES_AGGRESSIVE;
				CLANG_CXX_LANGUAGE_STANDARD = "gnu++14";
				CLANG_ENABLE_OBJC_WEAK = YES;
				CLANG_WARN_DEPRECATED_OBJC_IMPLEMENTATIONS = YES;
				CLANG_WARN_OBJC_IMPLICIT_RETAIN_SELF = YES;
				CLANG_WARN_UNGUARDED_AVAILABILITY = YES_AGGRESSIVE;
				CODE_SIGN_IDENTITY = "iPhone Developer";
				CODE_SIGN_STYLE = Automatic;
				DEBUG_INFORMATION_FORMAT = dwarf;
				DEVELOPMENT_TEAM = GJZR2MEM28;
				FRAMEWORK_SEARCH_PATHS = (
					"$(inherited)",
					"$(PROJECT_DIR)/Carthage/Build/iOS",
				);
				GCC_C_LANGUAGE_STANDARD = gnu11;
				INFOPLIST_FILE = RouteTest/Info.plist;
				LD_RUNPATH_SEARCH_PATHS = "$(inherited) @executable_path/Frameworks";
				PRODUCT_BUNDLE_IDENTIFIER = com.mapbox.RouteTest;
				PRODUCT_NAME = "$(TARGET_NAME)";
				SWIFT_VERSION = 4.0;
				TARGETED_DEVICE_FAMILY = "1,2";
			};
			name = Debug;
		};
		3546BF84207BA4AA007FF453 /* Release */ = {
			isa = XCBuildConfiguration;
			buildSettings = {
				ALWAYS_EMBED_SWIFT_STANDARD_LIBRARIES = YES;
				ASSETCATALOG_COMPILER_APPICON_NAME = AppIcon;
				CLANG_ANALYZER_NUMBER_OBJECT_CONVERSION = YES_AGGRESSIVE;
				CLANG_CXX_LANGUAGE_STANDARD = "gnu++14";
				CLANG_ENABLE_OBJC_WEAK = YES;
				CLANG_WARN_DEPRECATED_OBJC_IMPLEMENTATIONS = YES;
				CLANG_WARN_OBJC_IMPLICIT_RETAIN_SELF = YES;
				CLANG_WARN_UNGUARDED_AVAILABILITY = YES_AGGRESSIVE;
				CODE_SIGN_IDENTITY = "iPhone Developer";
				CODE_SIGN_STYLE = Automatic;
				DEVELOPMENT_TEAM = GJZR2MEM28;
				FRAMEWORK_SEARCH_PATHS = (
					"$(inherited)",
					"$(PROJECT_DIR)/Carthage/Build/iOS",
				);
				GCC_C_LANGUAGE_STANDARD = gnu11;
				INFOPLIST_FILE = RouteTest/Info.plist;
				LD_RUNPATH_SEARCH_PATHS = "$(inherited) @executable_path/Frameworks";
				PRODUCT_BUNDLE_IDENTIFIER = com.mapbox.RouteTest;
				PRODUCT_NAME = "$(TARGET_NAME)";
				SWIFT_VERSION = 4.0;
				TARGETED_DEVICE_FAMILY = "1,2";
			};
			name = Release;
		};
		358D14721E5E3B7700ADE590 /* Debug */ = {
			isa = XCBuildConfiguration;
			buildSettings = {
				ALWAYS_EMBED_SWIFT_STANDARD_LIBRARIES = YES;
				ASSETCATALOG_COMPILER_APPICON_NAME = AppIcon;
				CLANG_ENABLE_MODULES = YES;
				CODE_SIGN_IDENTITY = "iPhone Developer";
				DEBUG_INFORMATION_FORMAT = dwarf;
				DEVELOPMENT_TEAM = GJZR2MEM28;
				FRAMEWORK_SEARCH_PATHS = (
					"$(inherited)",
					"$(PROJECT_DIR)/Carthage/Build/iOS",
				);
				INFOPLIST_FILE = "$(SRCROOT)/Examples/Swift/Info.plist";
				LD_RUNPATH_SEARCH_PATHS = "$(inherited) @executable_path/Frameworks";
				PRODUCT_BUNDLE_IDENTIFIER = "com.mapbox.Example-Swift";
				PRODUCT_NAME = "$(TARGET_NAME)";
				SWIFT_OBJC_BRIDGING_HEADER = "Examples/Swift/Example-Swift-BridgingHeader.h";
				SWIFT_OPTIMIZATION_LEVEL = "-Onone";
				SWIFT_SWIFT3_OBJC_INFERENCE = Off;
				SWIFT_VERSION = 4.0;
			};
			name = Debug;
		};
		358D14731E5E3B7700ADE590 /* Release */ = {
			isa = XCBuildConfiguration;
			buildSettings = {
				ALWAYS_EMBED_SWIFT_STANDARD_LIBRARIES = YES;
				ASSETCATALOG_COMPILER_APPICON_NAME = AppIcon;
				CLANG_ENABLE_MODULES = YES;
				DEVELOPMENT_TEAM = GJZR2MEM28;
				FRAMEWORK_SEARCH_PATHS = (
					"$(inherited)",
					"$(PROJECT_DIR)/Carthage/Build/iOS",
				);
				INFOPLIST_FILE = "$(SRCROOT)/Examples/Swift/Info.plist";
				LD_RUNPATH_SEARCH_PATHS = "$(inherited) @executable_path/Frameworks";
				PRODUCT_BUNDLE_IDENTIFIER = "com.mapbox.Example-Swift";
				PRODUCT_NAME = "$(TARGET_NAME)";
				SWIFT_OBJC_BRIDGING_HEADER = "Examples/Swift/Example-Swift-BridgingHeader.h";
				SWIFT_SWIFT3_OBJC_INFERENCE = Off;
				SWIFT_VERSION = 4.0;
			};
			name = Release;
		};
		358D14BB1E5E3FDC00ADE590 /* Debug */ = {
			isa = XCBuildConfiguration;
			buildSettings = {
				ALWAYS_EMBED_SWIFT_STANDARD_LIBRARIES = YES;
				ASSETCATALOG_COMPILER_APPICON_NAME = AppIcon;
				CODE_SIGN_IDENTITY = "iPhone Developer";
				DEBUG_INFORMATION_FORMAT = dwarf;
				DEVELOPMENT_TEAM = GJZR2MEM28;
				FRAMEWORK_SEARCH_PATHS = (
					"$(inherited)",
					"$(PROJECT_DIR)/Carthage/Build/iOS",
				);
				INFOPLIST_FILE = "$(SRCROOT)/Examples/Objective-C/Info.plist";
				LD_RUNPATH_SEARCH_PATHS = "$(inherited) @executable_path/Frameworks";
				PRODUCT_BUNDLE_IDENTIFIER = "com.mapbox.Example-Objective-C";
				PRODUCT_NAME = "$(TARGET_NAME)";
			};
			name = Debug;
		};
		358D14BC1E5E3FDC00ADE590 /* Release */ = {
			isa = XCBuildConfiguration;
			buildSettings = {
				ALWAYS_EMBED_SWIFT_STANDARD_LIBRARIES = YES;
				ASSETCATALOG_COMPILER_APPICON_NAME = AppIcon;
				DEVELOPMENT_TEAM = GJZR2MEM28;
				FRAMEWORK_SEARCH_PATHS = (
					"$(inherited)",
					"$(PROJECT_DIR)/Carthage/Build/iOS",
				);
				INFOPLIST_FILE = "$(SRCROOT)/Examples/Objective-C/Info.plist";
				LD_RUNPATH_SEARCH_PATHS = "$(inherited) @executable_path/Frameworks";
				PRODUCT_BUNDLE_IDENTIFIER = "com.mapbox.Example-Objective-C";
				PRODUCT_NAME = "$(TARGET_NAME)";
			};
			name = Release;
		};
		35B711D81E5E7AD2001EDA8D /* Debug */ = {
			isa = XCBuildConfiguration;
			buildSettings = {
				ALWAYS_EMBED_SWIFT_STANDARD_LIBRARIES = YES;
				DEBUG_INFORMATION_FORMAT = dwarf;
				DEVELOPMENT_TEAM = GJZR2MEM28;
				FRAMEWORK_SEARCH_PATHS = (
					"$(inherited)",
					"$(PROJECT_DIR)/Carthage/Build/iOS",
				);
				INFOPLIST_FILE = MapboxNavigationTests/Info.plist;
				LD_RUNPATH_SEARCH_PATHS = "$(inherited) @executable_path/Frameworks @loader_path/Frameworks";
				PRODUCT_BUNDLE_IDENTIFIER = com.mapbox.MapboxNavigationTests;
				PRODUCT_NAME = "$(TARGET_NAME)";
				SWIFT_OBJC_BRIDGING_HEADER = "MapboxNavigationTests/MapboxNavigationTests-Bridging.h";
				SWIFT_SWIFT3_OBJC_INFERENCE = Off;
				SWIFT_VERSION = 4.0;
				TEST_HOST = "$(BUILT_PRODUCTS_DIR)/Example-Swift.app/Example-Swift";
			};
			name = Debug;
		};
		35B711D91E5E7AD2001EDA8D /* Release */ = {
			isa = XCBuildConfiguration;
			buildSettings = {
				ALWAYS_EMBED_SWIFT_STANDARD_LIBRARIES = YES;
				DEVELOPMENT_TEAM = GJZR2MEM28;
				FRAMEWORK_SEARCH_PATHS = (
					"$(inherited)",
					"$(PROJECT_DIR)/Carthage/Build/iOS",
				);
				INFOPLIST_FILE = MapboxNavigationTests/Info.plist;
				LD_RUNPATH_SEARCH_PATHS = "$(inherited) @executable_path/Frameworks @loader_path/Frameworks";
				PRODUCT_BUNDLE_IDENTIFIER = com.mapbox.MapboxNavigationTests;
				PRODUCT_NAME = "$(TARGET_NAME)";
				SWIFT_OBJC_BRIDGING_HEADER = "MapboxNavigationTests/MapboxNavigationTests-Bridging.h";
				SWIFT_SWIFT3_OBJC_INFERENCE = Off;
				SWIFT_VERSION = 4.0;
				TEST_HOST = "$(BUILT_PRODUCTS_DIR)/Example-Swift.app/Example-Swift";
			};
			name = Release;
		};
		C53F2F0520EBC95600D9798F /* Debug */ = {
			isa = XCBuildConfiguration;
			buildSettings = {
				ALWAYS_EMBED_SWIFT_STANDARD_LIBRARIES = YES;
				ASSETCATALOG_COMPILER_APPICON_NAME = AppIcon;
				CLANG_ENABLE_MODULES = YES;
				CODE_SIGN_ENTITLEMENTS = "${SRCROOT}/Examples/Swift/Entitlements.plist";
				CODE_SIGN_IDENTITY = "iPhone Developer";
				CODE_SIGN_STYLE = Manual;
				DEBUG_INFORMATION_FORMAT = dwarf;
				DEVELOPMENT_TEAM = GJZR2MEM28;
				FRAMEWORK_SEARCH_PATHS = (
					"$(inherited)",
					"$(PROJECT_DIR)/Carthage/Build/iOS",
				);
				INFOPLIST_FILE = "$(SRCROOT)/Examples/Swift/Info.plist";
				LD_RUNPATH_SEARCH_PATHS = "$(inherited) @executable_path/Frameworks";
				PRODUCT_BUNDLE_IDENTIFIER = "com.mapbox.Example-CarPlay";
				PRODUCT_NAME = "$(TARGET_NAME)";
				PROVISIONING_PROFILE = "69c90fd8-c53b-41a4-ac73-5bc11068a49a";
				PROVISIONING_PROFILE_SPECIFIER = "Navigation Example";
				SWIFT_OBJC_BRIDGING_HEADER = "Examples/Swift/Example-Swift-BridgingHeader.h";
				SWIFT_OPTIMIZATION_LEVEL = "-Onone";
				SWIFT_SWIFT3_OBJC_INFERENCE = Off;
				SWIFT_VERSION = 4.0;
			};
			name = Debug;
		};
		C53F2F0620EBC95600D9798F /* Release */ = {
			isa = XCBuildConfiguration;
			buildSettings = {
				ALWAYS_EMBED_SWIFT_STANDARD_LIBRARIES = YES;
				ASSETCATALOG_COMPILER_APPICON_NAME = AppIcon;
				CLANG_ENABLE_MODULES = YES;
				CODE_SIGN_ENTITLEMENTS = "${SRCROOT}/Examples/Swift/Entitlements.plist";
				CODE_SIGN_IDENTITY = "iPhone Developer";
				"CODE_SIGN_IDENTITY[sdk=iphoneos*]" = "iPhone Developer";
				CODE_SIGN_STYLE = Manual;
				DEVELOPMENT_TEAM = GJZR2MEM28;
				FRAMEWORK_SEARCH_PATHS = (
					"$(inherited)",
					"$(PROJECT_DIR)/Carthage/Build/iOS",
				);
				INFOPLIST_FILE = "$(SRCROOT)/Examples/Swift/Info.plist";
				LD_RUNPATH_SEARCH_PATHS = "$(inherited) @executable_path/Frameworks";
				PRODUCT_BUNDLE_IDENTIFIER = "com.mapbox.Example-CarPlay";
				PRODUCT_NAME = "$(TARGET_NAME)";
				PROVISIONING_PROFILE = "69c90fd8-c53b-41a4-ac73-5bc11068a49a";
				PROVISIONING_PROFILE_SPECIFIER = "Navigation Example";
				SWIFT_OBJC_BRIDGING_HEADER = "Examples/Swift/Example-Swift-BridgingHeader.h";
				SWIFT_SWIFT3_OBJC_INFERENCE = Off;
				SWIFT_VERSION = 4.0;
			};
			name = Release;
		};
		C5ADFBDB1DDCC7840011824B /* Debug */ = {
			isa = XCBuildConfiguration;
			buildSettings = {
				ALWAYS_SEARCH_USER_PATHS = NO;
				CLANG_ANALYZER_LOCALIZABILITY_NONLOCALIZED = YES;
				CLANG_ANALYZER_NONNULL = YES;
				CLANG_CXX_LANGUAGE_STANDARD = "gnu++0x";
				CLANG_CXX_LIBRARY = "libc++";
				CLANG_ENABLE_MODULES = YES;
				CLANG_ENABLE_OBJC_ARC = YES;
				CLANG_WARN_BLOCK_CAPTURE_AUTORELEASING = YES;
				CLANG_WARN_BOOL_CONVERSION = YES;
				CLANG_WARN_COMMA = YES;
				CLANG_WARN_CONSTANT_CONVERSION = YES;
				CLANG_WARN_DEPRECATED_OBJC_IMPLEMENTATIONS = YES;
				CLANG_WARN_DIRECT_OBJC_ISA_USAGE = YES_ERROR;
				CLANG_WARN_DOCUMENTATION_COMMENTS = YES;
				CLANG_WARN_EMPTY_BODY = YES;
				CLANG_WARN_ENUM_CONVERSION = YES;
				CLANG_WARN_INFINITE_RECURSION = YES;
				CLANG_WARN_INT_CONVERSION = YES;
				CLANG_WARN_NON_LITERAL_NULL_CONVERSION = YES;
				CLANG_WARN_OBJC_IMPLICIT_RETAIN_SELF = YES;
				CLANG_WARN_OBJC_LITERAL_CONVERSION = YES;
				CLANG_WARN_OBJC_ROOT_CLASS = YES_ERROR;
				CLANG_WARN_RANGE_LOOP_ANALYSIS = YES;
				CLANG_WARN_STRICT_PROTOTYPES = YES;
				CLANG_WARN_SUSPICIOUS_MOVE = YES;
				CLANG_WARN_SUSPICIOUS_MOVES = YES;
				CLANG_WARN_UNREACHABLE_CODE = YES;
				CLANG_WARN__DUPLICATE_METHOD_MATCH = YES;
				"CODE_SIGN_IDENTITY[sdk=iphoneos*]" = "iPhone Developer";
				COPY_PHASE_STRIP = NO;
				CURRENT_PROJECT_VERSION = 33;
				DEBUG_INFORMATION_FORMAT = "dwarf-with-dsym";
				ENABLE_STRICT_OBJC_MSGSEND = YES;
				ENABLE_TESTABILITY = YES;
				GCC_C_LANGUAGE_STANDARD = gnu99;
				GCC_DYNAMIC_NO_PIC = NO;
				GCC_NO_COMMON_BLOCKS = YES;
				GCC_OPTIMIZATION_LEVEL = 0;
				GCC_PREPROCESSOR_DEFINITIONS = (
					"DEBUG=1",
					"$(inherited)",
				);
				GCC_WARN_64_TO_32_BIT_CONVERSION = YES;
				GCC_WARN_ABOUT_RETURN_TYPE = YES_ERROR;
				GCC_WARN_UNDECLARED_SELECTOR = YES;
				GCC_WARN_UNINITIALIZED_AUTOS = YES_AGGRESSIVE;
				GCC_WARN_UNUSED_FUNCTION = YES;
				GCC_WARN_UNUSED_VARIABLE = YES;
				IPHONEOS_DEPLOYMENT_TARGET = 9.0;
				MTL_ENABLE_DEBUG_INFO = YES;
				ONLY_ACTIVE_ARCH = YES;
				SDKROOT = iphoneos;
				SWIFT_ACTIVE_COMPILATION_CONDITIONS = DEBUG;
				SWIFT_OPTIMIZATION_LEVEL = "-Onone";
				SWIFT_VERSION = 4.0;
				TARGETED_DEVICE_FAMILY = "1,2";
				VERSIONING_SYSTEM = "apple-generic";
				VERSION_INFO_PREFIX = "";
			};
			name = Debug;
		};
		C5ADFBDC1DDCC7840011824B /* Release */ = {
			isa = XCBuildConfiguration;
			buildSettings = {
				ALWAYS_SEARCH_USER_PATHS = NO;
				CLANG_ANALYZER_LOCALIZABILITY_NONLOCALIZED = YES;
				CLANG_ANALYZER_NONNULL = YES;
				CLANG_CXX_LANGUAGE_STANDARD = "gnu++0x";
				CLANG_CXX_LIBRARY = "libc++";
				CLANG_ENABLE_MODULES = YES;
				CLANG_ENABLE_OBJC_ARC = YES;
				CLANG_WARN_BLOCK_CAPTURE_AUTORELEASING = YES;
				CLANG_WARN_BOOL_CONVERSION = YES;
				CLANG_WARN_COMMA = YES;
				CLANG_WARN_CONSTANT_CONVERSION = YES;
				CLANG_WARN_DEPRECATED_OBJC_IMPLEMENTATIONS = YES;
				CLANG_WARN_DIRECT_OBJC_ISA_USAGE = YES_ERROR;
				CLANG_WARN_DOCUMENTATION_COMMENTS = YES;
				CLANG_WARN_EMPTY_BODY = YES;
				CLANG_WARN_ENUM_CONVERSION = YES;
				CLANG_WARN_INFINITE_RECURSION = YES;
				CLANG_WARN_INT_CONVERSION = YES;
				CLANG_WARN_NON_LITERAL_NULL_CONVERSION = YES;
				CLANG_WARN_OBJC_IMPLICIT_RETAIN_SELF = YES;
				CLANG_WARN_OBJC_LITERAL_CONVERSION = YES;
				CLANG_WARN_OBJC_ROOT_CLASS = YES_ERROR;
				CLANG_WARN_RANGE_LOOP_ANALYSIS = YES;
				CLANG_WARN_STRICT_PROTOTYPES = YES;
				CLANG_WARN_SUSPICIOUS_MOVE = YES;
				CLANG_WARN_SUSPICIOUS_MOVES = YES;
				CLANG_WARN_UNREACHABLE_CODE = YES;
				CLANG_WARN__DUPLICATE_METHOD_MATCH = YES;
				"CODE_SIGN_IDENTITY[sdk=iphoneos*]" = "iPhone Developer";
				COPY_PHASE_STRIP = NO;
				CURRENT_PROJECT_VERSION = 33;
				DEBUG_INFORMATION_FORMAT = "dwarf-with-dsym";
				ENABLE_NS_ASSERTIONS = NO;
				ENABLE_STRICT_OBJC_MSGSEND = YES;
				GCC_C_LANGUAGE_STANDARD = gnu99;
				GCC_NO_COMMON_BLOCKS = YES;
				GCC_WARN_64_TO_32_BIT_CONVERSION = YES;
				GCC_WARN_ABOUT_RETURN_TYPE = YES_ERROR;
				GCC_WARN_UNDECLARED_SELECTOR = YES;
				GCC_WARN_UNINITIALIZED_AUTOS = YES_AGGRESSIVE;
				GCC_WARN_UNUSED_FUNCTION = YES;
				GCC_WARN_UNUSED_VARIABLE = YES;
				IPHONEOS_DEPLOYMENT_TARGET = 9.0;
				MTL_ENABLE_DEBUG_INFO = NO;
				SDKROOT = iphoneos;
				SWIFT_OPTIMIZATION_LEVEL = "-Owholemodule";
				SWIFT_VERSION = 4.0;
				TARGETED_DEVICE_FAMILY = "1,2";
				VALIDATE_PRODUCT = YES;
				VERSIONING_SYSTEM = "apple-generic";
				VERSION_INFO_PREFIX = "";
			};
			name = Release;
		};
		C5ADFBDE1DDCC7840011824B /* Debug */ = {
			isa = XCBuildConfiguration;
			buildSettings = {
				CLANG_ENABLE_MODULES = YES;
				CODE_SIGN_IDENTITY = "iPhone Developer";
				"CODE_SIGN_IDENTITY[sdk=iphoneos*]" = "";
				DEFINES_MODULE = YES;
				DEVELOPMENT_TEAM = GJZR2MEM28;
				DYLIB_COMPATIBILITY_VERSION = 1;
				DYLIB_CURRENT_VERSION = 33;
				DYLIB_INSTALL_NAME_BASE = "@rpath";
				FRAMEWORK_SEARCH_PATHS = (
					"$(inherited)",
					"$(PROJECT_DIR)/Carthage/Build/iOS",
				);
				INFOPLIST_FILE = MapboxCoreNavigation/Info.plist;
				INSTALL_PATH = "$(LOCAL_LIBRARY_DIR)/Frameworks";
				LD_RUNPATH_SEARCH_PATHS = "$(inherited) @executable_path/Frameworks @loader_path/Frameworks";
				PRODUCT_BUNDLE_IDENTIFIER = com.mapbox.MapboxCoreNavigation;
				PRODUCT_NAME = "$(TARGET_NAME)";
				SKIP_INSTALL = YES;
				SWIFT_OPTIMIZATION_LEVEL = "-Onone";
				SWIFT_SWIFT3_OBJC_INFERENCE = Off;
				SWIFT_VERSION = 4.0;
			};
			name = Debug;
		};
		C5ADFBDF1DDCC7840011824B /* Release */ = {
			isa = XCBuildConfiguration;
			buildSettings = {
				CLANG_ENABLE_MODULES = YES;
				CODE_SIGN_IDENTITY = "";
				DEFINES_MODULE = YES;
				DEVELOPMENT_TEAM = GJZR2MEM28;
				DYLIB_COMPATIBILITY_VERSION = 1;
				DYLIB_CURRENT_VERSION = 33;
				DYLIB_INSTALL_NAME_BASE = "@rpath";
				FRAMEWORK_SEARCH_PATHS = (
					"$(inherited)",
					"$(PROJECT_DIR)/Carthage/Build/iOS",
				);
				INFOPLIST_FILE = MapboxCoreNavigation/Info.plist;
				INSTALL_PATH = "$(LOCAL_LIBRARY_DIR)/Frameworks";
				LD_RUNPATH_SEARCH_PATHS = "$(inherited) @executable_path/Frameworks @loader_path/Frameworks";
				PRODUCT_BUNDLE_IDENTIFIER = com.mapbox.MapboxCoreNavigation;
				PRODUCT_NAME = "$(TARGET_NAME)";
				SKIP_INSTALL = YES;
				SWIFT_SWIFT3_OBJC_INFERENCE = Off;
				SWIFT_VERSION = 4.0;
			};
			name = Release;
		};
		C5ADFBE11DDCC7840011824B /* Debug */ = {
			isa = XCBuildConfiguration;
			buildSettings = {
				ALWAYS_EMBED_SWIFT_STANDARD_LIBRARIES = YES;
				CLANG_ENABLE_MODULES = YES;
				DEVELOPMENT_TEAM = GJZR2MEM28;
				FRAMEWORK_SEARCH_PATHS = (
					"$(inherited)",
					"$(PROJECT_DIR)/Carthage/Build/iOS",
				);
				INFOPLIST_FILE = MapboxCoreNavigationTests/Info.plist;
				LD_RUNPATH_SEARCH_PATHS = "$(inherited) $(PROJECT_DIR)/Carthage/Build/iOS @executable_path/Frameworks @loader_path/Frameworks";
				PRODUCT_BUNDLE_IDENTIFIER = com.mapbox.MapboxCoreNavigationTests;
				PRODUCT_NAME = "$(TARGET_NAME)";
				SWIFT_OBJC_BRIDGING_HEADER = "MapboxCoreNavigationTests/MapboxCoreNavigationTests-Bridging-Header.h";
				SWIFT_OPTIMIZATION_LEVEL = "-Onone";
				SWIFT_SWIFT3_OBJC_INFERENCE = Off;
				SWIFT_VERSION = 4.0;
			};
			name = Debug;
		};
		C5ADFBE21DDCC7840011824B /* Release */ = {
			isa = XCBuildConfiguration;
			buildSettings = {
				ALWAYS_EMBED_SWIFT_STANDARD_LIBRARIES = YES;
				CLANG_ENABLE_MODULES = YES;
				DEVELOPMENT_TEAM = GJZR2MEM28;
				FRAMEWORK_SEARCH_PATHS = (
					"$(inherited)",
					"$(PROJECT_DIR)/Carthage/Build/iOS",
				);
				INFOPLIST_FILE = MapboxCoreNavigationTests/Info.plist;
				LD_RUNPATH_SEARCH_PATHS = "$(inherited) $(PROJECT_DIR)/Carthage/Build/iOS @executable_path/Frameworks @loader_path/Frameworks";
				PRODUCT_BUNDLE_IDENTIFIER = com.mapbox.MapboxCoreNavigationTests;
				PRODUCT_NAME = "$(TARGET_NAME)";
				SWIFT_OBJC_BRIDGING_HEADER = "MapboxCoreNavigationTests/MapboxCoreNavigationTests-Bridging-Header.h";
				SWIFT_SWIFT3_OBJC_INFERENCE = Off;
				SWIFT_VERSION = 4.0;
			};
			name = Release;
		};
/* End XCBuildConfiguration section */

/* Begin XCConfigurationList section */
		351BEBDE1E5BCC28006FE110 /* Build configuration list for PBXNativeTarget "MapboxNavigation" */ = {
			isa = XCConfigurationList;
			buildConfigurations = (
				351BEBDC1E5BCC28006FE110 /* Debug */,
				351BEBDD1E5BCC28006FE110 /* Release */,
			);
			defaultConfigurationIsVisible = 0;
			defaultConfigurationName = Release;
		};
		352BBC4E1E5E78D700703DF1 /* Build configuration list for PBXNativeTarget "Example-SwiftTests" */ = {
			isa = XCConfigurationList;
			buildConfigurations = (
				352BBC4F1E5E78D700703DF1 /* Debug */,
				352BBC501E5E78D700703DF1 /* Release */,
			);
			defaultConfigurationIsVisible = 0;
			defaultConfigurationName = Release;
		};
		352BBC5C1E5E78EA00703DF1 /* Build configuration list for PBXNativeTarget "Example-Objective-CTests" */ = {
			isa = XCConfigurationList;
			buildConfigurations = (
				352BBC5D1E5E78EA00703DF1 /* Debug */,
				352BBC5E1E5E78EA00703DF1 /* Release */,
			);
			defaultConfigurationIsVisible = 0;
			defaultConfigurationName = Release;
		};
		3546BF85207BA4AA007FF453 /* Build configuration list for PBXNativeTarget "RouteTest" */ = {
			isa = XCConfigurationList;
			buildConfigurations = (
				3546BF83207BA4AA007FF453 /* Debug */,
				3546BF84207BA4AA007FF453 /* Release */,
			);
			defaultConfigurationIsVisible = 0;
			defaultConfigurationName = Release;
		};
		358D14741E5E3B7700ADE590 /* Build configuration list for PBXNativeTarget "Example-Swift" */ = {
			isa = XCConfigurationList;
			buildConfigurations = (
				358D14721E5E3B7700ADE590 /* Debug */,
				358D14731E5E3B7700ADE590 /* Release */,
			);
			defaultConfigurationIsVisible = 0;
			defaultConfigurationName = Release;
		};
		358D14BA1E5E3FDC00ADE590 /* Build configuration list for PBXNativeTarget "Example-Objective-C" */ = {
			isa = XCConfigurationList;
			buildConfigurations = (
				358D14BB1E5E3FDC00ADE590 /* Debug */,
				358D14BC1E5E3FDC00ADE590 /* Release */,
			);
			defaultConfigurationIsVisible = 0;
			defaultConfigurationName = Release;
		};
		35B711D71E5E7AD2001EDA8D /* Build configuration list for PBXNativeTarget "MapboxNavigationTests" */ = {
			isa = XCConfigurationList;
			buildConfigurations = (
				35B711D81E5E7AD2001EDA8D /* Debug */,
				35B711D91E5E7AD2001EDA8D /* Release */,
			);
			defaultConfigurationIsVisible = 0;
			defaultConfigurationName = Release;
		};
		C53F2F0420EBC95600D9798F /* Build configuration list for PBXNativeTarget "Example-CarPlay" */ = {
			isa = XCConfigurationList;
			buildConfigurations = (
				C53F2F0520EBC95600D9798F /* Debug */,
				C53F2F0620EBC95600D9798F /* Release */,
			);
			defaultConfigurationIsVisible = 0;
			defaultConfigurationName = Release;
		};
		C5ADFBC31DDCC7840011824B /* Build configuration list for PBXProject "MapboxNavigation" */ = {
			isa = XCConfigurationList;
			buildConfigurations = (
				C5ADFBDB1DDCC7840011824B /* Debug */,
				C5ADFBDC1DDCC7840011824B /* Release */,
			);
			defaultConfigurationIsVisible = 0;
			defaultConfigurationName = Release;
		};
		C5ADFBDD1DDCC7840011824B /* Build configuration list for PBXNativeTarget "MapboxCoreNavigation" */ = {
			isa = XCConfigurationList;
			buildConfigurations = (
				C5ADFBDE1DDCC7840011824B /* Debug */,
				C5ADFBDF1DDCC7840011824B /* Release */,
			);
			defaultConfigurationIsVisible = 0;
			defaultConfigurationName = Release;
		};
		C5ADFBE01DDCC7840011824B /* Build configuration list for PBXNativeTarget "MapboxCoreNavigationTests" */ = {
			isa = XCConfigurationList;
			buildConfigurations = (
				C5ADFBE11DDCC7840011824B /* Debug */,
				C5ADFBE21DDCC7840011824B /* Release */,
			);
			defaultConfigurationIsVisible = 0;
			defaultConfigurationName = Release;
		};
/* End XCConfigurationList section */
	};
	rootObject = C5ADFBC01DDCC7840011824B /* Project object */;
}<|MERGE_RESOLUTION|>--- conflicted
+++ resolved
@@ -37,12 +37,8 @@
 		35002D761E5F6CD30090E733 /* Main.storyboard in Resources */ = {isa = PBXBuildFile; fileRef = 35002D741E5F6CD30090E733 /* Main.storyboard */; };
 		3502231A205BC94E00E1449A /* Constants.swift in Sources */ = {isa = PBXBuildFile; fileRef = 35022319205BC94E00E1449A /* Constants.swift */; };
 		35025F3F1F051DD2002BA3EA /* DialogViewController.swift in Sources */ = {isa = PBXBuildFile; fileRef = 35025F3E1F051DD2002BA3EA /* DialogViewController.swift */; };
-<<<<<<< HEAD
 		3507F9FB2134309E0086B39E /* MapboxGeocoder.framework in Frameworks */ = {isa = PBXBuildFile; fileRef = 3507F9F92134305C0086B39E /* MapboxGeocoder.framework */; };
 		3507F9FC2134309E0086B39E /* MapboxGeocoder.framework in Embed Frameworks */ = {isa = PBXBuildFile; fileRef = 3507F9F92134305C0086B39E /* MapboxGeocoder.framework */; settings = {ATTRIBUTES = (CodeSignOnCopy, RemoveHeadersOnCopy, ); }; };
-=======
-		350F7895214A9790002F70DC /* FBSnapshotTestCase.framework in Frameworks */ = {isa = PBXBuildFile; fileRef = 35213DAD1EC456CF00A62B21 /* FBSnapshotTestCase.framework */; };
->>>>>>> 98d7983c
 		3510300F1F54B67000E3B7E7 /* LaneTests.swift in Sources */ = {isa = PBXBuildFile; fileRef = 3510300E1F54B67000E3B7E7 /* LaneTests.swift */; };
 		351030111F54B72000E3B7E7 /* route-for-lane-testing.json in Resources */ = {isa = PBXBuildFile; fileRef = 351030101F54B72000E3B7E7 /* route-for-lane-testing.json */; };
 		351174F41EF1C0530065E248 /* ReplayLocationManager.swift in Sources */ = {isa = PBXBuildFile; fileRef = 351174F31EF1C0530065E248 /* ReplayLocationManager.swift */; };
@@ -972,12 +968,8 @@
 			buildActionMask = 2147483647;
 			files = (
 				3525449D1E663D32004C8F1C /* MapboxCoreNavigation.framework in Frameworks */,
-<<<<<<< HEAD
 				35213DAF1EC456E800A62B21 /* FBSnapshotTestCase.framework in Frameworks */,
 				1603C891214351EE00167D95 /* Cedar.framework in Frameworks */,
-=======
-				350F7895214A9790002F70DC /* FBSnapshotTestCase.framework in Frameworks */,
->>>>>>> 98d7983c
 				35B711D41E5E7AD2001EDA8D /* MapboxNavigation.framework in Frameworks */,
 			);
 			runOnlyForDeploymentPostprocessing = 0;
