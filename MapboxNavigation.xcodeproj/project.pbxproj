--- conflicted
+++ resolved
@@ -187,13 +187,10 @@
 		8DB63A3A1FBBCA2200928389 /* RatingControl.swift in Sources */ = {isa = PBXBuildFile; fileRef = 8DB63A391FBBCA2200928389 /* RatingControl.swift */; };
 		8DE879661FBB9980002F06C0 /* EndOfRouteViewController.swift in Sources */ = {isa = PBXBuildFile; fileRef = 8DE879651FBB9980002F06C0 /* EndOfRouteViewController.swift */; };
 		8DF399B21FB257B30034904C /* UIGestureRecognizer.swift in Sources */ = {isa = PBXBuildFile; fileRef = 8DF399B11FB257B30034904C /* UIGestureRecognizer.swift */; };
-<<<<<<< HEAD
 		AE8B1B95207BFAEF003050F6 /* TunnelIntersectionManager.swift in Sources */ = {isa = PBXBuildFile; fileRef = AE09EC13207BD88200782A33 /* TunnelIntersectionManager.swift */; };
 		AE8B1B97207D2B2B003050F6 /* TunnelIntersectionManagerTests.swift in Sources */ = {isa = PBXBuildFile; fileRef = AE8B1B96207D2B2B003050F6 /* TunnelIntersectionManagerTests.swift */; };
 		AEF2C8F22072B603007B061F /* routeWithTunnels_9thStreetDC.json in Resources */ = {isa = PBXBuildFile; fileRef = AEF2C8F12072B603007B061F /* routeWithTunnels_9thStreetDC.json */; };
-=======
 		AE291FFF20975A7E00F23DFC /* NavigationViewControllerTests.swift in Sources */ = {isa = PBXBuildFile; fileRef = AED2156E208F7FEA009AA673 /* NavigationViewControllerTests.swift */; };
->>>>>>> f45a9390
 		C51245F21F19471C00E33B52 /* MapboxMobileEvents.framework in Frameworks */ = {isa = PBXBuildFile; fileRef = C549F8311F17F2C5001A0A2D /* MapboxMobileEvents.framework */; };
 		C51245F31F19471C00E33B52 /* MapboxMobileEvents.framework in Embed Frameworks */ = {isa = PBXBuildFile; fileRef = C549F8311F17F2C5001A0A2D /* MapboxMobileEvents.framework */; settings = {ATTRIBUTES = (CodeSignOnCopy, RemoveHeadersOnCopy, ); }; };
 		C51DF8661F38C31C006C6A15 /* Locale.swift in Sources */ = {isa = PBXBuildFile; fileRef = C51DF8651F38C31C006C6A15 /* Locale.swift */; };
@@ -584,13 +581,10 @@
 		8DB63A391FBBCA2200928389 /* RatingControl.swift */ = {isa = PBXFileReference; lastKnownFileType = sourcecode.swift; path = RatingControl.swift; sourceTree = "<group>"; };
 		8DE879651FBB9980002F06C0 /* EndOfRouteViewController.swift */ = {isa = PBXFileReference; lastKnownFileType = sourcecode.swift; path = EndOfRouteViewController.swift; sourceTree = "<group>"; };
 		8DF399B11FB257B30034904C /* UIGestureRecognizer.swift */ = {isa = PBXFileReference; lastKnownFileType = sourcecode.swift; path = UIGestureRecognizer.swift; sourceTree = "<group>"; };
-<<<<<<< HEAD
 		AE09EC13207BD88200782A33 /* TunnelIntersectionManager.swift */ = {isa = PBXFileReference; lastKnownFileType = sourcecode.swift; path = TunnelIntersectionManager.swift; sourceTree = "<group>"; };
 		AE8B1B96207D2B2B003050F6 /* TunnelIntersectionManagerTests.swift */ = {isa = PBXFileReference; lastKnownFileType = sourcecode.swift; path = TunnelIntersectionManagerTests.swift; sourceTree = "<group>"; };
 		AEF2C8F12072B603007B061F /* routeWithTunnels_9thStreetDC.json */ = {isa = PBXFileReference; fileEncoding = 4; lastKnownFileType = text.json; path = routeWithTunnels_9thStreetDC.json; sourceTree = "<group>"; };
-=======
 		AED2156E208F7FEA009AA673 /* NavigationViewControllerTests.swift */ = {isa = PBXFileReference; lastKnownFileType = sourcecode.swift; path = NavigationViewControllerTests.swift; sourceTree = "<group>"; };
->>>>>>> f45a9390
 		C51DF8651F38C31C006C6A15 /* Locale.swift */ = {isa = PBXFileReference; fileEncoding = 4; lastKnownFileType = sourcecode.swift; path = Locale.swift; sourceTree = "<group>"; };
 		C520EE911EBB84F9008805BC /* Base */ = {isa = PBXFileReference; lastKnownFileType = file.storyboard; name = Base; path = Base.lproj/Navigation.storyboard; sourceTree = "<group>"; };
 		C520EE941EBBBD55008805BC /* en */ = {isa = PBXFileReference; lastKnownFileType = text.plist.strings; name = en; path = Base.lproj/Navigation.strings; sourceTree = "<group>"; };
