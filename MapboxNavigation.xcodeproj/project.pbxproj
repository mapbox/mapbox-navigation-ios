// !$*UTF8*$!
{
	archiveVersion = 1;
	classes = {
	};
	objectVersion = 46;
	objects = {

/* Begin PBXBuildFile section */
		35002D611E5F6ADB0090E733 /* Assets.xcassets in Resources */ = {isa = PBXBuildFile; fileRef = 35002D5F1E5F6ADB0090E733 /* Assets.xcassets */; };
		35002D621E5F6ADB0090E733 /* Base.lproj in Resources */ = {isa = PBXBuildFile; fileRef = 35002D601E5F6ADB0090E733 /* Base.lproj */; };
		35002D691E5F6B2F0090E733 /* Main.storyboard in Resources */ = {isa = PBXBuildFile; fileRef = 35002D661E5F6B1B0090E733 /* Main.storyboard */; };
		35002D6E1E5F6C7F0090E733 /* Assets.xcassets in Resources */ = {isa = PBXBuildFile; fileRef = 35002D6A1E5F6C7F0090E733 /* Assets.xcassets */; };
		35002D6F1E5F6C7F0090E733 /* Base.lproj in Resources */ = {isa = PBXBuildFile; fileRef = 35002D6B1E5F6C7F0090E733 /* Base.lproj */; };
		35002D711E5F6C7F0090E733 /* main.m in Sources */ = {isa = PBXBuildFile; fileRef = 35002D6D1E5F6C7F0090E733 /* main.m */; };
		35002D761E5F6CD30090E733 /* Main.storyboard in Resources */ = {isa = PBXBuildFile; fileRef = 35002D741E5F6CD30090E733 /* Main.storyboard */; };
		35025F3F1F051DD2002BA3EA /* DialogViewController.swift in Sources */ = {isa = PBXBuildFile; fileRef = 35025F3E1F051DD2002BA3EA /* DialogViewController.swift */; };
		351174F41EF1C0530065E248 /* ReplayLocationManager.swift in Sources */ = {isa = PBXBuildFile; fileRef = 351174F31EF1C0530065E248 /* ReplayLocationManager.swift */; };
		351927361F0FA072003A702D /* ScreenCapture.swift in Sources */ = {isa = PBXBuildFile; fileRef = 351927351F0FA072003A702D /* ScreenCapture.swift */; };
		351A40161F0291D100E6D378 /* PollyVoiceController.swift in Sources */ = {isa = PBXBuildFile; fileRef = 351A40151F0291D100E6D378 /* PollyVoiceController.swift */; };
		351BEBF11E5BCC63006FE110 /* MGLMapView.swift in Sources */ = {isa = PBXBuildFile; fileRef = 351BEBDF1E5BCC63006FE110 /* MGLMapView.swift */; };
		351BEBF21E5BCC63006FE110 /* Style.swift in Sources */ = {isa = PBXBuildFile; fileRef = 351BEBE01E5BCC63006FE110 /* Style.swift */; };
		351BEBF51E5BCC63006FE110 /* RouteManeuverViewController.swift in Sources */ = {isa = PBXBuildFile; fileRef = 351BEBE31E5BCC63006FE110 /* RouteManeuverViewController.swift */; };
		351BEBF61E5BCC63006FE110 /* RouteMapViewController.swift in Sources */ = {isa = PBXBuildFile; fileRef = 351BEBE41E5BCC63006FE110 /* RouteMapViewController.swift */; };
		351BEBF71E5BCC63006FE110 /* RoutePageViewController.swift in Sources */ = {isa = PBXBuildFile; fileRef = 351BEBE51E5BCC63006FE110 /* RoutePageViewController.swift */; };
		351BEBF91E5BCC63006FE110 /* RouteTableViewCell.swift in Sources */ = {isa = PBXBuildFile; fileRef = 351BEBE71E5BCC63006FE110 /* RouteTableViewCell.swift */; };
		351BEBFA1E5BCC63006FE110 /* RouteTableViewController.swift in Sources */ = {isa = PBXBuildFile; fileRef = 351BEBE81E5BCC63006FE110 /* RouteTableViewController.swift */; };
		351BEBFB1E5BCC63006FE110 /* RouteTableViewHeaderView.swift in Sources */ = {isa = PBXBuildFile; fileRef = 351BEBE91E5BCC63006FE110 /* RouteTableViewHeaderView.swift */; };
		351BEBFC1E5BCC63006FE110 /* NavigationViewController.swift in Sources */ = {isa = PBXBuildFile; fileRef = 351BEBEA1E5BCC63006FE110 /* NavigationViewController.swift */; };
		351BEBFF1E5BCC63006FE110 /* StyleKitArrows.swift in Sources */ = {isa = PBXBuildFile; fileRef = 351BEBED1E5BCC63006FE110 /* StyleKitArrows.swift */; };
		351BEC011E5BCC63006FE110 /* TurnArrowView.swift in Sources */ = {isa = PBXBuildFile; fileRef = 351BEBEF1E5BCC63006FE110 /* TurnArrowView.swift */; };
		351BEC021E5BCC63006FE110 /* UIView.swift in Sources */ = {isa = PBXBuildFile; fileRef = 351BEBF01E5BCC63006FE110 /* UIView.swift */; };
		351BEC051E5BCC6C006FE110 /* LaneArrowView.swift in Sources */ = {isa = PBXBuildFile; fileRef = 351BEC031E5BCC6C006FE110 /* LaneArrowView.swift */; };
		351BEC061E5BCC6C006FE110 /* ManeuverDirection.swift in Sources */ = {isa = PBXBuildFile; fileRef = 351BEC041E5BCC6C006FE110 /* ManeuverDirection.swift */; };
		351BEC0D1E5BCC72006FE110 /* Bundle.swift in Sources */ = {isa = PBXBuildFile; fileRef = 351BEC081E5BCC72006FE110 /* Bundle.swift */; };
		351BEC0E1E5BCC72006FE110 /* DashedLineView.swift in Sources */ = {isa = PBXBuildFile; fileRef = 351BEC091E5BCC72006FE110 /* DashedLineView.swift */; };
		351BEC291E5BD530006FE110 /* Assets.xcassets in Resources */ = {isa = PBXBuildFile; fileRef = 351BEC281E5BD530006FE110 /* Assets.xcassets */; };
		351BEC2B1E5BD538006FE110 /* Shields.plist in Resources */ = {isa = PBXBuildFile; fileRef = 351BEC2A1E5BD538006FE110 /* Shields.plist */; };
		35213DAF1EC456E800A62B21 /* FBSnapshotTestCase.framework in Frameworks */ = {isa = PBXBuildFile; fileRef = 35213DAD1EC456CF00A62B21 /* FBSnapshotTestCase.framework */; };
		3525449D1E663D32004C8F1C /* MapboxCoreNavigation.framework in Frameworks */ = {isa = PBXBuildFile; fileRef = C5ADFBC91DDCC7840011824B /* MapboxCoreNavigation.framework */; };
		3525449E1E664E0F004C8F1C /* AWSPolly.framework in Embed Frameworks */ = {isa = PBXBuildFile; fileRef = 354BD4F11E6634C500AE1344 /* AWSPolly.framework */; settings = {ATTRIBUTES = (CodeSignOnCopy, RemoveHeadersOnCopy, ); }; };
		3525449F1E664E2D004C8F1C /* AWSCore.framework in Embed Frameworks */ = {isa = PBXBuildFile; fileRef = 354BD4F61E6638E800AE1344 /* AWSCore.framework */; settings = {ATTRIBUTES = (CodeSignOnCopy, RemoveHeadersOnCopy, ); }; };
		352544A01E665AA3004C8F1C /* AWSCore.framework in Embed Frameworks */ = {isa = PBXBuildFile; fileRef = 354BD4F61E6638E800AE1344 /* AWSCore.framework */; settings = {ATTRIBUTES = (CodeSignOnCopy, RemoveHeadersOnCopy, ); }; };
		352544A11E665AA3004C8F1C /* AWSPolly.framework in Embed Frameworks */ = {isa = PBXBuildFile; fileRef = 354BD4F11E6634C500AE1344 /* AWSPolly.framework */; settings = {ATTRIBUTES = (CodeSignOnCopy, RemoveHeadersOnCopy, ); }; };
		352690491ECC843700E387BD /* Fixture.swift in Sources */ = {isa = PBXBuildFile; fileRef = 352690481ECC843700E387BD /* Fixture.swift */; };
		3527D2B91EC4619400C07FC9 /* Fixtures.xcassets in Resources */ = {isa = PBXBuildFile; fileRef = 3527D2B61EC45FBD00C07FC9 /* Fixtures.xcassets */; };
		352BBC3B1E5E6A0C00703DF1 /* MapboxCoreNavigation.framework in Frameworks */ = {isa = PBXBuildFile; fileRef = C5ADFBC91DDCC7840011824B /* MapboxCoreNavigation.framework */; };
		352BBC401E5E6C9F00703DF1 /* AppDelegate.m in Sources */ = {isa = PBXBuildFile; fileRef = 35C6A3471E5E418D0004CA57 /* AppDelegate.m */; };
		352BBC421E5E72C500703DF1 /* Geometry.swift in Sources */ = {isa = PBXBuildFile; fileRef = C5ADFBFD1DDCC9CE0011824B /* Geometry.swift */; };
		352BBC4A1E5E78D700703DF1 /* Example_SwiftTests.swift in Sources */ = {isa = PBXBuildFile; fileRef = 352BBC491E5E78D700703DF1 /* Example_SwiftTests.swift */; };
		352BBC581E5E78EA00703DF1 /* Example_Objective_CTests.m in Sources */ = {isa = PBXBuildFile; fileRef = 352BBC571E5E78EA00703DF1 /* Example_Objective_CTests.m */; };
		35375EC11F31FA86004CE727 /* Settings.swift in Sources */ = {isa = PBXBuildFile; fileRef = 35375EC01F31FA86004CE727 /* Settings.swift */; };
		353E68FC1EF0B7F8007B2AE5 /* NavigationLocationManager.swift in Sources */ = {isa = PBXBuildFile; fileRef = 353E68FB1EF0B7F8007B2AE5 /* NavigationLocationManager.swift */; };
		353E68FE1EF0B985007B2AE5 /* BundleAdditions.swift in Sources */ = {isa = PBXBuildFile; fileRef = 353E68FD1EF0B985007B2AE5 /* BundleAdditions.swift */; };
		353E69041EF0C4E5007B2AE5 /* SimulatedLocationManager.swift in Sources */ = {isa = PBXBuildFile; fileRef = 353E69031EF0C4E5007B2AE5 /* SimulatedLocationManager.swift */; };
		354A01B91E66256600D765C2 /* MapboxDirections.framework in Frameworks */ = {isa = PBXBuildFile; fileRef = 354A01B81E66256600D765C2 /* MapboxDirections.framework */; };
		354A01BF1E6625D100D765C2 /* Mapbox.framework in Frameworks */ = {isa = PBXBuildFile; fileRef = 35A1D3651E6624EF00A48FE8 /* Mapbox.framework */; };
		354A01C21E66265100D765C2 /* Mapbox.framework in Frameworks */ = {isa = PBXBuildFile; fileRef = 35A1D3651E6624EF00A48FE8 /* Mapbox.framework */; };
		354A01C31E66265100D765C2 /* Mapbox.framework in Embed Frameworks */ = {isa = PBXBuildFile; fileRef = 35A1D3651E6624EF00A48FE8 /* Mapbox.framework */; settings = {ATTRIBUTES = (CodeSignOnCopy, RemoveHeadersOnCopy, ); }; };
		354A01C51E66265600D765C2 /* SDWebImage.framework in Frameworks */ = {isa = PBXBuildFile; fileRef = 354A01BE1E6625A900D765C2 /* SDWebImage.framework */; };
		354A01C61E66265600D765C2 /* SDWebImage.framework in Embed Frameworks */ = {isa = PBXBuildFile; fileRef = 354A01BE1E6625A900D765C2 /* SDWebImage.framework */; settings = {ATTRIBUTES = (CodeSignOnCopy, RemoveHeadersOnCopy, ); }; };
		354A01C71E66265800D765C2 /* Pulley.framework in Frameworks */ = {isa = PBXBuildFile; fileRef = 354A01BD1E66259E00D765C2 /* Pulley.framework */; };
		354A01C81E66265800D765C2 /* Pulley.framework in Embed Frameworks */ = {isa = PBXBuildFile; fileRef = 354A01BD1E66259E00D765C2 /* Pulley.framework */; settings = {ATTRIBUTES = (CodeSignOnCopy, RemoveHeadersOnCopy, ); }; };
		354A01C91E66265B00D765C2 /* Polyline.framework in Frameworks */ = {isa = PBXBuildFile; fileRef = 354A01BC1E66259600D765C2 /* Polyline.framework */; };
		354A01CA1E66265B00D765C2 /* Polyline.framework in Embed Frameworks */ = {isa = PBXBuildFile; fileRef = 354A01BC1E66259600D765C2 /* Polyline.framework */; settings = {ATTRIBUTES = (CodeSignOnCopy, RemoveHeadersOnCopy, ); }; };
		354A01CB1E66265D00D765C2 /* OSRMTextInstructions.framework in Frameworks */ = {isa = PBXBuildFile; fileRef = 354A01BB1E66258A00D765C2 /* OSRMTextInstructions.framework */; };
		354A01CC1E66265D00D765C2 /* OSRMTextInstructions.framework in Embed Frameworks */ = {isa = PBXBuildFile; fileRef = 354A01BB1E66258A00D765C2 /* OSRMTextInstructions.framework */; settings = {ATTRIBUTES = (CodeSignOnCopy, RemoveHeadersOnCopy, ); }; };
		354A01CF1E66266100D765C2 /* MapboxDirections.framework in Frameworks */ = {isa = PBXBuildFile; fileRef = 354A01B81E66256600D765C2 /* MapboxDirections.framework */; };
		354A01D01E66266100D765C2 /* MapboxDirections.framework in Embed Frameworks */ = {isa = PBXBuildFile; fileRef = 354A01B81E66256600D765C2 /* MapboxDirections.framework */; settings = {ATTRIBUTES = (CodeSignOnCopy, RemoveHeadersOnCopy, ); }; };
		354A01D51E6626AC00D765C2 /* MapboxCoreNavigation.framework in Embed Frameworks */ = {isa = PBXBuildFile; fileRef = C5ADFBC91DDCC7840011824B /* MapboxCoreNavigation.framework */; settings = {ATTRIBUTES = (CodeSignOnCopy, RemoveHeadersOnCopy, ); }; };
		354A01D61E6626AC00D765C2 /* MapboxNavigation.framework in Embed Frameworks */ = {isa = PBXBuildFile; fileRef = 351BEBD71E5BCC28006FE110 /* MapboxNavigation.framework */; settings = {ATTRIBUTES = (CodeSignOnCopy, RemoveHeadersOnCopy, ); }; };
		354A01DB1E6626E900D765C2 /* MapboxCoreNavigation.framework in Frameworks */ = {isa = PBXBuildFile; fileRef = C5ADFBC91DDCC7840011824B /* MapboxCoreNavigation.framework */; };
		354A01DC1E6626E900D765C2 /* MapboxCoreNavigation.framework in Embed Frameworks */ = {isa = PBXBuildFile; fileRef = C5ADFBC91DDCC7840011824B /* MapboxCoreNavigation.framework */; settings = {ATTRIBUTES = (CodeSignOnCopy, RemoveHeadersOnCopy, ); }; };
		354A01DD1E6626EA00D765C2 /* MapboxNavigation.framework in Frameworks */ = {isa = PBXBuildFile; fileRef = 351BEBD71E5BCC28006FE110 /* MapboxNavigation.framework */; };
		354A01DE1E6626EA00D765C2 /* MapboxNavigation.framework in Embed Frameworks */ = {isa = PBXBuildFile; fileRef = 351BEBD71E5BCC28006FE110 /* MapboxNavigation.framework */; settings = {ATTRIBUTES = (CodeSignOnCopy, RemoveHeadersOnCopy, ); }; };
		354A01E01E6626EF00D765C2 /* SDWebImage.framework in Frameworks */ = {isa = PBXBuildFile; fileRef = 354A01BE1E6625A900D765C2 /* SDWebImage.framework */; };
		354A01E11E6626EF00D765C2 /* SDWebImage.framework in Embed Frameworks */ = {isa = PBXBuildFile; fileRef = 354A01BE1E6625A900D765C2 /* SDWebImage.framework */; settings = {ATTRIBUTES = (CodeSignOnCopy, RemoveHeadersOnCopy, ); }; };
		354A01E21E6626EF00D765C2 /* Pulley.framework in Frameworks */ = {isa = PBXBuildFile; fileRef = 354A01BD1E66259E00D765C2 /* Pulley.framework */; };
		354A01E31E6626EF00D765C2 /* Pulley.framework in Embed Frameworks */ = {isa = PBXBuildFile; fileRef = 354A01BD1E66259E00D765C2 /* Pulley.framework */; settings = {ATTRIBUTES = (CodeSignOnCopy, RemoveHeadersOnCopy, ); }; };
		354A01E41E6626EF00D765C2 /* Polyline.framework in Frameworks */ = {isa = PBXBuildFile; fileRef = 354A01BC1E66259600D765C2 /* Polyline.framework */; };
		354A01E51E6626EF00D765C2 /* Polyline.framework in Embed Frameworks */ = {isa = PBXBuildFile; fileRef = 354A01BC1E66259600D765C2 /* Polyline.framework */; settings = {ATTRIBUTES = (CodeSignOnCopy, RemoveHeadersOnCopy, ); }; };
		354A01E61E6626EF00D765C2 /* OSRMTextInstructions.framework in Frameworks */ = {isa = PBXBuildFile; fileRef = 354A01BB1E66258A00D765C2 /* OSRMTextInstructions.framework */; };
		354A01E71E6626EF00D765C2 /* OSRMTextInstructions.framework in Embed Frameworks */ = {isa = PBXBuildFile; fileRef = 354A01BB1E66258A00D765C2 /* OSRMTextInstructions.framework */; settings = {ATTRIBUTES = (CodeSignOnCopy, RemoveHeadersOnCopy, ); }; };
		354A01EA1E6626EF00D765C2 /* MapboxDirections.framework in Frameworks */ = {isa = PBXBuildFile; fileRef = 354A01B81E66256600D765C2 /* MapboxDirections.framework */; };
		354A01EB1E6626EF00D765C2 /* MapboxDirections.framework in Embed Frameworks */ = {isa = PBXBuildFile; fileRef = 354A01B81E66256600D765C2 /* MapboxDirections.framework */; settings = {ATTRIBUTES = (CodeSignOnCopy, RemoveHeadersOnCopy, ); }; };
		354A01EC1E6626EF00D765C2 /* Mapbox.framework in Frameworks */ = {isa = PBXBuildFile; fileRef = 35A1D3651E6624EF00A48FE8 /* Mapbox.framework */; };
		354A01ED1E6626EF00D765C2 /* Mapbox.framework in Embed Frameworks */ = {isa = PBXBuildFile; fileRef = 35A1D3651E6624EF00A48FE8 /* Mapbox.framework */; settings = {ATTRIBUTES = (CodeSignOnCopy, RemoveHeadersOnCopy, ); }; };
		354BD4F51E6637D500AE1344 /* AWSPolly.framework in Frameworks */ = {isa = PBXBuildFile; fileRef = 354BD4F11E6634C500AE1344 /* AWSPolly.framework */; };
		354D9F891EF2FE900006FAA8 /* tunnel.json in Resources */ = {isa = PBXBuildFile; fileRef = 354D9F871EF2FE900006FAA8 /* tunnel.json */; };
		355D20DC1EF30A6D0012B1E0 /* tunnel.route in Resources */ = {isa = PBXBuildFile; fileRef = 355D20DB1EF30A6D0012B1E0 /* tunnel.route */; };
		355DB5751EFA78070091BFB7 /* GGPark-to-BernalHeights.route in Resources */ = {isa = PBXBuildFile; fileRef = 355DB5741EFA78070091BFB7 /* GGPark-to-BernalHeights.route */; };
		355DB5771EFA780E0091BFB7 /* UnionSquare-to-GGPark.route in Resources */ = {isa = PBXBuildFile; fileRef = 355DB5761EFA780E0091BFB7 /* UnionSquare-to-GGPark.route */; };
		35718BE71EF3194200AFA3D1 /* tunnel.json in Resources */ = {isa = PBXBuildFile; fileRef = 35718BE41EF316BA00AFA3D1 /* tunnel.json */; };
		35718BE81EF3194500AFA3D1 /* tunnel.route in Resources */ = {isa = PBXBuildFile; fileRef = 35718BE31EF316BA00AFA3D1 /* tunnel.route */; };
		35726EE81F0856E900AFA1B6 /* DefaultStyle.swift in Sources */ = {isa = PBXBuildFile; fileRef = 35726EE71F0856E900AFA1B6 /* DefaultStyle.swift */; };
		357826C31F1B7CCE005C54FB /* SpokenDistanceFormatter.swift in Sources */ = {isa = PBXBuildFile; fileRef = 357826C21F1B7CCE005C54FB /* SpokenDistanceFormatter.swift */; };
		357826C71F1B84F2005C54FB /* DistanceFormatterTests.swift in Sources */ = {isa = PBXBuildFile; fileRef = 357826C61F1B84F2005C54FB /* DistanceFormatterTests.swift */; };
		358D14661E5E3B7700ADE590 /* AppDelegate.swift in Sources */ = {isa = PBXBuildFile; fileRef = 358D14651E5E3B7700ADE590 /* AppDelegate.swift */; };
		358D14681E5E3B7700ADE590 /* ViewController.swift in Sources */ = {isa = PBXBuildFile; fileRef = 358D14671E5E3B7700ADE590 /* ViewController.swift */; };
		359574A81F28CC5A00838209 /* CLLocation.swift in Sources */ = {isa = PBXBuildFile; fileRef = 359574A71F28CC3800838209 /* CLLocation.swift */; };
		359574AA1F28CCBB00838209 /* LocationTests.swift in Sources */ = {isa = PBXBuildFile; fileRef = 359574A91F28CCBB00838209 /* LocationTests.swift */; };
		359D00CF1E732D7100C2E770 /* Polyline.framework in Frameworks */ = {isa = PBXBuildFile; fileRef = 354A01BC1E66259600D765C2 /* Polyline.framework */; };
		35A5413B1EFC052700E49846 /* RouteOptions.swift in Sources */ = {isa = PBXBuildFile; fileRef = 35A5413A1EFC052700E49846 /* RouteOptions.swift */; };
		35B711D21E5E7AD2001EDA8D /* MapboxNavigationTests.swift in Sources */ = {isa = PBXBuildFile; fileRef = 35B711D11E5E7AD2001EDA8D /* MapboxNavigationTests.swift */; };
		35B711D41E5E7AD2001EDA8D /* MapboxNavigation.framework in Frameworks */ = {isa = PBXBuildFile; fileRef = 351BEBD71E5BCC28006FE110 /* MapboxNavigation.framework */; };
		35B839491E2E3D5D0045A868 /* MBRouteController.m in Sources */ = {isa = PBXBuildFile; fileRef = 35B839481E2E3D5D0045A868 /* MBRouteController.m */; };
		35BF8CA21F28EB60003F6125 /* Array.swift in Sources */ = {isa = PBXBuildFile; fileRef = 35BF8CA11F28EB60003F6125 /* Array.swift */; };
		35BF8CA41F28EBD8003F6125 /* String.swift in Sources */ = {isa = PBXBuildFile; fileRef = 35BF8CA31F28EBD8003F6125 /* String.swift */; };
		35C6A35B1E5E418D0004CA57 /* ViewController.m in Sources */ = {isa = PBXBuildFile; fileRef = 35C6A34D1E5E418D0004CA57 /* ViewController.m */; };
		35C9973F1E732C1B00544D1C /* RouteVoiceController.swift in Sources */ = {isa = PBXBuildFile; fileRef = 35C9973E1E732C1B00544D1C /* RouteVoiceController.swift */; };
		35CF34B11F0A733200C2692E /* UIFont.swift in Sources */ = {isa = PBXBuildFile; fileRef = 35CF34B01F0A733200C2692E /* UIFont.swift */; };
		35D457A71E2D253100A89946 /* MBRouteController.h in Headers */ = {isa = PBXBuildFile; fileRef = 35D457A61E2D253100A89946 /* MBRouteController.h */; settings = {ATTRIBUTES = (Public, ); }; };
		35D825FB1E6A2DBE0088F83B /* MGLMapView+MGLNavigationAdditions.h in Headers */ = {isa = PBXBuildFile; fileRef = 35D825F91E6A2DBE0088F83B /* MGLMapView+MGLNavigationAdditions.h */; settings = {ATTRIBUTES = (Public, ); }; };
		35D825FC1E6A2DBE0088F83B /* MGLMapView+MGLNavigationAdditions.m in Sources */ = {isa = PBXBuildFile; fileRef = 35D825FA1E6A2DBE0088F83B /* MGLMapView+MGLNavigationAdditions.m */; };
		35D825FE1E6A2EC60088F83B /* MapboxNavigation.h in Headers */ = {isa = PBXBuildFile; fileRef = 35D825FD1E6A2EC60088F83B /* MapboxNavigation.h */; settings = {ATTRIBUTES = (Public, ); }; };

		35DC9D8D1F431E59001ECD64 /* route.json in Resources */ = {isa = PBXBuildFile; fileRef = C52D09CD1DEF5E5100BE3C5C /* route.json */; };
		35DC9D8F1F4321CC001ECD64 /* route-with-lanes.json in Resources */ = {isa = PBXBuildFile; fileRef = 35DC9D8E1F4321CC001ECD64 /* route-with-lanes.json */; };
		35DC9D911F4323AA001ECD64 /* LanesContainerView.swift in Sources */ = {isa = PBXBuildFile; fileRef = 35DC9D901F4323AA001ECD64 /* LanesContainerView.swift */; };
		35EDAD191F150657005A6195 /* BundleAdditions.swift in Sources */ = {isa = PBXBuildFile; fileRef = 353E68FD1EF0B985007B2AE5 /* BundleAdditions.swift */; };
		35F611C41F1E1C0500C43249 /* FeedbackViewController.swift in Sources */ = {isa = PBXBuildFile; fileRef = 35F611C31F1E1C0500C43249 /* FeedbackViewController.swift */; };
		6441B16A1EFC64E50076499F /* WaypointConfirmationViewController.swift in Sources */ = {isa = PBXBuildFile; fileRef = 6441B1691EFC64E50076499F /* WaypointConfirmationViewController.swift */; };
		64847A041F04629D003F3A69 /* Feedback.swift in Sources */ = {isa = PBXBuildFile; fileRef = 64847A031F04629D003F3A69 /* Feedback.swift */; };
		C5000A931EC25C6E00563EA9 /* Abbreviations.swift in Sources */ = {isa = PBXBuildFile; fileRef = C5000A921EC25C6E00563EA9 /* Abbreviations.swift */; };
		C51245F21F19471C00E33B52 /* MapboxMobileEvents.framework in Frameworks */ = {isa = PBXBuildFile; fileRef = C549F8311F17F2C5001A0A2D /* MapboxMobileEvents.framework */; };
		C51245F31F19471C00E33B52 /* MapboxMobileEvents.framework in Embed Frameworks */ = {isa = PBXBuildFile; fileRef = C549F8311F17F2C5001A0A2D /* MapboxMobileEvents.framework */; settings = {ATTRIBUTES = (CodeSignOnCopy, RemoveHeadersOnCopy, ); }; };
		C51DF8661F38C31C006C6A15 /* Locale.swift in Sources */ = {isa = PBXBuildFile; fileRef = C51DF8651F38C31C006C6A15 /* Locale.swift */; };
		C51DF8671F38C337006C6A15 /* Date.swift in Sources */ = {isa = PBXBuildFile; fileRef = C5D9800E1EFBCDAD006DBF2E /* Date.swift */; };
		C520EE901EBB84F9008805BC /* Navigation.storyboard in Resources */ = {isa = PBXBuildFile; fileRef = C520EE921EBB84F9008805BC /* Navigation.storyboard */; };
		C5212B551EC4BE97009538EB /* Abbreviations.plist in Resources */ = {isa = PBXBuildFile; fileRef = C5212B571EC4BE97009538EB /* Abbreviations.plist */; };
		C52AC1261DF0E48600396B9F /* RouteProgressTests.swift in Sources */ = {isa = PBXBuildFile; fileRef = C52AC1251DF0E48600396B9F /* RouteProgressTests.swift */; };
		C52D09CC1DEF444D00BE3C5C /* GeometryTests.swift in Sources */ = {isa = PBXBuildFile; fileRef = C52D09CB1DEF444D00BE3C5C /* GeometryTests.swift */; };
		C52D09CE1DEF5E5100BE3C5C /* route.json in Resources */ = {isa = PBXBuildFile; fileRef = C52D09CD1DEF5E5100BE3C5C /* route.json */; };
		C52D09D31DEF636C00BE3C5C /* Fixture.swift in Sources */ = {isa = PBXBuildFile; fileRef = C52D09D21DEF636C00BE3C5C /* Fixture.swift */; };
		C53208AB1E81FFB900910266 /* NavigationMapView.swift in Sources */ = {isa = PBXBuildFile; fileRef = C53208AA1E81FFB900910266 /* NavigationMapView.swift */; };
		C53C193D1F38E0D5008DB406 /* VisualInstructionFormatter.swift in Sources */ = {isa = PBXBuildFile; fileRef = C53C193C1F38E0D5008DB406 /* VisualInstructionFormatter.swift */; };
		C53C196D1F38EA25008DB406 /* Localizable.strings in Resources */ = {isa = PBXBuildFile; fileRef = C53C196F1F38EA25008DB406 /* Localizable.strings */; };
		C549F8321F17F2C5001A0A2D /* MapboxMobileEvents.framework in Frameworks */ = {isa = PBXBuildFile; fileRef = C549F8311F17F2C5001A0A2D /* MapboxMobileEvents.framework */; };
		C549F8331F17F2C5001A0A2D /* MapboxMobileEvents.framework in Embed Frameworks */ = {isa = PBXBuildFile; fileRef = C549F8311F17F2C5001A0A2D /* MapboxMobileEvents.framework */; settings = {ATTRIBUTES = (CodeSignOnCopy, RemoveHeadersOnCopy, ); }; };
		C561735B1F182113005954F6 /* RouteStep.swift in Sources */ = {isa = PBXBuildFile; fileRef = C561735A1F182113005954F6 /* RouteStep.swift */; };
		C56AA2F41F3A409600772BAE /* Locale.swift in Sources */ = {isa = PBXBuildFile; fileRef = C51DF8651F38C31C006C6A15 /* Locale.swift */; };
		C578DA081EFD0FFF0052079F /* ProcessInfo.swift in Sources */ = {isa = PBXBuildFile; fileRef = C578DA071EFD0FFF0052079F /* ProcessInfo.swift */; };
		C58159011EA6D02700FC6C3D /* MGLVectorSource.swift in Sources */ = {isa = PBXBuildFile; fileRef = C58159001EA6D02700FC6C3D /* MGLVectorSource.swift */; };
		C588C3C11F3387C700520EF2 /* SpokenInstructionFormatter.swift in Sources */ = {isa = PBXBuildFile; fileRef = C588C3C01F3387C700520EF2 /* SpokenInstructionFormatter.swift */; };
		C588C3C21F33882100520EF2 /* String.swift in Sources */ = {isa = PBXBuildFile; fileRef = 35BF8CA31F28EBD8003F6125 /* String.swift */; };
		C588C3C31F3388A100520EF2 /* RouteStepFormatter.swift in Sources */ = {isa = PBXBuildFile; fileRef = 35C997401E732C5400544D1C /* RouteStepFormatter.swift */; };
		C58D6BAD1DDCF2AE00387F53 /* Constants.swift in Sources */ = {isa = PBXBuildFile; fileRef = C58D6BAC1DDCF2AE00387F53 /* Constants.swift */; };
		C5ADFBD81DDCC7840011824B /* MapboxCoreNavigationTests.swift in Sources */ = {isa = PBXBuildFile; fileRef = C5ADFBD71DDCC7840011824B /* MapboxCoreNavigationTests.swift */; };
		C5C94C1B1DDCD22B0097296A /* MapboxCoreNavigation.h in Headers */ = {isa = PBXBuildFile; fileRef = C5ADFBCC1DDCC7840011824B /* MapboxCoreNavigation.h */; settings = {ATTRIBUTES = (Public, ); }; };
		C5C94C1C1DDCD2340097296A /* RouteController.swift in Sources */ = {isa = PBXBuildFile; fileRef = C5ADFBF91DDCC9580011824B /* RouteController.swift */; };
		C5C94C1D1DDCD2370097296A /* RouteProgress.swift in Sources */ = {isa = PBXBuildFile; fileRef = C5ADFBFB1DDCC9AD0011824B /* RouteProgress.swift */; };
		C5C94C1E1DDCD23A0097296A /* Geometry.swift in Sources */ = {isa = PBXBuildFile; fileRef = C5ADFBFD1DDCC9CE0011824B /* Geometry.swift */; };
		C5CFE4881EF2FD4C006F48E8 /* MMEEventsManager.swift in Sources */ = {isa = PBXBuildFile; fileRef = C5CFE4871EF2FD4C006F48E8 /* MMEEventsManager.swift */; };
		C5D9800D1EFA8BA9006DBF2E /* CustomViewController.swift in Sources */ = {isa = PBXBuildFile; fileRef = C5D9800C1EFA8BA9006DBF2E /* CustomViewController.swift */; };
		C5D9800F1EFBCDAD006DBF2E /* Date.swift in Sources */ = {isa = PBXBuildFile; fileRef = C5D9800E1EFBCDAD006DBF2E /* Date.swift */; };
		C5EA98711F19414200C8AA16 /* MapboxMobileEvents.framework in Frameworks */ = {isa = PBXBuildFile; fileRef = C549F8311F17F2C5001A0A2D /* MapboxMobileEvents.framework */; };
		C5EA98721F19414C00C8AA16 /* MapboxMobileEvents.framework in Frameworks */ = {isa = PBXBuildFile; fileRef = C549F8311F17F2C5001A0A2D /* MapboxMobileEvents.framework */; };
		DAAE5F301EAE4C4700832871 /* Localizable.strings in Resources */ = {isa = PBXBuildFile; fileRef = DAAE5F321EAE4C4700832871 /* Localizable.strings */; };
		DAB2CCE71DF7AFDF001B2FE1 /* dc-line.geojson in Resources */ = {isa = PBXBuildFile; fileRef = DAB2CCE61DF7AFDE001B2FE1 /* dc-line.geojson */; };
		DAFA92071F01735000A7FB09 /* DistanceFormatter.swift in Sources */ = {isa = PBXBuildFile; fileRef = 351BEC0B1E5BCC72006FE110 /* DistanceFormatter.swift */; };
/* End PBXBuildFile section */

/* Begin PBXContainerItemProxy section */
		3525449B1E663D2C004C8F1C /* PBXContainerItemProxy */ = {
			isa = PBXContainerItemProxy;
			containerPortal = C5ADFBC01DDCC7840011824B /* Project object */;
			proxyType = 1;
			remoteGlobalIDString = C5ADFBC81DDCC7840011824B;
			remoteInfo = MapboxCoreNavigation;
		};
		352BBC3E1E5E6ADC00703DF1 /* PBXContainerItemProxy */ = {
			isa = PBXContainerItemProxy;
			containerPortal = C5ADFBC01DDCC7840011824B /* Project object */;
			proxyType = 1;
			remoteGlobalIDString = 358D14621E5E3B7700ADE590;
			remoteInfo = "Example-Swift";
		};
		352BBC4C1E5E78D700703DF1 /* PBXContainerItemProxy */ = {
			isa = PBXContainerItemProxy;
			containerPortal = C5ADFBC01DDCC7840011824B /* Project object */;
			proxyType = 1;
			remoteGlobalIDString = 358D14621E5E3B7700ADE590;
			remoteInfo = "Example-Swift";
		};
		352BBC5A1E5E78EA00703DF1 /* PBXContainerItemProxy */ = {
			isa = PBXContainerItemProxy;
			containerPortal = C5ADFBC01DDCC7840011824B /* Project object */;
			proxyType = 1;
			remoteGlobalIDString = 358D14A51E5E3FDC00ADE590;
			remoteInfo = "Example-Objective-C";
		};
		354A01D11E66268400D765C2 /* PBXContainerItemProxy */ = {
			isa = PBXContainerItemProxy;
			containerPortal = C5ADFBC01DDCC7840011824B /* Project object */;
			proxyType = 1;
			remoteGlobalIDString = 351BEBD61E5BCC28006FE110;
			remoteInfo = MapboxNavigation;
		};
		354A01D31E66268800D765C2 /* PBXContainerItemProxy */ = {
			isa = PBXContainerItemProxy;
			containerPortal = C5ADFBC01DDCC7840011824B /* Project object */;
			proxyType = 1;
			remoteGlobalIDString = C5ADFBC81DDCC7840011824B;
			remoteInfo = MapboxCoreNavigation;
		};
		354A01D71E6626D400D765C2 /* PBXContainerItemProxy */ = {
			isa = PBXContainerItemProxy;
			containerPortal = C5ADFBC01DDCC7840011824B /* Project object */;
			proxyType = 1;
			remoteGlobalIDString = C5ADFBC81DDCC7840011824B;
			remoteInfo = MapboxCoreNavigation;
		};
		354A01D91E6626D400D765C2 /* PBXContainerItemProxy */ = {
			isa = PBXContainerItemProxy;
			containerPortal = C5ADFBC01DDCC7840011824B /* Project object */;
			proxyType = 1;
			remoteGlobalIDString = 351BEBD61E5BCC28006FE110;
			remoteInfo = MapboxNavigation;
		};
		35B711D51E5E7AD2001EDA8D /* PBXContainerItemProxy */ = {
			isa = PBXContainerItemProxy;
			containerPortal = C5ADFBC01DDCC7840011824B /* Project object */;
			proxyType = 1;
			remoteGlobalIDString = 351BEBD61E5BCC28006FE110;
			remoteInfo = MapboxNavigation;
		};
		35CEA3571E5CEBBC009F2255 /* PBXContainerItemProxy */ = {
			isa = PBXContainerItemProxy;
			containerPortal = C5ADFBC01DDCC7840011824B /* Project object */;
			proxyType = 1;
			remoteGlobalIDString = C5ADFBC81DDCC7840011824B;
			remoteInfo = MapboxCoreNavigation;
		};
		C5ADFBD41DDCC7840011824B /* PBXContainerItemProxy */ = {
			isa = PBXContainerItemProxy;
			containerPortal = C5ADFBC01DDCC7840011824B /* Project object */;
			proxyType = 1;
			remoteGlobalIDString = C5ADFBC81DDCC7840011824B;
			remoteInfo = MapboxCoreNavigation;
		};
/* End PBXContainerItemProxy section */

/* Begin PBXCopyFilesBuildPhase section */
		354A01C41E66265100D765C2 /* Embed Frameworks */ = {
			isa = PBXCopyFilesBuildPhase;
			buildActionMask = 2147483647;
			dstPath = "";
			dstSubfolderSpec = 10;
			files = (
				C549F8331F17F2C5001A0A2D /* MapboxMobileEvents.framework in Embed Frameworks */,
				3525449F1E664E2D004C8F1C /* AWSCore.framework in Embed Frameworks */,
				3525449E1E664E0F004C8F1C /* AWSPolly.framework in Embed Frameworks */,
				354A01D51E6626AC00D765C2 /* MapboxCoreNavigation.framework in Embed Frameworks */,
				354A01D61E6626AC00D765C2 /* MapboxNavigation.framework in Embed Frameworks */,
				354A01C81E66265800D765C2 /* Pulley.framework in Embed Frameworks */,
				354A01C61E66265600D765C2 /* SDWebImage.framework in Embed Frameworks */,
				354A01D01E66266100D765C2 /* MapboxDirections.framework in Embed Frameworks */,
				354A01CC1E66265D00D765C2 /* OSRMTextInstructions.framework in Embed Frameworks */,
				354A01CA1E66265B00D765C2 /* Polyline.framework in Embed Frameworks */,
				354A01C31E66265100D765C2 /* Mapbox.framework in Embed Frameworks */,
			);
			name = "Embed Frameworks";
			runOnlyForDeploymentPostprocessing = 0;
		};
		354A01DF1E6626EA00D765C2 /* Embed Frameworks */ = {
			isa = PBXCopyFilesBuildPhase;
			buildActionMask = 2147483647;
			dstPath = "";
			dstSubfolderSpec = 10;
			files = (
				352544A01E665AA3004C8F1C /* AWSCore.framework in Embed Frameworks */,
				352544A11E665AA3004C8F1C /* AWSPolly.framework in Embed Frameworks */,
				354A01DC1E6626E900D765C2 /* MapboxCoreNavigation.framework in Embed Frameworks */,
				354A01EB1E6626EF00D765C2 /* MapboxDirections.framework in Embed Frameworks */,
				C51245F31F19471C00E33B52 /* MapboxMobileEvents.framework in Embed Frameworks */,
				354A01E51E6626EF00D765C2 /* Polyline.framework in Embed Frameworks */,
				354A01E11E6626EF00D765C2 /* SDWebImage.framework in Embed Frameworks */,
				354A01DE1E6626EA00D765C2 /* MapboxNavigation.framework in Embed Frameworks */,
				354A01E31E6626EF00D765C2 /* Pulley.framework in Embed Frameworks */,
				354A01E71E6626EF00D765C2 /* OSRMTextInstructions.framework in Embed Frameworks */,
				354A01ED1E6626EF00D765C2 /* Mapbox.framework in Embed Frameworks */,
			);
			name = "Embed Frameworks";
			runOnlyForDeploymentPostprocessing = 0;
		};
/* End PBXCopyFilesBuildPhase section */

/* Begin PBXFileReference section */
		35002D5D1E5F6ABB0090E733 /* Info.plist */ = {isa = PBXFileReference; fileEncoding = 4; lastKnownFileType = text.plist.xml; path = Info.plist; sourceTree = "<group>"; };
		35002D5F1E5F6ADB0090E733 /* Assets.xcassets */ = {isa = PBXFileReference; lastKnownFileType = folder.assetcatalog; path = Assets.xcassets; sourceTree = "<group>"; };
		35002D601E5F6ADB0090E733 /* Base.lproj */ = {isa = PBXFileReference; lastKnownFileType = folder; path = Base.lproj; sourceTree = "<group>"; };
		35002D671E5F6B1B0090E733 /* Base */ = {isa = PBXFileReference; lastKnownFileType = file.storyboard; name = Base; path = Base.lproj/Main.storyboard; sourceTree = "<group>"; };
		35002D6A1E5F6C7F0090E733 /* Assets.xcassets */ = {isa = PBXFileReference; lastKnownFileType = folder.assetcatalog; path = Assets.xcassets; sourceTree = "<group>"; };
		35002D6B1E5F6C7F0090E733 /* Base.lproj */ = {isa = PBXFileReference; lastKnownFileType = folder; path = Base.lproj; sourceTree = "<group>"; };
		35002D6C1E5F6C7F0090E733 /* Info.plist */ = {isa = PBXFileReference; fileEncoding = 4; lastKnownFileType = text.plist.xml; path = Info.plist; sourceTree = "<group>"; };
		35002D6D1E5F6C7F0090E733 /* main.m */ = {isa = PBXFileReference; fileEncoding = 4; lastKnownFileType = sourcecode.c.objc; path = main.m; sourceTree = "<group>"; };
		35002D751E5F6CD30090E733 /* Base */ = {isa = PBXFileReference; lastKnownFileType = file.storyboard; name = Base; path = Base.lproj/Main.storyboard; sourceTree = "<group>"; };
		35025F3E1F051DD2002BA3EA /* DialogViewController.swift */ = {isa = PBXFileReference; lastKnownFileType = sourcecode.swift; path = DialogViewController.swift; sourceTree = "<group>"; };
		351174F31EF1C0530065E248 /* ReplayLocationManager.swift */ = {isa = PBXFileReference; lastKnownFileType = sourcecode.swift; path = ReplayLocationManager.swift; sourceTree = "<group>"; };
		351927351F0FA072003A702D /* ScreenCapture.swift */ = {isa = PBXFileReference; fileEncoding = 4; lastKnownFileType = sourcecode.swift; path = ScreenCapture.swift; sourceTree = "<group>"; };
		351A40151F0291D100E6D378 /* PollyVoiceController.swift */ = {isa = PBXFileReference; lastKnownFileType = sourcecode.swift; path = PollyVoiceController.swift; sourceTree = "<group>"; };
		351BEBD71E5BCC28006FE110 /* MapboxNavigation.framework */ = {isa = PBXFileReference; explicitFileType = wrapper.framework; includeInIndex = 0; path = MapboxNavigation.framework; sourceTree = BUILT_PRODUCTS_DIR; };
		351BEBDA1E5BCC28006FE110 /* Info.plist */ = {isa = PBXFileReference; lastKnownFileType = text.plist.xml; path = Info.plist; sourceTree = "<group>"; };
		351BEBDF1E5BCC63006FE110 /* MGLMapView.swift */ = {isa = PBXFileReference; fileEncoding = 4; lastKnownFileType = sourcecode.swift; path = MGLMapView.swift; sourceTree = "<group>"; };
		351BEBE01E5BCC63006FE110 /* Style.swift */ = {isa = PBXFileReference; fileEncoding = 4; lastKnownFileType = sourcecode.swift; path = Style.swift; sourceTree = "<group>"; };
		351BEBE31E5BCC63006FE110 /* RouteManeuverViewController.swift */ = {isa = PBXFileReference; fileEncoding = 4; lastKnownFileType = sourcecode.swift; path = RouteManeuverViewController.swift; sourceTree = "<group>"; };
		351BEBE41E5BCC63006FE110 /* RouteMapViewController.swift */ = {isa = PBXFileReference; fileEncoding = 4; lastKnownFileType = sourcecode.swift; path = RouteMapViewController.swift; sourceTree = "<group>"; };
		351BEBE51E5BCC63006FE110 /* RoutePageViewController.swift */ = {isa = PBXFileReference; fileEncoding = 4; lastKnownFileType = sourcecode.swift; path = RoutePageViewController.swift; sourceTree = "<group>"; };
		351BEBE71E5BCC63006FE110 /* RouteTableViewCell.swift */ = {isa = PBXFileReference; fileEncoding = 4; lastKnownFileType = sourcecode.swift; path = RouteTableViewCell.swift; sourceTree = "<group>"; };
		351BEBE81E5BCC63006FE110 /* RouteTableViewController.swift */ = {isa = PBXFileReference; fileEncoding = 4; lastKnownFileType = sourcecode.swift; path = RouteTableViewController.swift; sourceTree = "<group>"; };
		351BEBE91E5BCC63006FE110 /* RouteTableViewHeaderView.swift */ = {isa = PBXFileReference; fileEncoding = 4; lastKnownFileType = sourcecode.swift; path = RouteTableViewHeaderView.swift; sourceTree = "<group>"; };
		351BEBEA1E5BCC63006FE110 /* NavigationViewController.swift */ = {isa = PBXFileReference; fileEncoding = 4; lastKnownFileType = sourcecode.swift; path = NavigationViewController.swift; sourceTree = "<group>"; };
		351BEBED1E5BCC63006FE110 /* StyleKitArrows.swift */ = {isa = PBXFileReference; fileEncoding = 4; lastKnownFileType = sourcecode.swift; path = StyleKitArrows.swift; sourceTree = "<group>"; };
		351BEBEF1E5BCC63006FE110 /* TurnArrowView.swift */ = {isa = PBXFileReference; fileEncoding = 4; lastKnownFileType = sourcecode.swift; path = TurnArrowView.swift; sourceTree = "<group>"; };
		351BEBF01E5BCC63006FE110 /* UIView.swift */ = {isa = PBXFileReference; fileEncoding = 4; lastKnownFileType = sourcecode.swift; path = UIView.swift; sourceTree = "<group>"; };
		351BEC031E5BCC6C006FE110 /* LaneArrowView.swift */ = {isa = PBXFileReference; fileEncoding = 4; lastKnownFileType = sourcecode.swift; path = LaneArrowView.swift; sourceTree = "<group>"; };
		351BEC041E5BCC6C006FE110 /* ManeuverDirection.swift */ = {isa = PBXFileReference; fileEncoding = 4; lastKnownFileType = sourcecode.swift; path = ManeuverDirection.swift; sourceTree = "<group>"; };
		351BEC081E5BCC72006FE110 /* Bundle.swift */ = {isa = PBXFileReference; fileEncoding = 4; lastKnownFileType = sourcecode.swift; path = Bundle.swift; sourceTree = "<group>"; };
		351BEC091E5BCC72006FE110 /* DashedLineView.swift */ = {isa = PBXFileReference; fileEncoding = 4; lastKnownFileType = sourcecode.swift; path = DashedLineView.swift; sourceTree = "<group>"; };
		351BEC0B1E5BCC72006FE110 /* DistanceFormatter.swift */ = {isa = PBXFileReference; fileEncoding = 4; lastKnownFileType = sourcecode.swift; path = DistanceFormatter.swift; sourceTree = "<group>"; };
		351BEC281E5BD530006FE110 /* Assets.xcassets */ = {isa = PBXFileReference; lastKnownFileType = folder.assetcatalog; name = Assets.xcassets; path = Resources/Assets.xcassets; sourceTree = "<group>"; };
		351BEC2A1E5BD538006FE110 /* Shields.plist */ = {isa = PBXFileReference; fileEncoding = 4; lastKnownFileType = text.plist.xml; name = Shields.plist; path = Resources/Shields.plist; sourceTree = "<group>"; };
		35213DAD1EC456CF00A62B21 /* FBSnapshotTestCase.framework */ = {isa = PBXFileReference; lastKnownFileType = wrapper.framework; name = FBSnapshotTestCase.framework; path = Carthage/Build/iOS/FBSnapshotTestCase.framework; sourceTree = "<group>"; };
		352690481ECC843700E387BD /* Fixture.swift */ = {isa = PBXFileReference; fileEncoding = 4; lastKnownFileType = sourcecode.swift; path = Fixture.swift; sourceTree = "<group>"; };
		3527D2B61EC45FBD00C07FC9 /* Fixtures.xcassets */ = {isa = PBXFileReference; lastKnownFileType = folder.assetcatalog; path = Fixtures.xcassets; sourceTree = "<group>"; };
		352BBC471E5E78D700703DF1 /* Example-SwiftTests.xctest */ = {isa = PBXFileReference; explicitFileType = wrapper.cfbundle; includeInIndex = 0; path = "Example-SwiftTests.xctest"; sourceTree = BUILT_PRODUCTS_DIR; };
		352BBC491E5E78D700703DF1 /* Example_SwiftTests.swift */ = {isa = PBXFileReference; lastKnownFileType = sourcecode.swift; path = Example_SwiftTests.swift; sourceTree = "<group>"; };
		352BBC4B1E5E78D700703DF1 /* Info.plist */ = {isa = PBXFileReference; lastKnownFileType = text.plist.xml; path = Info.plist; sourceTree = "<group>"; };
		352BBC551E5E78EA00703DF1 /* Example-Objective-CTests.xctest */ = {isa = PBXFileReference; explicitFileType = wrapper.cfbundle; includeInIndex = 0; path = "Example-Objective-CTests.xctest"; sourceTree = BUILT_PRODUCTS_DIR; };
		352BBC571E5E78EA00703DF1 /* Example_Objective_CTests.m */ = {isa = PBXFileReference; lastKnownFileType = sourcecode.c.objc; path = Example_Objective_CTests.m; sourceTree = "<group>"; };
		352BBC591E5E78EA00703DF1 /* Info.plist */ = {isa = PBXFileReference; lastKnownFileType = text.plist.xml; path = Info.plist; sourceTree = "<group>"; };
		35375EC01F31FA86004CE727 /* Settings.swift */ = {isa = PBXFileReference; fileEncoding = 4; lastKnownFileType = sourcecode.swift; path = Settings.swift; sourceTree = "<group>"; };
		353E68FB1EF0B7F8007B2AE5 /* NavigationLocationManager.swift */ = {isa = PBXFileReference; lastKnownFileType = sourcecode.swift; path = NavigationLocationManager.swift; sourceTree = "<group>"; };
		353E68FD1EF0B985007B2AE5 /* BundleAdditions.swift */ = {isa = PBXFileReference; lastKnownFileType = sourcecode.swift; path = BundleAdditions.swift; sourceTree = "<group>"; };
		353E69031EF0C4E5007B2AE5 /* SimulatedLocationManager.swift */ = {isa = PBXFileReference; lastKnownFileType = sourcecode.swift; path = SimulatedLocationManager.swift; sourceTree = "<group>"; };
		354A01B81E66256600D765C2 /* MapboxDirections.framework */ = {isa = PBXFileReference; lastKnownFileType = wrapper.framework; name = MapboxDirections.framework; path = Carthage/Build/iOS/MapboxDirections.framework; sourceTree = "<group>"; };
		354A01BB1E66258A00D765C2 /* OSRMTextInstructions.framework */ = {isa = PBXFileReference; lastKnownFileType = wrapper.framework; name = OSRMTextInstructions.framework; path = Carthage/Build/iOS/OSRMTextInstructions.framework; sourceTree = "<group>"; };
		354A01BC1E66259600D765C2 /* Polyline.framework */ = {isa = PBXFileReference; lastKnownFileType = wrapper.framework; name = Polyline.framework; path = Carthage/Build/iOS/Polyline.framework; sourceTree = "<group>"; };
		354A01BD1E66259E00D765C2 /* Pulley.framework */ = {isa = PBXFileReference; lastKnownFileType = wrapper.framework; name = Pulley.framework; path = Carthage/Build/iOS/Pulley.framework; sourceTree = "<group>"; };
		354A01BE1E6625A900D765C2 /* SDWebImage.framework */ = {isa = PBXFileReference; lastKnownFileType = wrapper.framework; name = SDWebImage.framework; path = Carthage/Build/iOS/SDWebImage.framework; sourceTree = "<group>"; };
		354BD4F11E6634C500AE1344 /* AWSPolly.framework */ = {isa = PBXFileReference; lastKnownFileType = wrapper.framework; name = AWSPolly.framework; path = Carthage/Build/iOS/AWSPolly.framework; sourceTree = "<group>"; };
		354BD4F61E6638E800AE1344 /* AWSCore.framework */ = {isa = PBXFileReference; lastKnownFileType = wrapper.framework; name = AWSCore.framework; path = Carthage/Build/iOS/AWSCore.framework; sourceTree = "<group>"; };
		354D9F871EF2FE900006FAA8 /* tunnel.json */ = {isa = PBXFileReference; fileEncoding = 4; lastKnownFileType = text.json; path = tunnel.json; sourceTree = "<group>"; };
		355D20DB1EF30A6D0012B1E0 /* tunnel.route */ = {isa = PBXFileReference; lastKnownFileType = file.bplist; path = tunnel.route; sourceTree = "<group>"; };
		355DB5741EFA78070091BFB7 /* GGPark-to-BernalHeights.route */ = {isa = PBXFileReference; lastKnownFileType = file.bplist; path = "GGPark-to-BernalHeights.route"; sourceTree = "<group>"; };
		355DB5761EFA780E0091BFB7 /* UnionSquare-to-GGPark.route */ = {isa = PBXFileReference; lastKnownFileType = file.bplist; path = "UnionSquare-to-GGPark.route"; sourceTree = "<group>"; };
		355EF9641EDF264200749641 /* sv */ = {isa = PBXFileReference; lastKnownFileType = text.plist.xml; name = sv; path = sv.lproj/Abbreviations.plist; sourceTree = "<group>"; };
		356B7D8A1EE166E100FE5B89 /* scripts */ = {isa = PBXFileReference; lastKnownFileType = folder; path = scripts; sourceTree = SOURCE_ROOT; };
		35718BE31EF316BA00AFA3D1 /* tunnel.route */ = {isa = PBXFileReference; lastKnownFileType = file.bplist; path = tunnel.route; sourceTree = "<group>"; };
		35718BE41EF316BA00AFA3D1 /* tunnel.json */ = {isa = PBXFileReference; lastKnownFileType = text.json; path = tunnel.json; sourceTree = "<group>"; };
		35726EE71F0856E900AFA1B6 /* DefaultStyle.swift */ = {isa = PBXFileReference; lastKnownFileType = sourcecode.swift; path = DefaultStyle.swift; sourceTree = "<group>"; };
		357826C21F1B7CCE005C54FB /* SpokenDistanceFormatter.swift */ = {isa = PBXFileReference; lastKnownFileType = sourcecode.swift; path = SpokenDistanceFormatter.swift; sourceTree = "<group>"; };
		357826C61F1B84F2005C54FB /* DistanceFormatterTests.swift */ = {isa = PBXFileReference; lastKnownFileType = sourcecode.swift; path = DistanceFormatterTests.swift; sourceTree = "<group>"; };
		357F0DF01EB9D99F00A0B53C /* sv */ = {isa = PBXFileReference; fileEncoding = 4; lastKnownFileType = text.plist.strings; name = sv; path = sv.lproj/Localizable.strings; sourceTree = "<group>"; };
		357F0DF11EB9DAB400A0B53C /* vi */ = {isa = PBXFileReference; fileEncoding = 4; lastKnownFileType = text.plist.strings; name = vi; path = vi.lproj/Localizable.strings; sourceTree = "<group>"; };
		358D14631E5E3B7700ADE590 /* Example-Swift.app */ = {isa = PBXFileReference; explicitFileType = wrapper.application; includeInIndex = 0; path = "Example-Swift.app"; sourceTree = BUILT_PRODUCTS_DIR; };
		358D14651E5E3B7700ADE590 /* AppDelegate.swift */ = {isa = PBXFileReference; lastKnownFileType = sourcecode.swift; path = AppDelegate.swift; sourceTree = "<group>"; };
		358D14671E5E3B7700ADE590 /* ViewController.swift */ = {isa = PBXFileReference; lastKnownFileType = sourcecode.swift; lineEnding = 0; path = ViewController.swift; sourceTree = "<group>"; xcLanguageSpecificationIdentifier = xcode.lang.swift; };
		358D14A61E5E3FDC00ADE590 /* Example-Objective-C.app */ = {isa = PBXFileReference; explicitFileType = wrapper.application; includeInIndex = 0; path = "Example-Objective-C.app"; sourceTree = BUILT_PRODUCTS_DIR; };
		359574A71F28CC3800838209 /* CLLocation.swift */ = {isa = PBXFileReference; lastKnownFileType = sourcecode.swift; name = CLLocation.swift; path = MapboxCoreNavigation/CLLocation.swift; sourceTree = SOURCE_ROOT; };
		359574A91F28CCBB00838209 /* LocationTests.swift */ = {isa = PBXFileReference; lastKnownFileType = sourcecode.swift; path = LocationTests.swift; sourceTree = "<group>"; };
		35A1D3651E6624EF00A48FE8 /* Mapbox.framework */ = {isa = PBXFileReference; lastKnownFileType = wrapper.framework; name = Mapbox.framework; path = Carthage/Build/iOS/Mapbox.framework; sourceTree = "<group>"; };
		35A5413A1EFC052700E49846 /* RouteOptions.swift */ = {isa = PBXFileReference; lastKnownFileType = sourcecode.swift; path = RouteOptions.swift; sourceTree = "<group>"; };
		35B711CF1E5E7AD2001EDA8D /* MapboxNavigationTests.xctest */ = {isa = PBXFileReference; explicitFileType = wrapper.cfbundle; includeInIndex = 0; path = MapboxNavigationTests.xctest; sourceTree = BUILT_PRODUCTS_DIR; };
		35B711D11E5E7AD2001EDA8D /* MapboxNavigationTests.swift */ = {isa = PBXFileReference; lastKnownFileType = sourcecode.swift; path = MapboxNavigationTests.swift; sourceTree = "<group>"; };
		35B711D31E5E7AD2001EDA8D /* Info.plist */ = {isa = PBXFileReference; lastKnownFileType = text.plist.xml; path = Info.plist; sourceTree = "<group>"; };
		35B839481E2E3D5D0045A868 /* MBRouteController.m */ = {isa = PBXFileReference; fileEncoding = 4; lastKnownFileType = sourcecode.c.objc; path = MBRouteController.m; sourceTree = "<group>"; };
		35BF8CA11F28EB60003F6125 /* Array.swift */ = {isa = PBXFileReference; lastKnownFileType = sourcecode.swift; path = Array.swift; sourceTree = "<group>"; };
		35BF8CA31F28EBD8003F6125 /* String.swift */ = {isa = PBXFileReference; lastKnownFileType = sourcecode.swift; path = String.swift; sourceTree = "<group>"; };
		35C6A3461E5E418D0004CA57 /* AppDelegate.h */ = {isa = PBXFileReference; fileEncoding = 4; lastKnownFileType = sourcecode.c.h; path = AppDelegate.h; sourceTree = "<group>"; };
		35C6A3471E5E418D0004CA57 /* AppDelegate.m */ = {isa = PBXFileReference; fileEncoding = 4; lastKnownFileType = sourcecode.c.objc; path = AppDelegate.m; sourceTree = "<group>"; };
		35C6A34C1E5E418D0004CA57 /* ViewController.h */ = {isa = PBXFileReference; fileEncoding = 4; lastKnownFileType = sourcecode.c.h; path = ViewController.h; sourceTree = "<group>"; };
		35C6A34D1E5E418D0004CA57 /* ViewController.m */ = {isa = PBXFileReference; fileEncoding = 4; lastKnownFileType = sourcecode.c.objc; lineEnding = 0; path = ViewController.m; sourceTree = "<group>"; xcLanguageSpecificationIdentifier = xcode.lang.objc; };
		35C6ED9A1EBB1DE400A27EF8 /* ca */ = {isa = PBXFileReference; fileEncoding = 4; lastKnownFileType = text.plist.strings; name = ca; path = ca.lproj/Localizable.strings; sourceTree = "<group>"; };
		35C6ED9C1EBB224A00A27EF8 /* zh-Hans */ = {isa = PBXFileReference; lastKnownFileType = text.plist.strings; name = "zh-Hans"; path = "zh-Hans.lproj/Main.strings"; sourceTree = "<group>"; };
		35C6ED9E1EBB224D00A27EF8 /* sv */ = {isa = PBXFileReference; fileEncoding = 4; lastKnownFileType = text.plist.strings; name = sv; path = sv.lproj/Main.strings; sourceTree = "<group>"; };
		35C6EDA01EBB224E00A27EF8 /* vi */ = {isa = PBXFileReference; lastKnownFileType = text.plist.strings; name = vi; path = vi.lproj/Main.strings; sourceTree = "<group>"; };
		35C6EDA21EBB224F00A27EF8 /* ca */ = {isa = PBXFileReference; lastKnownFileType = text.plist.strings; name = ca; path = ca.lproj/Main.strings; sourceTree = "<group>"; };
		35C6EDA41EBB227100A27EF8 /* zh-Hans */ = {isa = PBXFileReference; lastKnownFileType = text.plist.strings; name = "zh-Hans"; path = "zh-Hans.lproj/Main.strings"; sourceTree = "<group>"; };
		35C6EDA61EBB227600A27EF8 /* sv */ = {isa = PBXFileReference; fileEncoding = 4; lastKnownFileType = text.plist.strings; name = sv; path = sv.lproj/Main.strings; sourceTree = "<group>"; };
		35C6EDA81EBB227900A27EF8 /* vi */ = {isa = PBXFileReference; lastKnownFileType = text.plist.strings; name = vi; path = vi.lproj/Main.strings; sourceTree = "<group>"; };
		35C6EDAA1EBB228000A27EF8 /* ca */ = {isa = PBXFileReference; lastKnownFileType = text.plist.strings; name = ca; path = ca.lproj/Main.strings; sourceTree = "<group>"; };
		35C6EDAD1EBB266300A27EF8 /* en */ = {isa = PBXFileReference; lastKnownFileType = text.plist.strings; name = en; path = en.lproj/Main.strings; sourceTree = "<group>"; };
		35C6EDB21EBB286500A27EF8 /* en */ = {isa = PBXFileReference; lastKnownFileType = text.plist.strings; name = en; path = en.lproj/Main.strings; sourceTree = "<group>"; };
		35C9973E1E732C1B00544D1C /* RouteVoiceController.swift */ = {isa = PBXFileReference; fileEncoding = 4; lastKnownFileType = sourcecode.swift; path = RouteVoiceController.swift; sourceTree = "<group>"; };
		35C997401E732C5400544D1C /* RouteStepFormatter.swift */ = {isa = PBXFileReference; fileEncoding = 4; lastKnownFileType = sourcecode.swift; path = RouteStepFormatter.swift; sourceTree = "<group>"; };
		35CF34B01F0A733200C2692E /* UIFont.swift */ = {isa = PBXFileReference; lastKnownFileType = sourcecode.swift; path = UIFont.swift; sourceTree = "<group>"; };
		35D457A61E2D253100A89946 /* MBRouteController.h */ = {isa = PBXFileReference; fileEncoding = 4; lastKnownFileType = sourcecode.c.h; path = MBRouteController.h; sourceTree = "<group>"; };
		35D825F91E6A2DBE0088F83B /* MGLMapView+MGLNavigationAdditions.h */ = {isa = PBXFileReference; fileEncoding = 4; lastKnownFileType = sourcecode.c.h; path = "MGLMapView+MGLNavigationAdditions.h"; sourceTree = "<group>"; };
		35D825FA1E6A2DBE0088F83B /* MGLMapView+MGLNavigationAdditions.m */ = {isa = PBXFileReference; fileEncoding = 4; lastKnownFileType = sourcecode.c.objc; path = "MGLMapView+MGLNavigationAdditions.m"; sourceTree = "<group>"; };
		35D825FD1E6A2EC60088F83B /* MapboxNavigation.h */ = {isa = PBXFileReference; fileEncoding = 4; lastKnownFileType = sourcecode.c.h; path = MapboxNavigation.h; sourceTree = "<group>"; };
		35DC9D8E1F4321CC001ECD64 /* route-with-lanes.json */ = {isa = PBXFileReference; lastKnownFileType = text.json; path = "route-with-lanes.json"; sourceTree = "<group>"; };
		35DC9D901F4323AA001ECD64 /* LanesContainerView.swift */ = {isa = PBXFileReference; lastKnownFileType = sourcecode.swift; path = LanesContainerView.swift; sourceTree = "<group>"; };
		35F611C31F1E1C0500C43249 /* FeedbackViewController.swift */ = {isa = PBXFileReference; lastKnownFileType = sourcecode.swift; path = FeedbackViewController.swift; sourceTree = "<group>"; };
		6441B1691EFC64E50076499F /* WaypointConfirmationViewController.swift */ = {isa = PBXFileReference; fileEncoding = 4; lastKnownFileType = sourcecode.swift; path = WaypointConfirmationViewController.swift; sourceTree = "<group>"; };
		64847A031F04629D003F3A69 /* Feedback.swift */ = {isa = PBXFileReference; fileEncoding = 4; lastKnownFileType = sourcecode.swift; path = Feedback.swift; sourceTree = "<group>"; };
		C5000A921EC25C6E00563EA9 /* Abbreviations.swift */ = {isa = PBXFileReference; fileEncoding = 4; lastKnownFileType = sourcecode.swift; path = Abbreviations.swift; sourceTree = "<group>"; };
		C51DF8651F38C31C006C6A15 /* Locale.swift */ = {isa = PBXFileReference; fileEncoding = 4; lastKnownFileType = sourcecode.swift; path = Locale.swift; sourceTree = "<group>"; };
		C520EE911EBB84F9008805BC /* Base */ = {isa = PBXFileReference; lastKnownFileType = file.storyboard; name = Base; path = Base.lproj/Navigation.storyboard; sourceTree = "<group>"; };
		C520EE941EBBBD55008805BC /* en */ = {isa = PBXFileReference; lastKnownFileType = text.plist.strings; name = en; path = en.lproj/Navigation.strings; sourceTree = "<group>"; };
		C5212B561EC4BE97009538EB /* Base */ = {isa = PBXFileReference; lastKnownFileType = text.plist.xml; name = Base; path = Base.lproj/Abbreviations.plist; sourceTree = "<group>"; };
		C52AC1251DF0E48600396B9F /* RouteProgressTests.swift */ = {isa = PBXFileReference; fileEncoding = 4; lastKnownFileType = sourcecode.swift; path = RouteProgressTests.swift; sourceTree = "<group>"; };
		C52D09CB1DEF444D00BE3C5C /* GeometryTests.swift */ = {isa = PBXFileReference; fileEncoding = 4; lastKnownFileType = sourcecode.swift; path = GeometryTests.swift; sourceTree = "<group>"; };
		C52D09CD1DEF5E5100BE3C5C /* route.json */ = {isa = PBXFileReference; fileEncoding = 4; lastKnownFileType = text.json; path = route.json; sourceTree = "<group>"; };
		C52D09D21DEF636C00BE3C5C /* Fixture.swift */ = {isa = PBXFileReference; fileEncoding = 4; lastKnownFileType = sourcecode.swift; path = Fixture.swift; sourceTree = "<group>"; };
		C53208AA1E81FFB900910266 /* NavigationMapView.swift */ = {isa = PBXFileReference; fileEncoding = 4; lastKnownFileType = sourcecode.swift; path = NavigationMapView.swift; sourceTree = "<group>"; };
		C53C193C1F38E0D5008DB406 /* VisualInstructionFormatter.swift */ = {isa = PBXFileReference; fileEncoding = 4; lastKnownFileType = sourcecode.swift; path = VisualInstructionFormatter.swift; sourceTree = "<group>"; };
		C53C19701F38EACD008DB406 /* zh-Hans */ = {isa = PBXFileReference; lastKnownFileType = text.plist.strings; name = "zh-Hans"; path = "zh-Hans.lproj/Localizable.strings"; sourceTree = "<group>"; };
		C53C19711F38EADB008DB406 /* it */ = {isa = PBXFileReference; lastKnownFileType = text.plist.strings; name = it; path = it.lproj/Localizable.strings; sourceTree = "<group>"; };
		C53C19721F38EADB008DB406 /* es */ = {isa = PBXFileReference; lastKnownFileType = text.plist.strings; name = es; path = es.lproj/Localizable.strings; sourceTree = "<group>"; };
		C53C19731F38EADC008DB406 /* lt */ = {isa = PBXFileReference; lastKnownFileType = text.plist.strings; name = lt; path = lt.lproj/Localizable.strings; sourceTree = "<group>"; };
		C53C19741F38EADD008DB406 /* hu */ = {isa = PBXFileReference; lastKnownFileType = text.plist.strings; name = hu; path = hu.lproj/Localizable.strings; sourceTree = "<group>"; };
		C53C19751F38EADE008DB406 /* fr */ = {isa = PBXFileReference; lastKnownFileType = text.plist.strings; name = fr; path = fr.lproj/Localizable.strings; sourceTree = "<group>"; };
		C53C19771F38EAE4008DB406 /* ca */ = {isa = PBXFileReference; lastKnownFileType = text.plist.strings; name = ca; path = ca.lproj/Localizable.strings; sourceTree = "<group>"; };
		C53C19781F38EAE5008DB406 /* vi */ = {isa = PBXFileReference; lastKnownFileType = text.plist.strings; name = vi; path = vi.lproj/Localizable.strings; sourceTree = "<group>"; };
		C53C19791F38EAE6008DB406 /* sv */ = {isa = PBXFileReference; lastKnownFileType = text.plist.strings; name = sv; path = sv.lproj/Localizable.strings; sourceTree = "<group>"; };
		C53C197A1F38EAEA008DB406 /* Base */ = {isa = PBXFileReference; lastKnownFileType = text.plist.strings; name = Base; path = Base.lproj/Localizable.strings; sourceTree = "<group>"; };
		C549F8311F17F2C5001A0A2D /* MapboxMobileEvents.framework */ = {isa = PBXFileReference; lastKnownFileType = wrapper.framework; name = MapboxMobileEvents.framework; path = Carthage/Build/iOS/MapboxMobileEvents.framework; sourceTree = "<group>"; };
		C561735A1F182113005954F6 /* RouteStep.swift */ = {isa = PBXFileReference; fileEncoding = 4; lastKnownFileType = sourcecode.swift; path = RouteStep.swift; sourceTree = "<group>"; };
		C578DA071EFD0FFF0052079F /* ProcessInfo.swift */ = {isa = PBXFileReference; fileEncoding = 4; lastKnownFileType = sourcecode.swift; path = ProcessInfo.swift; sourceTree = "<group>"; };
		C58159001EA6D02700FC6C3D /* MGLVectorSource.swift */ = {isa = PBXFileReference; fileEncoding = 4; lastKnownFileType = sourcecode.swift; path = MGLVectorSource.swift; sourceTree = "<group>"; };
		C588C3C01F3387C700520EF2 /* SpokenInstructionFormatter.swift */ = {isa = PBXFileReference; fileEncoding = 4; lastKnownFileType = sourcecode.swift; path = SpokenInstructionFormatter.swift; sourceTree = "<group>"; };
		C58D6BAC1DDCF2AE00387F53 /* Constants.swift */ = {isa = PBXFileReference; fileEncoding = 4; lastKnownFileType = sourcecode.swift; path = Constants.swift; sourceTree = "<group>"; };
		C5ADFBC91DDCC7840011824B /* MapboxCoreNavigation.framework */ = {isa = PBXFileReference; explicitFileType = wrapper.framework; includeInIndex = 0; path = MapboxCoreNavigation.framework; sourceTree = BUILT_PRODUCTS_DIR; };
		C5ADFBCC1DDCC7840011824B /* MapboxCoreNavigation.h */ = {isa = PBXFileReference; lastKnownFileType = sourcecode.c.h; path = MapboxCoreNavigation.h; sourceTree = "<group>"; };
		C5ADFBCD1DDCC7840011824B /* Info.plist */ = {isa = PBXFileReference; lastKnownFileType = text.plist.xml; path = Info.plist; sourceTree = "<group>"; };
		C5ADFBD21DDCC7840011824B /* MapboxCoreNavigationTests.xctest */ = {isa = PBXFileReference; explicitFileType = wrapper.cfbundle; includeInIndex = 0; path = MapboxCoreNavigationTests.xctest; sourceTree = BUILT_PRODUCTS_DIR; };
		C5ADFBD71DDCC7840011824B /* MapboxCoreNavigationTests.swift */ = {isa = PBXFileReference; lastKnownFileType = sourcecode.swift; path = MapboxCoreNavigationTests.swift; sourceTree = "<group>"; };
		C5ADFBD91DDCC7840011824B /* Info.plist */ = {isa = PBXFileReference; lastKnownFileType = text.plist.xml; path = Info.plist; sourceTree = "<group>"; };
		C5ADFBF91DDCC9580011824B /* RouteController.swift */ = {isa = PBXFileReference; fileEncoding = 4; lastKnownFileType = sourcecode.swift; path = RouteController.swift; sourceTree = "<group>"; };
		C5ADFBFB1DDCC9AD0011824B /* RouteProgress.swift */ = {isa = PBXFileReference; fileEncoding = 4; lastKnownFileType = sourcecode.swift; path = RouteProgress.swift; sourceTree = "<group>"; };
		C5ADFBFD1DDCC9CE0011824B /* Geometry.swift */ = {isa = PBXFileReference; fileEncoding = 4; lastKnownFileType = sourcecode.swift; path = Geometry.swift; sourceTree = "<group>"; };
		C5CFE4871EF2FD4C006F48E8 /* MMEEventsManager.swift */ = {isa = PBXFileReference; fileEncoding = 4; lastKnownFileType = sourcecode.swift; path = MMEEventsManager.swift; sourceTree = "<group>"; };
		C5D9800C1EFA8BA9006DBF2E /* CustomViewController.swift */ = {isa = PBXFileReference; fileEncoding = 4; lastKnownFileType = sourcecode.swift; path = CustomViewController.swift; sourceTree = "<group>"; };
		C5D9800E1EFBCDAD006DBF2E /* Date.swift */ = {isa = PBXFileReference; fileEncoding = 4; lastKnownFileType = sourcecode.swift; path = Date.swift; sourceTree = "<group>"; };
		DA625E901F10557300FBE176 /* fa */ = {isa = PBXFileReference; fileEncoding = 4; lastKnownFileType = text.plist.strings; name = fa; path = fa.lproj/Main.strings; sourceTree = "<group>"; };
		DA625E911F10559600FBE176 /* fa */ = {isa = PBXFileReference; fileEncoding = 4; lastKnownFileType = text.plist.strings; name = fa; path = fa.lproj/Main.strings; sourceTree = "<group>"; };
		DA625E921F1055DE00FBE176 /* fa */ = {isa = PBXFileReference; fileEncoding = 4; lastKnownFileType = text.plist.strings; name = fa; path = fa.lproj/Navigation.strings; sourceTree = "<group>"; };
		DA625E931F105B1900FBE176 /* fr */ = {isa = PBXFileReference; lastKnownFileType = text.plist.strings; name = fr; path = fr.lproj/Main.strings; sourceTree = "<group>"; };
		DA625E941F105B1A00FBE176 /* fr */ = {isa = PBXFileReference; lastKnownFileType = text.plist.strings; name = fr; path = fr.lproj/Main.strings; sourceTree = "<group>"; };
		DA625E951F105B1A00FBE176 /* fr */ = {isa = PBXFileReference; fileEncoding = 4; lastKnownFileType = text.plist.strings; name = fr; path = fr.lproj/Navigation.strings; sourceTree = "<group>"; };
		DA625E961F105BAD00FBE176 /* fr */ = {isa = PBXFileReference; fileEncoding = 4; lastKnownFileType = text.plist.strings; name = fr; path = fr.lproj/Localizable.strings; sourceTree = "<group>"; };
		DA625E971F105BC100FBE176 /* fr */ = {isa = PBXFileReference; lastKnownFileType = text.plist.xml; name = fr; path = fr.lproj/Abbreviations.plist; sourceTree = "<group>"; };
		DA625E981F105C1200FBE176 /* hu */ = {isa = PBXFileReference; lastKnownFileType = text.plist.strings; name = hu; path = hu.lproj/Main.strings; sourceTree = "<group>"; };
		DA625E991F105C1300FBE176 /* hu */ = {isa = PBXFileReference; lastKnownFileType = text.plist.strings; name = hu; path = hu.lproj/Main.strings; sourceTree = "<group>"; };
		DA625E9A1F105C1300FBE176 /* hu */ = {isa = PBXFileReference; fileEncoding = 4; lastKnownFileType = text.plist.strings; name = hu; path = hu.lproj/Navigation.strings; sourceTree = "<group>"; };
		DA625E9C1F105CB100FBE176 /* hu */ = {isa = PBXFileReference; fileEncoding = 4; lastKnownFileType = text.plist.strings; name = hu; path = hu.lproj/Localizable.strings; sourceTree = "<group>"; };
		DA625E9D1F105D1A00FBE176 /* lt */ = {isa = PBXFileReference; lastKnownFileType = text.plist.strings; name = lt; path = lt.lproj/Main.strings; sourceTree = "<group>"; };
		DA625E9E1F105D1A00FBE176 /* lt */ = {isa = PBXFileReference; lastKnownFileType = text.plist.strings; name = lt; path = lt.lproj/Main.strings; sourceTree = "<group>"; };
		DA625EA31F105E3400FBE176 /* lt */ = {isa = PBXFileReference; lastKnownFileType = text.plist.xml; name = lt; path = lt.lproj/Abbreviations.plist; sourceTree = "<group>"; };
		DA625EA41F1060E300FBE176 /* ca */ = {isa = PBXFileReference; fileEncoding = 4; lastKnownFileType = text.plist.strings; name = ca; path = ca.lproj/Navigation.strings; sourceTree = "<group>"; };
		DA625EA51F10614500FBE176 /* es */ = {isa = PBXFileReference; fileEncoding = 4; lastKnownFileType = text.plist.strings; name = es; path = es.lproj/Navigation.strings; sourceTree = "<group>"; };
		DA625EA71F10616600FBE176 /* es */ = {isa = PBXFileReference; fileEncoding = 4; lastKnownFileType = text.plist.strings; name = es; path = es.lproj/Localizable.strings; sourceTree = "<group>"; };
		DA625EA91F1061DA00FBE176 /* sv */ = {isa = PBXFileReference; fileEncoding = 4; lastKnownFileType = text.plist.strings; name = sv; path = sv.lproj/Navigation.strings; sourceTree = "<group>"; };
		DA625EAA1F10621A00FBE176 /* vi */ = {isa = PBXFileReference; fileEncoding = 4; lastKnownFileType = text.plist.strings; name = vi; path = vi.lproj/Navigation.strings; sourceTree = "<group>"; };
		DA625EAB1F10622700FBE176 /* vi */ = {isa = PBXFileReference; lastKnownFileType = text.plist.xml; name = vi; path = vi.lproj/Abbreviations.plist; sourceTree = "<group>"; };
		DA8264851F2AAD8400454B24 /* zh-Hant */ = {isa = PBXFileReference; fileEncoding = 4; lastKnownFileType = text.plist.strings; name = "zh-Hant"; path = "zh-Hant.lproj/Main.strings"; sourceTree = "<group>"; };
		DA8264861F2AAD9F00454B24 /* zh-Hant */ = {isa = PBXFileReference; fileEncoding = 4; lastKnownFileType = text.plist.strings; name = "zh-Hant"; path = "zh-Hant.lproj/Main.strings"; sourceTree = "<group>"; };
		DA8264871F2AADC200454B24 /* zh-Hant */ = {isa = PBXFileReference; fileEncoding = 4; lastKnownFileType = text.plist.strings; name = "zh-Hant"; path = "zh-Hant.lproj/Navigation.strings"; sourceTree = "<group>"; };
		DAA292FE1F16CB5C00D94613 /* ca */ = {isa = PBXFileReference; lastKnownFileType = text.plist.xml; name = ca; path = ca.lproj/Abbreviations.plist; sourceTree = "<group>"; };
		DAA292FF1F16CC2200D94613 /* lt */ = {isa = PBXFileReference; fileEncoding = 4; lastKnownFileType = text.plist.strings; name = lt; path = lt.lproj/Navigation.strings; sourceTree = "<group>"; };
		DAA293001F16CC6700D94613 /* lt */ = {isa = PBXFileReference; fileEncoding = 4; lastKnownFileType = text.plist.strings; name = lt; path = lt.lproj/Localizable.strings; sourceTree = "<group>"; };
		DAA293011F16DA0C00D94613 /* es */ = {isa = PBXFileReference; fileEncoding = 4; lastKnownFileType = text.plist.strings; name = es; path = es.lproj/Main.strings; sourceTree = "<group>"; };
		DAA293021F16DA1300D94613 /* es */ = {isa = PBXFileReference; fileEncoding = 4; lastKnownFileType = text.plist.strings; name = es; path = es.lproj/Main.strings; sourceTree = "<group>"; };
		DAA293041F16DA6A00D94613 /* es */ = {isa = PBXFileReference; lastKnownFileType = text.plist.xml; name = es; path = es.lproj/Abbreviations.plist; sourceTree = "<group>"; };
		DAAE5F311EAE4C4700832871 /* Base */ = {isa = PBXFileReference; fileEncoding = 4; lastKnownFileType = text.plist.strings; name = Base; path = Base.lproj/Localizable.strings; sourceTree = "<group>"; };
		DAAE5F331EAE4C5A00832871 /* zh-Hans */ = {isa = PBXFileReference; fileEncoding = 4; lastKnownFileType = text.plist.strings; name = "zh-Hans"; path = "zh-Hans.lproj/Localizable.strings"; sourceTree = "<group>"; };
		DAB2CCE61DF7AFDE001B2FE1 /* dc-line.geojson */ = {isa = PBXFileReference; fileEncoding = 4; lastKnownFileType = text; path = "dc-line.geojson"; sourceTree = "<group>"; };
		DAE7114C1F22E94E009AED76 /* it */ = {isa = PBXFileReference; fileEncoding = 4; lastKnownFileType = text.plist.strings; name = it; path = it.lproj/Main.strings; sourceTree = "<group>"; };
		DAE7114D1F22E966009AED76 /* it */ = {isa = PBXFileReference; fileEncoding = 4; lastKnownFileType = text.plist.strings; name = it; path = it.lproj/Main.strings; sourceTree = "<group>"; };
		DAE7114E1F22E977009AED76 /* it */ = {isa = PBXFileReference; fileEncoding = 4; lastKnownFileType = text.plist.strings; name = it; path = it.lproj/Navigation.strings; sourceTree = "<group>"; };
		DAE7114F1F22E983009AED76 /* it */ = {isa = PBXFileReference; fileEncoding = 4; lastKnownFileType = text.plist.strings; name = it; path = it.lproj/Localizable.strings; sourceTree = "<group>"; };
/* End PBXFileReference section */

/* Begin PBXFrameworksBuildPhase section */
		351BEBD31E5BCC28006FE110 /* Frameworks */ = {
			isa = PBXFrameworksBuildPhase;
			buildActionMask = 2147483647;
			files = (
				354A01BF1E6625D100D765C2 /* Mapbox.framework in Frameworks */,
			);
			runOnlyForDeploymentPostprocessing = 0;
		};
		352BBC441E5E78D700703DF1 /* Frameworks */ = {
			isa = PBXFrameworksBuildPhase;
			buildActionMask = 2147483647;
			files = (
			);
			runOnlyForDeploymentPostprocessing = 0;
		};
		352BBC521E5E78EA00703DF1 /* Frameworks */ = {
			isa = PBXFrameworksBuildPhase;
			buildActionMask = 2147483647;
			files = (
			);
			runOnlyForDeploymentPostprocessing = 0;
		};
		358D14601E5E3B7700ADE590 /* Frameworks */ = {
			isa = PBXFrameworksBuildPhase;
			buildActionMask = 2147483647;
			files = (
				354A01C71E66265800D765C2 /* Pulley.framework in Frameworks */,
				354A01C51E66265600D765C2 /* SDWebImage.framework in Frameworks */,
				354A01CF1E66266100D765C2 /* MapboxDirections.framework in Frameworks */,
				354A01CB1E66265D00D765C2 /* OSRMTextInstructions.framework in Frameworks */,
				C549F8321F17F2C5001A0A2D /* MapboxMobileEvents.framework in Frameworks */,
				354A01C91E66265B00D765C2 /* Polyline.framework in Frameworks */,
				354A01C21E66265100D765C2 /* Mapbox.framework in Frameworks */,
			);
			runOnlyForDeploymentPostprocessing = 0;
		};
		358D14A31E5E3FDC00ADE590 /* Frameworks */ = {
			isa = PBXFrameworksBuildPhase;
			buildActionMask = 2147483647;
			files = (
				354A01DB1E6626E900D765C2 /* MapboxCoreNavigation.framework in Frameworks */,
				354A01EA1E6626EF00D765C2 /* MapboxDirections.framework in Frameworks */,
				354A01E41E6626EF00D765C2 /* Polyline.framework in Frameworks */,
				354BD4F51E6637D500AE1344 /* AWSPolly.framework in Frameworks */,
				C51245F21F19471C00E33B52 /* MapboxMobileEvents.framework in Frameworks */,
				354A01E01E6626EF00D765C2 /* SDWebImage.framework in Frameworks */,
				354A01DD1E6626EA00D765C2 /* MapboxNavigation.framework in Frameworks */,
				C5EA98711F19414200C8AA16 /* MapboxMobileEvents.framework in Frameworks */,
				354A01E21E6626EF00D765C2 /* Pulley.framework in Frameworks */,
				354A01E61E6626EF00D765C2 /* OSRMTextInstructions.framework in Frameworks */,
				354A01EC1E6626EF00D765C2 /* Mapbox.framework in Frameworks */,
			);
			runOnlyForDeploymentPostprocessing = 0;
		};
		35A7DBEB1E3A1C59000BAB5C /* Frameworks */ = {
			isa = PBXFrameworksBuildPhase;
			buildActionMask = 2147483647;
			files = (
				C5EA98721F19414C00C8AA16 /* MapboxMobileEvents.framework in Frameworks */,
				354A01B91E66256600D765C2 /* MapboxDirections.framework in Frameworks */,
				359D00CF1E732D7100C2E770 /* Polyline.framework in Frameworks */,
			);
			runOnlyForDeploymentPostprocessing = 0;
		};
		35B711CC1E5E7AD2001EDA8D /* Frameworks */ = {
			isa = PBXFrameworksBuildPhase;
			buildActionMask = 2147483647;
			files = (
				3525449D1E663D32004C8F1C /* MapboxCoreNavigation.framework in Frameworks */,
				35213DAF1EC456E800A62B21 /* FBSnapshotTestCase.framework in Frameworks */,
				35B711D41E5E7AD2001EDA8D /* MapboxNavigation.framework in Frameworks */,
			);
			runOnlyForDeploymentPostprocessing = 0;
		};
		C5ADFBCF1DDCC7840011824B /* Frameworks */ = {
			isa = PBXFrameworksBuildPhase;
			buildActionMask = 2147483647;
			files = (
				352BBC3B1E5E6A0C00703DF1 /* MapboxCoreNavigation.framework in Frameworks */,
			);
			runOnlyForDeploymentPostprocessing = 0;
		};
/* End PBXFrameworksBuildPhase section */

/* Begin PBXGroup section */
		35002D721E5F6C830090E733 /* Supporting files */ = {
			isa = PBXGroup;
			children = (
				355D20DB1EF30A6D0012B1E0 /* tunnel.route */,
				354D9F871EF2FE900006FAA8 /* tunnel.json */,
				35002D661E5F6B1B0090E733 /* Main.storyboard */,
				35002D5F1E5F6ADB0090E733 /* Assets.xcassets */,
				35002D601E5F6ADB0090E733 /* Base.lproj */,
				35002D5D1E5F6ABB0090E733 /* Info.plist */,
			);
			name = "Supporting files";
			sourceTree = "<group>";
		};
		35002D731E5F6C8F0090E733 /* Supporting files */ = {
			isa = PBXGroup;
			children = (
				35002D6A1E5F6C7F0090E733 /* Assets.xcassets */,
				35002D6B1E5F6C7F0090E733 /* Base.lproj */,
				35002D6C1E5F6C7F0090E733 /* Info.plist */,
				35002D6D1E5F6C7F0090E733 /* main.m */,
				35002D741E5F6CD30090E733 /* Main.storyboard */,
			);
			name = "Supporting files";
			sourceTree = "<group>";
		};
		351174F71EF1FC8F0065E248 /* Helpers */ = {
			isa = PBXGroup;
			children = (
			);
			path = Helpers;
			sourceTree = "<group>";
		};
		351BEBD81E5BCC28006FE110 /* MapboxNavigation */ = {
			isa = PBXGroup;
			children = (
				356B7D8A1EE166E100FE5B89 /* scripts */,
				C51923B41EA55C5E002AF9E1 /* Extensions */,
				C51923B71EA58D28002AF9E1 /* RouteTableView */,
				351BEC201E5BD4DC006FE110 /* Supporting files */,
				C51923B51EA55CD4002AF9E1 /* Views */,
				35D825FD1E6A2EC60088F83B /* MapboxNavigation.h */,
				C53208AA1E81FFB900910266 /* NavigationMapView.swift */,
				351BEBE01E5BCC63006FE110 /* Style.swift */,
				35726EE71F0856E900AFA1B6 /* DefaultStyle.swift */,
				351BEBEA1E5BCC63006FE110 /* NavigationViewController.swift */,
				351BEBE31E5BCC63006FE110 /* RouteManeuverViewController.swift */,
				351BEBE41E5BCC63006FE110 /* RouteMapViewController.swift */,
				351BEBE51E5BCC63006FE110 /* RoutePageViewController.swift */,
				35C9973E1E732C1B00544D1C /* RouteVoiceController.swift */,
				351A40151F0291D100E6D378 /* PollyVoiceController.swift */,
				35F611C31F1E1C0500C43249 /* FeedbackViewController.swift */,
				35025F3E1F051DD2002BA3EA /* DialogViewController.swift */,
				35375EC01F31FA86004CE727 /* Settings.swift */,
			);
			path = MapboxNavigation;
			sourceTree = "<group>";
		};
		351BEC201E5BD4DC006FE110 /* Supporting files */ = {
			isa = PBXGroup;
			children = (
				351BEC211E5BD506006FE110 /* Resources */,
				351BEBDA1E5BCC28006FE110 /* Info.plist */,
			);
			name = "Supporting files";
			sourceTree = "<group>";
		};
		351BEC211E5BD506006FE110 /* Resources */ = {
			isa = PBXGroup;
			children = (
				351BEC281E5BD530006FE110 /* Assets.xcassets */,
				351BEC2A1E5BD538006FE110 /* Shields.plist */,
				C520EE921EBB84F9008805BC /* Navigation.storyboard */,
				DAAE5F321EAE4C4700832871 /* Localizable.strings */,
				C5212B571EC4BE97009538EB /* Abbreviations.plist */,
			);
			name = Resources;
			sourceTree = "<group>";
		};
		352BBC481E5E78D700703DF1 /* SwiftTests */ = {
			isa = PBXGroup;
			children = (
				352BBC491E5E78D700703DF1 /* Example_SwiftTests.swift */,
				352BBC4B1E5E78D700703DF1 /* Info.plist */,
			);
			name = SwiftTests;
			path = Examples/SwiftTests;
			sourceTree = "<group>";
		};
		352BBC561E5E78EA00703DF1 /* Objective-CTests */ = {
			isa = PBXGroup;
			children = (
				352BBC571E5E78EA00703DF1 /* Example_Objective_CTests.m */,
				352BBC591E5E78EA00703DF1 /* Info.plist */,
			);
			name = "Objective-CTests";
			path = "Examples/Objective-CTests";
			sourceTree = "<group>";
		};
		355DB5731EFA73410091BFB7 /* Fixtures */ = {
			isa = PBXGroup;
			children = (
				352690481ECC843700E387BD /* Fixture.swift */,
				355DB5741EFA78070091BFB7 /* GGPark-to-BernalHeights.route */,
				355DB5761EFA780E0091BFB7 /* UnionSquare-to-GGPark.route */,
				35DC9D8E1F4321CC001ECD64 /* route-with-lanes.json */,
			);
			path = Fixtures;
			sourceTree = "<group>";
		};
		358D14641E5E3B7700ADE590 /* Swift */ = {
			isa = PBXGroup;
			children = (
				35002D721E5F6C830090E733 /* Supporting files */,
				358D14651E5E3B7700ADE590 /* AppDelegate.swift */,
				358D14671E5E3B7700ADE590 /* ViewController.swift */,
				C5D9800C1EFA8BA9006DBF2E /* CustomViewController.swift */,
				6441B1691EFC64E50076499F /* WaypointConfirmationViewController.swift */,
			);
			name = Swift;
			path = Examples/Swift;
			sourceTree = "<group>";
		};
		358D14A71E5E3FDC00ADE590 /* Objective-C */ = {
			isa = PBXGroup;
			children = (
				35002D731E5F6C8F0090E733 /* Supporting files */,
				35C6A3461E5E418D0004CA57 /* AppDelegate.h */,
				35C6A3471E5E418D0004CA57 /* AppDelegate.m */,
				35C6A34C1E5E418D0004CA57 /* ViewController.h */,
				35C6A34D1E5E418D0004CA57 /* ViewController.m */,
			);
			name = "Objective-C";
			path = "Examples/Objective-C";
			sourceTree = "<group>";
		};
		35B711D01E5E7AD2001EDA8D /* MapboxNavigationTests */ = {
			isa = PBXGroup;
			children = (
				355DB5731EFA73410091BFB7 /* Fixtures */,
				35B711D11E5E7AD2001EDA8D /* MapboxNavigationTests.swift */,
				35B711D31E5E7AD2001EDA8D /* Info.plist */,
				3527D2B61EC45FBD00C07FC9 /* Fixtures.xcassets */,
			);
			path = MapboxNavigationTests;
			sourceTree = "<group>";
		};
		35B711DB1E5E7B70001EDA8D /* Examples */ = {
			isa = PBXGroup;
			children = (
				358D14641E5E3B7700ADE590 /* Swift */,
				358D14A71E5E3FDC00ADE590 /* Objective-C */,
				352BBC481E5E78D700703DF1 /* SwiftTests */,
				352BBC561E5E78EA00703DF1 /* Objective-CTests */,
			);
			name = Examples;
			sourceTree = "<group>";
		};
		A9E2B43473B53369153F54C6 /* Frameworks */ = {
			isa = PBXGroup;
			children = (
				C549F8311F17F2C5001A0A2D /* MapboxMobileEvents.framework */,
				35213DAD1EC456CF00A62B21 /* FBSnapshotTestCase.framework */,
				354BD4F61E6638E800AE1344 /* AWSCore.framework */,
				354BD4F11E6634C500AE1344 /* AWSPolly.framework */,
				354A01BE1E6625A900D765C2 /* SDWebImage.framework */,
				354A01BD1E66259E00D765C2 /* Pulley.framework */,
				354A01BC1E66259600D765C2 /* Polyline.framework */,
				354A01BB1E66258A00D765C2 /* OSRMTextInstructions.framework */,
				354A01B81E66256600D765C2 /* MapboxDirections.framework */,
				35A1D3651E6624EF00A48FE8 /* Mapbox.framework */,
			);
			name = Frameworks;
			sourceTree = "<group>";
		};
		C51923B41EA55C5E002AF9E1 /* Extensions */ = {
			isa = PBXGroup;
			children = (
				C5000A921EC25C6E00563EA9 /* Abbreviations.swift */,
				351BEC081E5BCC72006FE110 /* Bundle.swift */,
				351BEC041E5BCC6C006FE110 /* ManeuverDirection.swift */,
				351BEBDF1E5BCC63006FE110 /* MGLMapView.swift */,
				35D825F91E6A2DBE0088F83B /* MGLMapView+MGLNavigationAdditions.h */,
				35D825FA1E6A2DBE0088F83B /* MGLMapView+MGLNavigationAdditions.m */,
				C58159001EA6D02700FC6C3D /* MGLVectorSource.swift */,
				351BEBF01E5BCC63006FE110 /* UIView.swift */,
				35CF34B01F0A733200C2692E /* UIFont.swift */,
			);
			name = Extensions;
			sourceTree = "<group>";
		};
		C51923B51EA55CD4002AF9E1 /* Views */ = {
			isa = PBXGroup;
			children = (
				351BEC091E5BCC72006FE110 /* DashedLineView.swift */,
				351BEC031E5BCC6C006FE110 /* LaneArrowView.swift */,
				351BEBED1E5BCC63006FE110 /* StyleKitArrows.swift */,
				351BEBEF1E5BCC63006FE110 /* TurnArrowView.swift */,
				35DC9D901F4323AA001ECD64 /* LanesContainerView.swift */,
			);
			name = Views;
			sourceTree = "<group>";
		};
		C51923B71EA58D28002AF9E1 /* RouteTableView */ = {
			isa = PBXGroup;
			children = (
				351BEBE71E5BCC63006FE110 /* RouteTableViewCell.swift */,
				351BEBE81E5BCC63006FE110 /* RouteTableViewController.swift */,
				351BEBE91E5BCC63006FE110 /* RouteTableViewHeaderView.swift */,
			);
			name = RouteTableView;
			sourceTree = "<group>";
		};
		C51DF8681F38C57A006C6A15 /* Instructions */ = {
			isa = PBXGroup;
			children = (
				357826C21F1B7CCE005C54FB /* SpokenDistanceFormatter.swift */,
				C588C3C01F3387C700520EF2 /* SpokenInstructionFormatter.swift */,
				35C997401E732C5400544D1C /* RouteStepFormatter.swift */,
				C53C193C1F38E0D5008DB406 /* VisualInstructionFormatter.swift */,
			);
			name = Instructions;
			sourceTree = "<group>";
		};
		C52D09CF1DEF5E5F00BE3C5C /* Fixtures */ = {
			isa = PBXGroup;
			children = (
				35718BE41EF316BA00AFA3D1 /* tunnel.json */,
				35718BE31EF316BA00AFA3D1 /* tunnel.route */,
				C52D09CD1DEF5E5100BE3C5C /* route.json */,
				DAB2CCE61DF7AFDE001B2FE1 /* dc-line.geojson */,
			);
			name = Fixtures;
			sourceTree = "<group>";
		};
<<<<<<< HEAD
		C56173591F182103005954F6 /* Extensions */ = {
=======
		C53C196A1F38E9C1008DB406 /* Resources */ = {
>>>>>>> 71573698
			isa = PBXGroup;
			children = (
				C53C196F1F38EA25008DB406 /* Localizable.strings */,
			);
			name = Resources;
			sourceTree = "<group>";
		};
		C56173591F182103005954F6 /* Extensions */ = {
			isa = PBXGroup;
			children = (
				35BF8CA11F28EB60003F6125 /* Array.swift */,
				353E68FD1EF0B985007B2AE5 /* BundleAdditions.swift */,
				359574A71F28CC3800838209 /* CLLocation.swift */,
				C5D9800E1EFBCDAD006DBF2E /* Date.swift */,
				C51DF8651F38C31C006C6A15 /* Locale.swift */,
				C578DA071EFD0FFF0052079F /* ProcessInfo.swift */,
				35A5413A1EFC052700E49846 /* RouteOptions.swift */,
				C561735A1F182113005954F6 /* RouteStep.swift */,
				351927351F0FA072003A702D /* ScreenCapture.swift */,
				35BF8CA31F28EBD8003F6125 /* String.swift */,
				35A5413A1EFC052700E49846 /* RouteOptions.swift */,
			);
			name = Extensions;
			sourceTree = "<group>";
		};
		C5ADFBBF1DDCC7840011824B = {
			isa = PBXGroup;
			children = (
				35B711DB1E5E7B70001EDA8D /* Examples */,
				C5ADFBCB1DDCC7840011824B /* MapboxCoreNavigation */,
				351BEBD81E5BCC28006FE110 /* MapboxNavigation */,
				C5ADFBD61DDCC7840011824B /* MapboxCoreNavigationTests */,
				35B711D01E5E7AD2001EDA8D /* MapboxNavigationTests */,
				C5ADFBCA1DDCC7840011824B /* Products */,
				A9E2B43473B53369153F54C6 /* Frameworks */,
			);
			sourceTree = "<group>";
		};
		C5ADFBCA1DDCC7840011824B /* Products */ = {
			isa = PBXGroup;
			children = (
				C5ADFBC91DDCC7840011824B /* MapboxCoreNavigation.framework */,
				C5ADFBD21DDCC7840011824B /* MapboxCoreNavigationTests.xctest */,
				351BEBD71E5BCC28006FE110 /* MapboxNavigation.framework */,
				358D14631E5E3B7700ADE590 /* Example-Swift.app */,
				358D14A61E5E3FDC00ADE590 /* Example-Objective-C.app */,
				352BBC471E5E78D700703DF1 /* Example-SwiftTests.xctest */,
				352BBC551E5E78EA00703DF1 /* Example-Objective-CTests.xctest */,
				35B711CF1E5E7AD2001EDA8D /* MapboxNavigationTests.xctest */,
			);
			name = Products;
			sourceTree = "<group>";
		};
		C5ADFBCB1DDCC7840011824B /* MapboxCoreNavigation */ = {
			isa = PBXGroup;
			children = (
<<<<<<< HEAD
=======
				C53C196A1F38E9C1008DB406 /* Resources */,
				C51DF8681F38C57A006C6A15 /* Instructions */,
>>>>>>> 71573698
				C56173591F182103005954F6 /* Extensions */,
				C5ADFBCC1DDCC7840011824B /* MapboxCoreNavigation.h */,
				35D457A61E2D253100A89946 /* MBRouteController.h */,
				35B839481E2E3D5D0045A868 /* MBRouteController.m */,
				C5ADFBCD1DDCC7840011824B /* Info.plist */,
				C58D6BAC1DDCF2AE00387F53 /* Constants.swift */,
				351BEC0B1E5BCC72006FE110 /* DistanceFormatter.swift */,
				C5ADFBFD1DDCC9CE0011824B /* Geometry.swift */,
				353E68FB1EF0B7F8007B2AE5 /* NavigationLocationManager.swift */,
				351174F31EF1C0530065E248 /* ReplayLocationManager.swift */,
				C5CFE4871EF2FD4C006F48E8 /* MMEEventsManager.swift */,
				C5ADFBF91DDCC9580011824B /* RouteController.swift */,
				64847A031F04629D003F3A69 /* Feedback.swift */,
				C5ADFBFB1DDCC9AD0011824B /* RouteProgress.swift */,
				353E69031EF0C4E5007B2AE5 /* SimulatedLocationManager.swift */,
			);
			path = MapboxCoreNavigation;
			sourceTree = "<group>";
		};
		C5ADFBD61DDCC7840011824B /* MapboxCoreNavigationTests */ = {
			isa = PBXGroup;
			children = (
				351174F71EF1FC8F0065E248 /* Helpers */,
				C52D09CF1DEF5E5F00BE3C5C /* Fixtures */,
				C52D09D21DEF636C00BE3C5C /* Fixture.swift */,
				C52D09CB1DEF444D00BE3C5C /* GeometryTests.swift */,
				C5ADFBD71DDCC7840011824B /* MapboxCoreNavigationTests.swift */,
				C52AC1251DF0E48600396B9F /* RouteProgressTests.swift */,
				C5ADFBD91DDCC7840011824B /* Info.plist */,
				357826C61F1B84F2005C54FB /* DistanceFormatterTests.swift */,
				359574A91F28CCBB00838209 /* LocationTests.swift */,
			);
			path = MapboxCoreNavigationTests;
			sourceTree = "<group>";
		};
/* End PBXGroup section */

/* Begin PBXHeadersBuildPhase section */
		351BEBD41E5BCC28006FE110 /* Headers */ = {
			isa = PBXHeadersBuildPhase;
			buildActionMask = 2147483647;
			files = (
				35D825FE1E6A2EC60088F83B /* MapboxNavigation.h in Headers */,
				35D825FB1E6A2DBE0088F83B /* MGLMapView+MGLNavigationAdditions.h in Headers */,
			);
			runOnlyForDeploymentPostprocessing = 0;
		};
		C5ADFBC61DDCC7840011824B /* Headers */ = {
			isa = PBXHeadersBuildPhase;
			buildActionMask = 2147483647;
			files = (
				35D457A71E2D253100A89946 /* MBRouteController.h in Headers */,
				C5C94C1B1DDCD22B0097296A /* MapboxCoreNavigation.h in Headers */,
			);
			runOnlyForDeploymentPostprocessing = 0;
		};
/* End PBXHeadersBuildPhase section */

/* Begin PBXNativeTarget section */
		351BEBD61E5BCC28006FE110 /* MapboxNavigation */ = {
			isa = PBXNativeTarget;
			buildConfigurationList = 351BEBDE1E5BCC28006FE110 /* Build configuration list for PBXNativeTarget "MapboxNavigation" */;
			buildPhases = (
				351BEBD21E5BCC28006FE110 /* Sources */,
				351BEBD31E5BCC28006FE110 /* Frameworks */,
				351BEBD41E5BCC28006FE110 /* Headers */,
				351BEBD51E5BCC28006FE110 /* Resources */,
				35C7E0931E67AD80003ACB96 /* ShellScript */,
			);
			buildRules = (
			);
			dependencies = (
				35CEA3581E5CEBBC009F2255 /* PBXTargetDependency */,
			);
			name = MapboxNavigation;
			productName = MapboxNavigation;
			productReference = 351BEBD71E5BCC28006FE110 /* MapboxNavigation.framework */;
			productType = "com.apple.product-type.framework";
		};
		352BBC461E5E78D700703DF1 /* Example-SwiftTests */ = {
			isa = PBXNativeTarget;
			buildConfigurationList = 352BBC4E1E5E78D700703DF1 /* Build configuration list for PBXNativeTarget "Example-SwiftTests" */;
			buildPhases = (
				352BBC431E5E78D700703DF1 /* Sources */,
				352BBC441E5E78D700703DF1 /* Frameworks */,
				352BBC451E5E78D700703DF1 /* Resources */,
			);
			buildRules = (
			);
			dependencies = (
				352BBC4D1E5E78D700703DF1 /* PBXTargetDependency */,
			);
			name = "Example-SwiftTests";
			productName = "Example-SwiftTests";
			productReference = 352BBC471E5E78D700703DF1 /* Example-SwiftTests.xctest */;
			productType = "com.apple.product-type.bundle.unit-test";
		};
		352BBC541E5E78EA00703DF1 /* Example-Objective-CTests */ = {
			isa = PBXNativeTarget;
			buildConfigurationList = 352BBC5C1E5E78EA00703DF1 /* Build configuration list for PBXNativeTarget "Example-Objective-CTests" */;
			buildPhases = (
				352BBC511E5E78EA00703DF1 /* Sources */,
				352BBC521E5E78EA00703DF1 /* Frameworks */,
				352BBC531E5E78EA00703DF1 /* Resources */,
			);
			buildRules = (
			);
			dependencies = (
				352BBC5B1E5E78EA00703DF1 /* PBXTargetDependency */,
			);
			name = "Example-Objective-CTests";
			productName = "Example-Objective-CTests";
			productReference = 352BBC551E5E78EA00703DF1 /* Example-Objective-CTests.xctest */;
			productType = "com.apple.product-type.bundle.unit-test";
		};
		358D14621E5E3B7700ADE590 /* Example-Swift */ = {
			isa = PBXNativeTarget;
			buildConfigurationList = 358D14741E5E3B7700ADE590 /* Build configuration list for PBXNativeTarget "Example-Swift" */;
			buildPhases = (
				358D145F1E5E3B7700ADE590 /* Sources */,
				358D14601E5E3B7700ADE590 /* Frameworks */,
				358D14611E5E3B7700ADE590 /* Resources */,
				354A01C41E66265100D765C2 /* Embed Frameworks */,
			);
			buildRules = (
			);
			dependencies = (
				354A01D41E66268800D765C2 /* PBXTargetDependency */,
				354A01D21E66268400D765C2 /* PBXTargetDependency */,
			);
			name = "Example-Swift";
			productName = "Example-Swift";
			productReference = 358D14631E5E3B7700ADE590 /* Example-Swift.app */;
			productType = "com.apple.product-type.application";
		};
		358D14A51E5E3FDC00ADE590 /* Example-Objective-C */ = {
			isa = PBXNativeTarget;
			buildConfigurationList = 358D14BA1E5E3FDC00ADE590 /* Build configuration list for PBXNativeTarget "Example-Objective-C" */;
			buildPhases = (
				358D14A21E5E3FDC00ADE590 /* Sources */,
				358D14A31E5E3FDC00ADE590 /* Frameworks */,
				358D14A41E5E3FDC00ADE590 /* Resources */,
				354A01DF1E6626EA00D765C2 /* Embed Frameworks */,
			);
			buildRules = (
			);
			dependencies = (
				354A01D81E6626D400D765C2 /* PBXTargetDependency */,
				354A01DA1E6626D400D765C2 /* PBXTargetDependency */,
			);
			name = "Example-Objective-C";
			productName = "Example-Objective-C";
			productReference = 358D14A61E5E3FDC00ADE590 /* Example-Objective-C.app */;
			productType = "com.apple.product-type.application";
		};
		35B711CE1E5E7AD2001EDA8D /* MapboxNavigationTests */ = {
			isa = PBXNativeTarget;
			buildConfigurationList = 35B711D71E5E7AD2001EDA8D /* Build configuration list for PBXNativeTarget "MapboxNavigationTests" */;
			buildPhases = (
				35B711CB1E5E7AD2001EDA8D /* Sources */,
				35B711CC1E5E7AD2001EDA8D /* Frameworks */,
				35B711CD1E5E7AD2001EDA8D /* Resources */,
				35B711DA1E5E7AEC001EDA8D /* Carthage copy frameworks */,
			);
			buildRules = (
			);
			dependencies = (
				3525449C1E663D2C004C8F1C /* PBXTargetDependency */,
				35B711D61E5E7AD2001EDA8D /* PBXTargetDependency */,
			);
			name = MapboxNavigationTests;
			productName = MapboxNavigationTests;
			productReference = 35B711CF1E5E7AD2001EDA8D /* MapboxNavigationTests.xctest */;
			productType = "com.apple.product-type.bundle.unit-test";
		};
		C5ADFBC81DDCC7840011824B /* MapboxCoreNavigation */ = {
			isa = PBXNativeTarget;
			buildConfigurationList = C5ADFBDD1DDCC7840011824B /* Build configuration list for PBXNativeTarget "MapboxCoreNavigation" */;
			buildPhases = (
				C5ADFBC41DDCC7840011824B /* Sources */,
				C5ADFBC61DDCC7840011824B /* Headers */,
				C5ADFBC71DDCC7840011824B /* Resources */,
				35A7DBEB1E3A1C59000BAB5C /* Frameworks */,
			);
			buildRules = (
			);
			dependencies = (
			);
			name = MapboxCoreNavigation;
			productName = MapboxNavigation;
			productReference = C5ADFBC91DDCC7840011824B /* MapboxCoreNavigation.framework */;
			productType = "com.apple.product-type.framework";
		};
		C5ADFBD11DDCC7840011824B /* MapboxCoreNavigationTests */ = {
			isa = PBXNativeTarget;
			buildConfigurationList = C5ADFBE01DDCC7840011824B /* Build configuration list for PBXNativeTarget "MapboxCoreNavigationTests" */;
			buildPhases = (
				C5ADFBCE1DDCC7840011824B /* Sources */,
				C5ADFBCF1DDCC7840011824B /* Frameworks */,
				C5ADFBD01DDCC7840011824B /* Resources */,
				352BBC3A1E5E69A700703DF1 /* Carthage copy frameworks */,
			);
			buildRules = (
			);
			dependencies = (
				C5ADFBD51DDCC7840011824B /* PBXTargetDependency */,
				352BBC3F1E5E6ADC00703DF1 /* PBXTargetDependency */,
			);
			name = MapboxCoreNavigationTests;
			productName = MapboxNavigationTests;
			productReference = C5ADFBD21DDCC7840011824B /* MapboxCoreNavigationTests.xctest */;
			productType = "com.apple.product-type.bundle.unit-test";
		};
/* End PBXNativeTarget section */

/* Begin PBXProject section */
		C5ADFBC01DDCC7840011824B /* Project object */ = {
			isa = PBXProject;
			attributes = {
				KnownAssetTags = (
					New,
				);
				LastSwiftUpdateCheck = 0820;
				LastUpgradeCheck = 0820;
				ORGANIZATIONNAME = Mapbox;
				TargetAttributes = {
					351BEBD61E5BCC28006FE110 = {
						CreatedOnToolsVersion = 8.2.1;
						DevelopmentTeam = GJZR2MEM28;
						LastSwiftMigration = 0820;
						ProvisioningStyle = Automatic;
					};
					352BBC461E5E78D700703DF1 = {
						CreatedOnToolsVersion = 8.2.1;
						DevelopmentTeam = GJZR2MEM28;
						ProvisioningStyle = Automatic;
						TestTargetID = 358D14621E5E3B7700ADE590;
					};
					352BBC541E5E78EA00703DF1 = {
						CreatedOnToolsVersion = 8.2.1;
						DevelopmentTeam = GJZR2MEM28;
						ProvisioningStyle = Automatic;
						TestTargetID = 358D14A51E5E3FDC00ADE590;
					};
					358D14621E5E3B7700ADE590 = {
						CreatedOnToolsVersion = 8.2.1;
						DevelopmentTeam = GJZR2MEM28;
						LastSwiftMigration = 0830;
						ProvisioningStyle = Automatic;
					};
					358D14A51E5E3FDC00ADE590 = {
						CreatedOnToolsVersion = 8.2.1;
						DevelopmentTeam = GJZR2MEM28;
						ProvisioningStyle = Automatic;
					};
					35B711CE1E5E7AD2001EDA8D = {
						CreatedOnToolsVersion = 8.2.1;
						DevelopmentTeam = GJZR2MEM28;
						ProvisioningStyle = Automatic;
					};
					C5ADFBC81DDCC7840011824B = {
						CreatedOnToolsVersion = 8.1;
						DevelopmentTeam = GJZR2MEM28;
						LastSwiftMigration = 0820;
						ProvisioningStyle = Automatic;
					};
					C5ADFBD11DDCC7840011824B = {
						CreatedOnToolsVersion = 8.1;
						DevelopmentTeam = GJZR2MEM28;
						ProvisioningStyle = Automatic;
					};
				};
			};
			buildConfigurationList = C5ADFBC31DDCC7840011824B /* Build configuration list for PBXProject "MapboxNavigation" */;
			compatibilityVersion = "Xcode 3.2";
			developmentRegion = English;
			hasScannedForEncodings = 0;
			knownRegions = (
				en,
				Base,
				"zh-Hans",
				sv,
				vi,
				ca,
				fa,
				fr,
				hu,
				lt,
				es,
				it,
				"zh-Hant",
			);
			mainGroup = C5ADFBBF1DDCC7840011824B;
			productRefGroup = C5ADFBCA1DDCC7840011824B /* Products */;
			projectDirPath = "";
			projectRoot = "";
			targets = (
				358D14621E5E3B7700ADE590 /* Example-Swift */,
				358D14A51E5E3FDC00ADE590 /* Example-Objective-C */,
				C5ADFBC81DDCC7840011824B /* MapboxCoreNavigation */,
				351BEBD61E5BCC28006FE110 /* MapboxNavigation */,
				C5ADFBD11DDCC7840011824B /* MapboxCoreNavigationTests */,
				352BBC461E5E78D700703DF1 /* Example-SwiftTests */,
				352BBC541E5E78EA00703DF1 /* Example-Objective-CTests */,
				35B711CE1E5E7AD2001EDA8D /* MapboxNavigationTests */,
			);
		};
/* End PBXProject section */

/* Begin PBXResourcesBuildPhase section */
		351BEBD51E5BCC28006FE110 /* Resources */ = {
			isa = PBXResourcesBuildPhase;
			buildActionMask = 2147483647;
			files = (
				351BEC2B1E5BD538006FE110 /* Shields.plist in Resources */,
				DAAE5F301EAE4C4700832871 /* Localizable.strings in Resources */,
				351BEC291E5BD530006FE110 /* Assets.xcassets in Resources */,
				C520EE901EBB84F9008805BC /* Navigation.storyboard in Resources */,
				C5212B551EC4BE97009538EB /* Abbreviations.plist in Resources */,
			);
			runOnlyForDeploymentPostprocessing = 0;
		};
		352BBC451E5E78D700703DF1 /* Resources */ = {
			isa = PBXResourcesBuildPhase;
			buildActionMask = 2147483647;
			files = (
			);
			runOnlyForDeploymentPostprocessing = 0;
		};
		352BBC531E5E78EA00703DF1 /* Resources */ = {
			isa = PBXResourcesBuildPhase;
			buildActionMask = 2147483647;
			files = (
			);
			runOnlyForDeploymentPostprocessing = 0;
		};
		358D14611E5E3B7700ADE590 /* Resources */ = {
			isa = PBXResourcesBuildPhase;
			buildActionMask = 2147483647;
			files = (
				35002D691E5F6B2F0090E733 /* Main.storyboard in Resources */,
				354D9F891EF2FE900006FAA8 /* tunnel.json in Resources */,
				35002D611E5F6ADB0090E733 /* Assets.xcassets in Resources */,
				35002D621E5F6ADB0090E733 /* Base.lproj in Resources */,
				355D20DC1EF30A6D0012B1E0 /* tunnel.route in Resources */,
			);
			runOnlyForDeploymentPostprocessing = 0;
		};
		358D14A41E5E3FDC00ADE590 /* Resources */ = {
			isa = PBXResourcesBuildPhase;
			buildActionMask = 2147483647;
			files = (
				35002D6F1E5F6C7F0090E733 /* Base.lproj in Resources */,
				35002D6E1E5F6C7F0090E733 /* Assets.xcassets in Resources */,
				35002D761E5F6CD30090E733 /* Main.storyboard in Resources */,
			);
			runOnlyForDeploymentPostprocessing = 0;
		};
		35B711CD1E5E7AD2001EDA8D /* Resources */ = {
			isa = PBXResourcesBuildPhase;
			buildActionMask = 2147483647;
			files = (
				3527D2B91EC4619400C07FC9 /* Fixtures.xcassets in Resources */,
				35DC9D8D1F431E59001ECD64 /* route.json in Resources */,
				355DB5771EFA780E0091BFB7 /* UnionSquare-to-GGPark.route in Resources */,
				355DB5751EFA78070091BFB7 /* GGPark-to-BernalHeights.route in Resources */,
				35DC9D8F1F4321CC001ECD64 /* route-with-lanes.json in Resources */,
			);
			runOnlyForDeploymentPostprocessing = 0;
		};
		C5ADFBC71DDCC7840011824B /* Resources */ = {
			isa = PBXResourcesBuildPhase;
			buildActionMask = 2147483647;
			files = (
				C53C196D1F38EA25008DB406 /* Localizable.strings in Resources */,
			);
			runOnlyForDeploymentPostprocessing = 0;
		};
		C5ADFBD01DDCC7840011824B /* Resources */ = {
			isa = PBXResourcesBuildPhase;
			buildActionMask = 2147483647;
			files = (
				DAB2CCE71DF7AFDF001B2FE1 /* dc-line.geojson in Resources */,
				35718BE71EF3194200AFA3D1 /* tunnel.json in Resources */,
				C52D09CE1DEF5E5100BE3C5C /* route.json in Resources */,
				35718BE81EF3194500AFA3D1 /* tunnel.route in Resources */,
			);
			runOnlyForDeploymentPostprocessing = 0;
		};
/* End PBXResourcesBuildPhase section */

/* Begin PBXShellScriptBuildPhase section */
		352BBC3A1E5E69A700703DF1 /* Carthage copy frameworks */ = {
			isa = PBXShellScriptBuildPhase;
			buildActionMask = 2147483647;
			files = (
			);
			inputPaths = (
				"$(SRCROOT)/Carthage/Build/iOS/MapboxDirections.framework",
				"$(SRCROOT)/Carthage/Build/iOS/Polyline.framework",
				"$(SRCROOT)/Carthage/Build/iOS/AWSPolly.framework",
				"$(SRCROOT)/Carthage/Build/iOS/MapboxMobileEvents.framework",
			);
			name = "Carthage copy frameworks";
			outputPaths = (
			);
			runOnlyForDeploymentPostprocessing = 0;
			shellPath = /bin/sh;
			shellScript = "/usr/local/bin/carthage copy-frameworks";
		};
		35B711DA1E5E7AEC001EDA8D /* Carthage copy frameworks */ = {
			isa = PBXShellScriptBuildPhase;
			buildActionMask = 2147483647;
			files = (
			);
			inputPaths = (
				"$(SRCROOT)/Carthage/Build/iOS/Mapbox.framework",
				"$(SRCROOT)/Carthage/Build/iOS/MapboxDirections.framework",
				"$(SRCROOT)/Carthage/Build/iOS/OSRMTextInstructions.framework",
				"$(SRCROOT)/Carthage/Build/iOS/Pulley.framework",
				"$(SRCROOT)/Carthage/Build/iOS/SDWebImage.framework",
				"$(SRCROOT)/Carthage/Build/iOS/Polyline.framework",
				"$(SRCROOT)/Carthage/Build/iOS/AWSPolly.framework",
				"$(SRCROOT)/Carthage/Build/iOS/AWSCore.framework",
				"$(SRCROOT)/Carthage/Build/iOS/FBSnapshotTestCase.framework",
				"$(SRCROOT)/Carthage/Build/iOS/MapboxMobileEvents.framework",
			);
			name = "Carthage copy frameworks";
			outputPaths = (
			);
			runOnlyForDeploymentPostprocessing = 0;
			shellPath = /bin/sh;
			shellScript = "/usr/local/bin/carthage copy-frameworks";
		};
		35C7E0931E67AD80003ACB96 /* ShellScript */ = {
			isa = PBXShellScriptBuildPhase;
			buildActionMask = 2147483647;
			files = (
			);
			inputPaths = (
				"$(SRCROOT)/Carthage/Build/iOS/Mapbox.framework",
				"$(SRCROOT)/Carthage/Build/iOS/MapboxDirections.framework",
				"$(SRCROOT)/Carthage/Build/iOS/OSRMTextInstructions.framework",
				"$(SRCROOT)/Carthage/Build/iOS/Pulley.framework",
				"$(SRCROOT)/Carthage/Build/iOS/SDWebImage.framework",
				"$(SRCROOT)/Carthage/Build/iOS/Polyline.framework",
				"$(SRCROOT)/Carthage/Build/iOS/AWSPolly.framework",
				"$(SRCROOT)/Carthage/Build/iOS/AWSCore.framework",
			);
			outputPaths = (
			);
			runOnlyForDeploymentPostprocessing = 0;
			shellPath = /bin/sh;
			shellScript = "/usr/local/bin/carthage copy-frameworks";
		};
/* End PBXShellScriptBuildPhase section */

/* Begin PBXSourcesBuildPhase section */
		351BEBD21E5BCC28006FE110 /* Sources */ = {
			isa = PBXSourcesBuildPhase;
			buildActionMask = 2147483647;
			files = (
				351BEBF11E5BCC63006FE110 /* MGLMapView.swift in Sources */,
				352BBC421E5E72C500703DF1 /* Geometry.swift in Sources */,
				351BEC061E5BCC6C006FE110 /* ManeuverDirection.swift in Sources */,
				35D825FC1E6A2DBE0088F83B /* MGLMapView+MGLNavigationAdditions.m in Sources */,
				351BEBFF1E5BCC63006FE110 /* StyleKitArrows.swift in Sources */,
				351BEBF91E5BCC63006FE110 /* RouteTableViewCell.swift in Sources */,
				351A40161F0291D100E6D378 /* PollyVoiceController.swift in Sources */,
				C5000A931EC25C6E00563EA9 /* Abbreviations.swift in Sources */,
				35C9973F1E732C1B00544D1C /* RouteVoiceController.swift in Sources */,
				351BEBFC1E5BCC63006FE110 /* NavigationViewController.swift in Sources */,
				C588C3C21F33882100520EF2 /* String.swift in Sources */,
				351BEBFB1E5BCC63006FE110 /* RouteTableViewHeaderView.swift in Sources */,
				C53208AB1E81FFB900910266 /* NavigationMapView.swift in Sources */,
				351BEBF61E5BCC63006FE110 /* RouteMapViewController.swift in Sources */,
				35726EE81F0856E900AFA1B6 /* DefaultStyle.swift in Sources */,
				35DC9D911F4323AA001ECD64 /* LanesContainerView.swift in Sources */,
				C58159011EA6D02700FC6C3D /* MGLVectorSource.swift in Sources */,
				351BEBF51E5BCC63006FE110 /* RouteManeuverViewController.swift in Sources */,
				351BEC011E5BCC63006FE110 /* TurnArrowView.swift in Sources */,
				351BEBFA1E5BCC63006FE110 /* RouteTableViewController.swift in Sources */,
				35025F3F1F051DD2002BA3EA /* DialogViewController.swift in Sources */,
				351BEC0E1E5BCC72006FE110 /* DashedLineView.swift in Sources */,
				351BEBF71E5BCC63006FE110 /* RoutePageViewController.swift in Sources */,
				351BEC051E5BCC6C006FE110 /* LaneArrowView.swift in Sources */,
				35375EC11F31FA86004CE727 /* Settings.swift in Sources */,
				C56AA2F41F3A409600772BAE /* Locale.swift in Sources */,
				351BEC0D1E5BCC72006FE110 /* Bundle.swift in Sources */,
				35CF34B11F0A733200C2692E /* UIFont.swift in Sources */,
				C51DF8671F38C337006C6A15 /* Date.swift in Sources */,
				35F611C41F1E1C0500C43249 /* FeedbackViewController.swift in Sources */,
				351BEC021E5BCC63006FE110 /* UIView.swift in Sources */,
				351BEBF21E5BCC63006FE110 /* Style.swift in Sources */,
			);
			runOnlyForDeploymentPostprocessing = 0;
		};
		352BBC431E5E78D700703DF1 /* Sources */ = {
			isa = PBXSourcesBuildPhase;
			buildActionMask = 2147483647;
			files = (
				352BBC4A1E5E78D700703DF1 /* Example_SwiftTests.swift in Sources */,
			);
			runOnlyForDeploymentPostprocessing = 0;
		};
		352BBC511E5E78EA00703DF1 /* Sources */ = {
			isa = PBXSourcesBuildPhase;
			buildActionMask = 2147483647;
			files = (
				352BBC581E5E78EA00703DF1 /* Example_Objective_CTests.m in Sources */,
			);
			runOnlyForDeploymentPostprocessing = 0;
		};
		358D145F1E5E3B7700ADE590 /* Sources */ = {
			isa = PBXSourcesBuildPhase;
			buildActionMask = 2147483647;
			files = (
				358D14681E5E3B7700ADE590 /* ViewController.swift in Sources */,
				C5D9800D1EFA8BA9006DBF2E /* CustomViewController.swift in Sources */,
				6441B16A1EFC64E50076499F /* WaypointConfirmationViewController.swift in Sources */,
				358D14661E5E3B7700ADE590 /* AppDelegate.swift in Sources */,
			);
			runOnlyForDeploymentPostprocessing = 0;
		};
		358D14A21E5E3FDC00ADE590 /* Sources */ = {
			isa = PBXSourcesBuildPhase;
			buildActionMask = 2147483647;
			files = (
				352BBC401E5E6C9F00703DF1 /* AppDelegate.m in Sources */,
				35002D711E5F6C7F0090E733 /* main.m in Sources */,
				35C6A35B1E5E418D0004CA57 /* ViewController.m in Sources */,
			);
			runOnlyForDeploymentPostprocessing = 0;
		};
		35B711CB1E5E7AD2001EDA8D /* Sources */ = {
			isa = PBXSourcesBuildPhase;
			buildActionMask = 2147483647;
			files = (
				35B711D21E5E7AD2001EDA8D /* MapboxNavigationTests.swift in Sources */,
				352690491ECC843700E387BD /* Fixture.swift in Sources */,
			);
			runOnlyForDeploymentPostprocessing = 0;
		};
		C5ADFBC41DDCC7840011824B /* Sources */ = {
			isa = PBXSourcesBuildPhase;
			buildActionMask = 2147483647;
			files = (
				C561735B1F182113005954F6 /* RouteStep.swift in Sources */,
				C588C3C11F3387C700520EF2 /* SpokenInstructionFormatter.swift in Sources */,
				C53C193D1F38E0D5008DB406 /* VisualInstructionFormatter.swift in Sources */,
				35BF8CA21F28EB60003F6125 /* Array.swift in Sources */,
				353E68FC1EF0B7F8007B2AE5 /* NavigationLocationManager.swift in Sources */,
				353E68FE1EF0B985007B2AE5 /* BundleAdditions.swift in Sources */,
				351174F41EF1C0530065E248 /* ReplayLocationManager.swift in Sources */,
				C5C94C1C1DDCD2340097296A /* RouteController.swift in Sources */,
				359574A81F28CC5A00838209 /* CLLocation.swift in Sources */,
				C5C94C1E1DDCD23A0097296A /* Geometry.swift in Sources */,
				357826C31F1B7CCE005C54FB /* SpokenDistanceFormatter.swift in Sources */,
				351927361F0FA072003A702D /* ScreenCapture.swift in Sources */,
				C5D9800F1EFBCDAD006DBF2E /* Date.swift in Sources */,
				35B839491E2E3D5D0045A868 /* MBRouteController.m in Sources */,
				C588C3C31F3388A100520EF2 /* RouteStepFormatter.swift in Sources */,
				35A5413B1EFC052700E49846 /* RouteOptions.swift in Sources */,
				353E69041EF0C4E5007B2AE5 /* SimulatedLocationManager.swift in Sources */,
				DAFA92071F01735000A7FB09 /* DistanceFormatter.swift in Sources */,
				C5C94C1D1DDCD2370097296A /* RouteProgress.swift in Sources */,
				C5CFE4881EF2FD4C006F48E8 /* MMEEventsManager.swift in Sources */,
				C578DA081EFD0FFF0052079F /* ProcessInfo.swift in Sources */,
				35BF8CA41F28EBD8003F6125 /* String.swift in Sources */,
				64847A041F04629D003F3A69 /* Feedback.swift in Sources */,
				C58D6BAD1DDCF2AE00387F53 /* Constants.swift in Sources */,
				C51DF8661F38C31C006C6A15 /* Locale.swift in Sources */,
			);
			runOnlyForDeploymentPostprocessing = 0;
		};
		C5ADFBCE1DDCC7840011824B /* Sources */ = {
			isa = PBXSourcesBuildPhase;
			buildActionMask = 2147483647;
			files = (
				C5ADFBD81DDCC7840011824B /* MapboxCoreNavigationTests.swift in Sources */,
				357826C71F1B84F2005C54FB /* DistanceFormatterTests.swift in Sources */,
				C52D09CC1DEF444D00BE3C5C /* GeometryTests.swift in Sources */,
				C52AC1261DF0E48600396B9F /* RouteProgressTests.swift in Sources */,
				359574AA1F28CCBB00838209 /* LocationTests.swift in Sources */,
				C52D09D31DEF636C00BE3C5C /* Fixture.swift in Sources */,
			);
			runOnlyForDeploymentPostprocessing = 0;
		};
/* End PBXSourcesBuildPhase section */

/* Begin PBXTargetDependency section */
		3525449C1E663D2C004C8F1C /* PBXTargetDependency */ = {
			isa = PBXTargetDependency;
			target = C5ADFBC81DDCC7840011824B /* MapboxCoreNavigation */;
			targetProxy = 3525449B1E663D2C004C8F1C /* PBXContainerItemProxy */;
		};
		352BBC3F1E5E6ADC00703DF1 /* PBXTargetDependency */ = {
			isa = PBXTargetDependency;
			target = 358D14621E5E3B7700ADE590 /* Example-Swift */;
			targetProxy = 352BBC3E1E5E6ADC00703DF1 /* PBXContainerItemProxy */;
		};
		352BBC4D1E5E78D700703DF1 /* PBXTargetDependency */ = {
			isa = PBXTargetDependency;
			target = 358D14621E5E3B7700ADE590 /* Example-Swift */;
			targetProxy = 352BBC4C1E5E78D700703DF1 /* PBXContainerItemProxy */;
		};
		352BBC5B1E5E78EA00703DF1 /* PBXTargetDependency */ = {
			isa = PBXTargetDependency;
			target = 358D14A51E5E3FDC00ADE590 /* Example-Objective-C */;
			targetProxy = 352BBC5A1E5E78EA00703DF1 /* PBXContainerItemProxy */;
		};
		354A01D21E66268400D765C2 /* PBXTargetDependency */ = {
			isa = PBXTargetDependency;
			target = 351BEBD61E5BCC28006FE110 /* MapboxNavigation */;
			targetProxy = 354A01D11E66268400D765C2 /* PBXContainerItemProxy */;
		};
		354A01D41E66268800D765C2 /* PBXTargetDependency */ = {
			isa = PBXTargetDependency;
			target = C5ADFBC81DDCC7840011824B /* MapboxCoreNavigation */;
			targetProxy = 354A01D31E66268800D765C2 /* PBXContainerItemProxy */;
		};
		354A01D81E6626D400D765C2 /* PBXTargetDependency */ = {
			isa = PBXTargetDependency;
			target = C5ADFBC81DDCC7840011824B /* MapboxCoreNavigation */;
			targetProxy = 354A01D71E6626D400D765C2 /* PBXContainerItemProxy */;
		};
		354A01DA1E6626D400D765C2 /* PBXTargetDependency */ = {
			isa = PBXTargetDependency;
			target = 351BEBD61E5BCC28006FE110 /* MapboxNavigation */;
			targetProxy = 354A01D91E6626D400D765C2 /* PBXContainerItemProxy */;
		};
		35B711D61E5E7AD2001EDA8D /* PBXTargetDependency */ = {
			isa = PBXTargetDependency;
			target = 351BEBD61E5BCC28006FE110 /* MapboxNavigation */;
			targetProxy = 35B711D51E5E7AD2001EDA8D /* PBXContainerItemProxy */;
		};
		35CEA3581E5CEBBC009F2255 /* PBXTargetDependency */ = {
			isa = PBXTargetDependency;
			target = C5ADFBC81DDCC7840011824B /* MapboxCoreNavigation */;
			targetProxy = 35CEA3571E5CEBBC009F2255 /* PBXContainerItemProxy */;
		};
		C5ADFBD51DDCC7840011824B /* PBXTargetDependency */ = {
			isa = PBXTargetDependency;
			target = C5ADFBC81DDCC7840011824B /* MapboxCoreNavigation */;
			targetProxy = C5ADFBD41DDCC7840011824B /* PBXContainerItemProxy */;
		};
/* End PBXTargetDependency section */

/* Begin PBXVariantGroup section */
		35002D661E5F6B1B0090E733 /* Main.storyboard */ = {
			isa = PBXVariantGroup;
			children = (
				35002D671E5F6B1B0090E733 /* Base */,
				35C6ED9C1EBB224A00A27EF8 /* zh-Hans */,
				35C6ED9E1EBB224D00A27EF8 /* sv */,
				35C6EDA01EBB224E00A27EF8 /* vi */,
				35C6EDA21EBB224F00A27EF8 /* ca */,
				35C6EDAD1EBB266300A27EF8 /* en */,
				DA625E901F10557300FBE176 /* fa */,
				DA625E931F105B1900FBE176 /* fr */,
				DA625E981F105C1200FBE176 /* hu */,
				DA625E9D1F105D1A00FBE176 /* lt */,
				DAA293011F16DA0C00D94613 /* es */,
				DAE7114C1F22E94E009AED76 /* it */,
				DA8264851F2AAD8400454B24 /* zh-Hant */,
			);
			name = Main.storyboard;
			sourceTree = "<group>";
		};
		35002D741E5F6CD30090E733 /* Main.storyboard */ = {
			isa = PBXVariantGroup;
			children = (
				35002D751E5F6CD30090E733 /* Base */,
				35C6EDA41EBB227100A27EF8 /* zh-Hans */,
				35C6EDA61EBB227600A27EF8 /* sv */,
				35C6EDA81EBB227900A27EF8 /* vi */,
				35C6EDAA1EBB228000A27EF8 /* ca */,
				35C6EDB21EBB286500A27EF8 /* en */,
				DA625E911F10559600FBE176 /* fa */,
				DA625E941F105B1A00FBE176 /* fr */,
				DA625E991F105C1300FBE176 /* hu */,
				DA625E9E1F105D1A00FBE176 /* lt */,
				DAA293021F16DA1300D94613 /* es */,
				DAE7114D1F22E966009AED76 /* it */,
				DA8264861F2AAD9F00454B24 /* zh-Hant */,
			);
			name = Main.storyboard;
			sourceTree = "<group>";
		};
		C520EE921EBB84F9008805BC /* Navigation.storyboard */ = {
			isa = PBXVariantGroup;
			children = (
				C520EE911EBB84F9008805BC /* Base */,
				C520EE941EBBBD55008805BC /* en */,
				DA625E921F1055DE00FBE176 /* fa */,
				DA625E951F105B1A00FBE176 /* fr */,
				DA625E9A1F105C1300FBE176 /* hu */,
				DA625EA41F1060E300FBE176 /* ca */,
				DA625EA51F10614500FBE176 /* es */,
				DA625EA91F1061DA00FBE176 /* sv */,
				DA625EAA1F10621A00FBE176 /* vi */,
				DAA292FF1F16CC2200D94613 /* lt */,
				DAE7114E1F22E977009AED76 /* it */,
				DA8264871F2AADC200454B24 /* zh-Hant */,
			);
			name = Navigation.storyboard;
			path = Resources;
			sourceTree = "<group>";
		};
		C5212B571EC4BE97009538EB /* Abbreviations.plist */ = {
			isa = PBXVariantGroup;
			children = (
				C5212B561EC4BE97009538EB /* Base */,
				355EF9641EDF264200749641 /* sv */,
				DA625E971F105BC100FBE176 /* fr */,
				DA625EA31F105E3400FBE176 /* lt */,
				DA625EAB1F10622700FBE176 /* vi */,
				DAA292FE1F16CB5C00D94613 /* ca */,
				DAA293041F16DA6A00D94613 /* es */,
			);
			name = Abbreviations.plist;
			path = Resources;
			sourceTree = "<group>";
		};
		C53C196F1F38EA25008DB406 /* Localizable.strings */ = {
			isa = PBXVariantGroup;
			children = (
				C53C19701F38EACD008DB406 /* zh-Hans */,
				C53C19711F38EADB008DB406 /* it */,
				C53C19721F38EADB008DB406 /* es */,
				C53C19731F38EADC008DB406 /* lt */,
				C53C19741F38EADD008DB406 /* hu */,
				C53C19751F38EADE008DB406 /* fr */,
				C53C19771F38EAE4008DB406 /* ca */,
				C53C19781F38EAE5008DB406 /* vi */,
				C53C19791F38EAE6008DB406 /* sv */,
				C53C197A1F38EAEA008DB406 /* Base */,
			);
			name = Localizable.strings;
			path = Resources;
			sourceTree = "<group>";
		};
		DAAE5F321EAE4C4700832871 /* Localizable.strings */ = {
			isa = PBXVariantGroup;
			children = (
				DAAE5F311EAE4C4700832871 /* Base */,
				DAAE5F331EAE4C5A00832871 /* zh-Hans */,
				357F0DF01EB9D99F00A0B53C /* sv */,
				357F0DF11EB9DAB400A0B53C /* vi */,
				35C6ED9A1EBB1DE400A27EF8 /* ca */,
				DA625E961F105BAD00FBE176 /* fr */,
				DA625E9C1F105CB100FBE176 /* hu */,
				DA625EA71F10616600FBE176 /* es */,
				DAA293001F16CC6700D94613 /* lt */,
				DAE7114F1F22E983009AED76 /* it */,
			);
			name = Localizable.strings;
			path = Resources;
			sourceTree = "<group>";
		};
/* End PBXVariantGroup section */

/* Begin XCBuildConfiguration section */
		351BEBDC1E5BCC28006FE110 /* Debug */ = {
			isa = XCBuildConfiguration;
			buildSettings = {
				CLANG_ENABLE_MODULES = YES;
				CODE_SIGN_IDENTITY = "iPhone Developer";
				DEBUG_INFORMATION_FORMAT = dwarf;
				DEFINES_MODULE = YES;
				DEVELOPMENT_TEAM = GJZR2MEM28;
				DYLIB_COMPATIBILITY_VERSION = 1;
				DYLIB_CURRENT_VERSION = 4;
				DYLIB_INSTALL_NAME_BASE = "@rpath";
				FRAMEWORK_SEARCH_PATHS = (
					"$(inherited)",
					"$(PROJECT_DIR)/Carthage/Build/iOS",
				);
				INFOPLIST_FILE = MapboxNavigation/Info.plist;
				INSTALL_PATH = "$(LOCAL_LIBRARY_DIR)/Frameworks";
				IPHONEOS_DEPLOYMENT_TARGET = 9.0;
				LD_RUNPATH_SEARCH_PATHS = "$(inherited) @executable_path/Frameworks @loader_path/Frameworks";
				PRODUCT_BUNDLE_IDENTIFIER = com.mapbox.MapboxNavigation;
				PRODUCT_NAME = "$(TARGET_NAME)";
				SKIP_INSTALL = YES;
				SWIFT_OPTIMIZATION_LEVEL = "-Onone";
				SWIFT_VERSION = 3.0;
			};
			name = Debug;
		};
		351BEBDD1E5BCC28006FE110 /* Release */ = {
			isa = XCBuildConfiguration;
			buildSettings = {
				CLANG_ENABLE_MODULES = YES;
				CODE_SIGN_IDENTITY = "";
				DEFINES_MODULE = YES;
				DEVELOPMENT_TEAM = GJZR2MEM28;
				DYLIB_COMPATIBILITY_VERSION = 1;
				DYLIB_CURRENT_VERSION = 4;
				DYLIB_INSTALL_NAME_BASE = "@rpath";
				FRAMEWORK_SEARCH_PATHS = (
					"$(inherited)",
					"$(PROJECT_DIR)/Carthage/Build/iOS",
				);
				INFOPLIST_FILE = MapboxNavigation/Info.plist;
				INSTALL_PATH = "$(LOCAL_LIBRARY_DIR)/Frameworks";
				IPHONEOS_DEPLOYMENT_TARGET = 9.0;
				LD_RUNPATH_SEARCH_PATHS = "$(inherited) @executable_path/Frameworks @loader_path/Frameworks";
				PRODUCT_BUNDLE_IDENTIFIER = com.mapbox.MapboxNavigation;
				PRODUCT_NAME = "$(TARGET_NAME)";
				SKIP_INSTALL = YES;
				SWIFT_VERSION = 3.0;
			};
			name = Release;
		};
		352BBC4F1E5E78D700703DF1 /* Debug */ = {
			isa = XCBuildConfiguration;
			buildSettings = {
				BUNDLE_LOADER = "$(TEST_HOST)";
				DEBUG_INFORMATION_FORMAT = dwarf;
				DEVELOPMENT_TEAM = GJZR2MEM28;
				FRAMEWORK_SEARCH_PATHS = (
					"$(inherited)",
					"$(PROJECT_DIR)/Carthage/Build/iOS",
				);
				INFOPLIST_FILE = Examples/SwiftTests/Info.plist;
				IPHONEOS_DEPLOYMENT_TARGET = 10.2;
				LD_RUNPATH_SEARCH_PATHS = "$(inherited) @executable_path/Frameworks @loader_path/Frameworks";
				PRODUCT_BUNDLE_IDENTIFIER = "com.mapbox.Example-SwiftTests";
				PRODUCT_NAME = "$(TARGET_NAME)";
				SWIFT_VERSION = 3.0;
				TEST_HOST = "$(BUILT_PRODUCTS_DIR)/Example-Swift.app/Example-Swift";
			};
			name = Debug;
		};
		352BBC501E5E78D700703DF1 /* Release */ = {
			isa = XCBuildConfiguration;
			buildSettings = {
				BUNDLE_LOADER = "$(TEST_HOST)";
				DEVELOPMENT_TEAM = GJZR2MEM28;
				FRAMEWORK_SEARCH_PATHS = (
					"$(inherited)",
					"$(PROJECT_DIR)/Carthage/Build/iOS",
				);
				INFOPLIST_FILE = Examples/SwiftTests/Info.plist;
				IPHONEOS_DEPLOYMENT_TARGET = 10.2;
				LD_RUNPATH_SEARCH_PATHS = "$(inherited) @executable_path/Frameworks @loader_path/Frameworks";
				PRODUCT_BUNDLE_IDENTIFIER = "com.mapbox.Example-SwiftTests";
				PRODUCT_NAME = "$(TARGET_NAME)";
				SWIFT_VERSION = 3.0;
				TEST_HOST = "$(BUILT_PRODUCTS_DIR)/Example-Swift.app/Example-Swift";
			};
			name = Release;
		};
		352BBC5D1E5E78EA00703DF1 /* Debug */ = {
			isa = XCBuildConfiguration;
			buildSettings = {
				BUNDLE_LOADER = "$(TEST_HOST)";
				DEBUG_INFORMATION_FORMAT = dwarf;
				DEVELOPMENT_TEAM = GJZR2MEM28;
				INFOPLIST_FILE = "Examples/Objective-CTests/Info.plist";
				IPHONEOS_DEPLOYMENT_TARGET = 10.2;
				LD_RUNPATH_SEARCH_PATHS = "$(inherited) @executable_path/Frameworks @loader_path/Frameworks";
				PRODUCT_BUNDLE_IDENTIFIER = "com.mapbox.Example-Objective-CTests";
				PRODUCT_NAME = "$(TARGET_NAME)";
				TEST_HOST = "$(BUILT_PRODUCTS_DIR)/Example-Objective-C.app/Example-Objective-C";
			};
			name = Debug;
		};
		352BBC5E1E5E78EA00703DF1 /* Release */ = {
			isa = XCBuildConfiguration;
			buildSettings = {
				BUNDLE_LOADER = "$(TEST_HOST)";
				DEVELOPMENT_TEAM = GJZR2MEM28;
				INFOPLIST_FILE = "Examples/Objective-CTests/Info.plist";
				IPHONEOS_DEPLOYMENT_TARGET = 10.2;
				LD_RUNPATH_SEARCH_PATHS = "$(inherited) @executable_path/Frameworks @loader_path/Frameworks";
				PRODUCT_BUNDLE_IDENTIFIER = "com.mapbox.Example-Objective-CTests";
				PRODUCT_NAME = "$(TARGET_NAME)";
				TEST_HOST = "$(BUILT_PRODUCTS_DIR)/Example-Objective-C.app/Example-Objective-C";
			};
			name = Release;
		};
		358D14721E5E3B7700ADE590 /* Debug */ = {
			isa = XCBuildConfiguration;
			buildSettings = {
				ALWAYS_EMBED_SWIFT_STANDARD_LIBRARIES = YES;
				ASSETCATALOG_COMPILER_APPICON_NAME = AppIcon;
				CLANG_ENABLE_MODULES = YES;
				CODE_SIGN_IDENTITY = "iPhone Developer";
				DEBUG_INFORMATION_FORMAT = dwarf;
				DEVELOPMENT_TEAM = GJZR2MEM28;
				FRAMEWORK_SEARCH_PATHS = (
					"$(inherited)",
					"$(PROJECT_DIR)/Carthage/Build/iOS",
				);
				INFOPLIST_FILE = "$(SRCROOT)/Examples/Swift/Info.plist";
				IPHONEOS_DEPLOYMENT_TARGET = 9.0;
				LD_RUNPATH_SEARCH_PATHS = "$(inherited) @executable_path/Frameworks";
				PRODUCT_BUNDLE_IDENTIFIER = "com.mapbox.Example-Swift";
				PRODUCT_NAME = "$(TARGET_NAME)";
				SWIFT_OPTIMIZATION_LEVEL = "-Onone";
				SWIFT_VERSION = 3.0;
			};
			name = Debug;
		};
		358D14731E5E3B7700ADE590 /* Release */ = {
			isa = XCBuildConfiguration;
			buildSettings = {
				ALWAYS_EMBED_SWIFT_STANDARD_LIBRARIES = YES;
				ASSETCATALOG_COMPILER_APPICON_NAME = AppIcon;
				CLANG_ENABLE_MODULES = YES;
				DEVELOPMENT_TEAM = GJZR2MEM28;
				FRAMEWORK_SEARCH_PATHS = (
					"$(inherited)",
					"$(PROJECT_DIR)/Carthage/Build/iOS",
				);
				INFOPLIST_FILE = "$(SRCROOT)/Examples/Swift/Info.plist";
				IPHONEOS_DEPLOYMENT_TARGET = 9.0;
				LD_RUNPATH_SEARCH_PATHS = "$(inherited) @executable_path/Frameworks";
				PRODUCT_BUNDLE_IDENTIFIER = "com.mapbox.Example-Swift";
				PRODUCT_NAME = "$(TARGET_NAME)";
				SWIFT_VERSION = 3.0;
			};
			name = Release;
		};
		358D14BB1E5E3FDC00ADE590 /* Debug */ = {
			isa = XCBuildConfiguration;
			buildSettings = {
				ALWAYS_EMBED_SWIFT_STANDARD_LIBRARIES = YES;
				ASSETCATALOG_COMPILER_APPICON_NAME = AppIcon;
				CODE_SIGN_IDENTITY = "iPhone Developer";
				DEBUG_INFORMATION_FORMAT = dwarf;
				DEVELOPMENT_TEAM = GJZR2MEM28;
				FRAMEWORK_SEARCH_PATHS = (
					"$(inherited)",
					"$(PROJECT_DIR)/Carthage/Build/iOS",
				);
				INFOPLIST_FILE = "$(SRCROOT)/Examples/Objective-C/Info.plist";
				IPHONEOS_DEPLOYMENT_TARGET = 9.0;
				LD_RUNPATH_SEARCH_PATHS = "$(inherited) @executable_path/Frameworks";
				PRODUCT_BUNDLE_IDENTIFIER = "com.mapbox.Example-Objective-C";
				PRODUCT_NAME = "$(TARGET_NAME)";
			};
			name = Debug;
		};
		358D14BC1E5E3FDC00ADE590 /* Release */ = {
			isa = XCBuildConfiguration;
			buildSettings = {
				ALWAYS_EMBED_SWIFT_STANDARD_LIBRARIES = YES;
				ASSETCATALOG_COMPILER_APPICON_NAME = AppIcon;
				DEVELOPMENT_TEAM = GJZR2MEM28;
				FRAMEWORK_SEARCH_PATHS = (
					"$(inherited)",
					"$(PROJECT_DIR)/Carthage/Build/iOS",
				);
				INFOPLIST_FILE = "$(SRCROOT)/Examples/Objective-C/Info.plist";
				IPHONEOS_DEPLOYMENT_TARGET = 9.0;
				LD_RUNPATH_SEARCH_PATHS = "$(inherited) @executable_path/Frameworks";
				PRODUCT_BUNDLE_IDENTIFIER = "com.mapbox.Example-Objective-C";
				PRODUCT_NAME = "$(TARGET_NAME)";
			};
			name = Release;
		};
		35B711D81E5E7AD2001EDA8D /* Debug */ = {
			isa = XCBuildConfiguration;
			buildSettings = {
				ALWAYS_EMBED_SWIFT_STANDARD_LIBRARIES = YES;
				DEBUG_INFORMATION_FORMAT = dwarf;
				DEVELOPMENT_TEAM = GJZR2MEM28;
				FRAMEWORK_SEARCH_PATHS = (
					"$(inherited)",
					"$(PROJECT_DIR)/Carthage/Build/iOS",
				);
				INFOPLIST_FILE = MapboxNavigationTests/Info.plist;
				IPHONEOS_DEPLOYMENT_TARGET = 10.2;
				LD_RUNPATH_SEARCH_PATHS = "$(inherited) @executable_path/Frameworks @loader_path/Frameworks";
				PRODUCT_BUNDLE_IDENTIFIER = com.mapbox.MapboxNavigationTests;
				PRODUCT_NAME = "$(TARGET_NAME)";
				SWIFT_VERSION = 3.0;
			};
			name = Debug;
		};
		35B711D91E5E7AD2001EDA8D /* Release */ = {
			isa = XCBuildConfiguration;
			buildSettings = {
				ALWAYS_EMBED_SWIFT_STANDARD_LIBRARIES = YES;
				DEVELOPMENT_TEAM = GJZR2MEM28;
				FRAMEWORK_SEARCH_PATHS = (
					"$(inherited)",
					"$(PROJECT_DIR)/Carthage/Build/iOS",
				);
				INFOPLIST_FILE = MapboxNavigationTests/Info.plist;
				IPHONEOS_DEPLOYMENT_TARGET = 10.2;
				LD_RUNPATH_SEARCH_PATHS = "$(inherited) @executable_path/Frameworks @loader_path/Frameworks";
				PRODUCT_BUNDLE_IDENTIFIER = com.mapbox.MapboxNavigationTests;
				PRODUCT_NAME = "$(TARGET_NAME)";
				SWIFT_VERSION = 3.0;
			};
			name = Release;
		};
		C5ADFBDB1DDCC7840011824B /* Debug */ = {
			isa = XCBuildConfiguration;
			buildSettings = {
				ALWAYS_SEARCH_USER_PATHS = NO;
				CLANG_ANALYZER_LOCALIZABILITY_NONLOCALIZED = YES;
				CLANG_ANALYZER_NONNULL = YES;
				CLANG_CXX_LANGUAGE_STANDARD = "gnu++0x";
				CLANG_CXX_LIBRARY = "libc++";
				CLANG_ENABLE_MODULES = YES;
				CLANG_ENABLE_OBJC_ARC = YES;
				CLANG_WARN_BOOL_CONVERSION = YES;
				CLANG_WARN_CONSTANT_CONVERSION = YES;
				CLANG_WARN_DIRECT_OBJC_ISA_USAGE = YES_ERROR;
				CLANG_WARN_DOCUMENTATION_COMMENTS = YES;
				CLANG_WARN_EMPTY_BODY = YES;
				CLANG_WARN_ENUM_CONVERSION = YES;
				CLANG_WARN_INFINITE_RECURSION = YES;
				CLANG_WARN_INT_CONVERSION = YES;
				CLANG_WARN_OBJC_ROOT_CLASS = YES_ERROR;
				CLANG_WARN_SUSPICIOUS_MOVE = YES;
				CLANG_WARN_SUSPICIOUS_MOVES = YES;
				CLANG_WARN_UNREACHABLE_CODE = YES;
				CLANG_WARN__DUPLICATE_METHOD_MATCH = YES;
				"CODE_SIGN_IDENTITY[sdk=iphoneos*]" = "iPhone Developer";
				COPY_PHASE_STRIP = NO;
				CURRENT_PROJECT_VERSION = 3;
				DEBUG_INFORMATION_FORMAT = "dwarf-with-dsym";
				ENABLE_STRICT_OBJC_MSGSEND = YES;
				ENABLE_TESTABILITY = YES;
				GCC_C_LANGUAGE_STANDARD = gnu99;
				GCC_DYNAMIC_NO_PIC = NO;
				GCC_NO_COMMON_BLOCKS = YES;
				GCC_OPTIMIZATION_LEVEL = 0;
				GCC_PREPROCESSOR_DEFINITIONS = (
					"DEBUG=1",
					"$(inherited)",
				);
				GCC_WARN_64_TO_32_BIT_CONVERSION = YES;
				GCC_WARN_ABOUT_RETURN_TYPE = YES_ERROR;
				GCC_WARN_UNDECLARED_SELECTOR = YES;
				GCC_WARN_UNINITIALIZED_AUTOS = YES_AGGRESSIVE;
				GCC_WARN_UNUSED_FUNCTION = YES;
				GCC_WARN_UNUSED_VARIABLE = YES;
				IPHONEOS_DEPLOYMENT_TARGET = 10.1;
				MTL_ENABLE_DEBUG_INFO = YES;
				ONLY_ACTIVE_ARCH = YES;
				SDKROOT = iphoneos;
				SWIFT_ACTIVE_COMPILATION_CONDITIONS = DEBUG;
				SWIFT_OPTIMIZATION_LEVEL = "-Onone";
				SWIFT_VERSION = 3.0;
				TARGETED_DEVICE_FAMILY = "1,2";
				VERSIONING_SYSTEM = "apple-generic";
				VERSION_INFO_PREFIX = "";
			};
			name = Debug;
		};
		C5ADFBDC1DDCC7840011824B /* Release */ = {
			isa = XCBuildConfiguration;
			buildSettings = {
				ALWAYS_SEARCH_USER_PATHS = NO;
				CLANG_ANALYZER_LOCALIZABILITY_NONLOCALIZED = YES;
				CLANG_ANALYZER_NONNULL = YES;
				CLANG_CXX_LANGUAGE_STANDARD = "gnu++0x";
				CLANG_CXX_LIBRARY = "libc++";
				CLANG_ENABLE_MODULES = YES;
				CLANG_ENABLE_OBJC_ARC = YES;
				CLANG_WARN_BOOL_CONVERSION = YES;
				CLANG_WARN_CONSTANT_CONVERSION = YES;
				CLANG_WARN_DIRECT_OBJC_ISA_USAGE = YES_ERROR;
				CLANG_WARN_DOCUMENTATION_COMMENTS = YES;
				CLANG_WARN_EMPTY_BODY = YES;
				CLANG_WARN_ENUM_CONVERSION = YES;
				CLANG_WARN_INFINITE_RECURSION = YES;
				CLANG_WARN_INT_CONVERSION = YES;
				CLANG_WARN_OBJC_ROOT_CLASS = YES_ERROR;
				CLANG_WARN_SUSPICIOUS_MOVE = YES;
				CLANG_WARN_SUSPICIOUS_MOVES = YES;
				CLANG_WARN_UNREACHABLE_CODE = YES;
				CLANG_WARN__DUPLICATE_METHOD_MATCH = YES;
				"CODE_SIGN_IDENTITY[sdk=iphoneos*]" = "iPhone Developer";
				COPY_PHASE_STRIP = NO;
				CURRENT_PROJECT_VERSION = 3;
				DEBUG_INFORMATION_FORMAT = "dwarf-with-dsym";
				ENABLE_NS_ASSERTIONS = NO;
				ENABLE_STRICT_OBJC_MSGSEND = YES;
				GCC_C_LANGUAGE_STANDARD = gnu99;
				GCC_NO_COMMON_BLOCKS = YES;
				GCC_WARN_64_TO_32_BIT_CONVERSION = YES;
				GCC_WARN_ABOUT_RETURN_TYPE = YES_ERROR;
				GCC_WARN_UNDECLARED_SELECTOR = YES;
				GCC_WARN_UNINITIALIZED_AUTOS = YES_AGGRESSIVE;
				GCC_WARN_UNUSED_FUNCTION = YES;
				GCC_WARN_UNUSED_VARIABLE = YES;
				IPHONEOS_DEPLOYMENT_TARGET = 10.1;
				MTL_ENABLE_DEBUG_INFO = NO;
				SDKROOT = iphoneos;
				SWIFT_OPTIMIZATION_LEVEL = "-Owholemodule";
				SWIFT_VERSION = 3.0;
				TARGETED_DEVICE_FAMILY = "1,2";
				VALIDATE_PRODUCT = YES;
				VERSIONING_SYSTEM = "apple-generic";
				VERSION_INFO_PREFIX = "";
			};
			name = Release;
		};
		C5ADFBDE1DDCC7840011824B /* Debug */ = {
			isa = XCBuildConfiguration;
			buildSettings = {
				CLANG_ENABLE_MODULES = YES;
				CODE_SIGN_IDENTITY = "iPhone Developer";
				DEFINES_MODULE = YES;
				DEVELOPMENT_TEAM = GJZR2MEM28;
				DYLIB_COMPATIBILITY_VERSION = 1;
				DYLIB_CURRENT_VERSION = 4;
				DYLIB_INSTALL_NAME_BASE = "@rpath";
				FRAMEWORK_SEARCH_PATHS = (
					"$(inherited)",
					"$(PROJECT_DIR)/Carthage/Build/iOS",
				);
				INFOPLIST_FILE = MapboxCoreNavigation/Info.plist;
				INSTALL_PATH = "$(LOCAL_LIBRARY_DIR)/Frameworks";
				IPHONEOS_DEPLOYMENT_TARGET = 9.0;
				LD_RUNPATH_SEARCH_PATHS = "$(inherited) @executable_path/Frameworks @loader_path/Frameworks";
				PRODUCT_BUNDLE_IDENTIFIER = com.mapbox.MapboxCoreNavigation;
				PRODUCT_NAME = "$(TARGET_NAME)";
				SKIP_INSTALL = YES;
				SWIFT_OPTIMIZATION_LEVEL = "-Onone";
			};
			name = Debug;
		};
		C5ADFBDF1DDCC7840011824B /* Release */ = {
			isa = XCBuildConfiguration;
			buildSettings = {
				CLANG_ENABLE_MODULES = YES;
				CODE_SIGN_IDENTITY = "";
				DEFINES_MODULE = YES;
				DEVELOPMENT_TEAM = GJZR2MEM28;
				DYLIB_COMPATIBILITY_VERSION = 1;
				DYLIB_CURRENT_VERSION = 4;
				DYLIB_INSTALL_NAME_BASE = "@rpath";
				FRAMEWORK_SEARCH_PATHS = (
					"$(inherited)",
					"$(PROJECT_DIR)/Carthage/Build/iOS",
				);
				INFOPLIST_FILE = MapboxCoreNavigation/Info.plist;
				INSTALL_PATH = "$(LOCAL_LIBRARY_DIR)/Frameworks";
				IPHONEOS_DEPLOYMENT_TARGET = 9.0;
				LD_RUNPATH_SEARCH_PATHS = "$(inherited) @executable_path/Frameworks @loader_path/Frameworks";
				PRODUCT_BUNDLE_IDENTIFIER = com.mapbox.MapboxCoreNavigation;
				PRODUCT_NAME = "$(TARGET_NAME)";
				SKIP_INSTALL = YES;
			};
			name = Release;
		};
		C5ADFBE11DDCC7840011824B /* Debug */ = {
			isa = XCBuildConfiguration;
			buildSettings = {
				ALWAYS_EMBED_SWIFT_STANDARD_LIBRARIES = YES;
				DEVELOPMENT_TEAM = GJZR2MEM28;
				FRAMEWORK_SEARCH_PATHS = (
					"$(inherited)",
					"$(PROJECT_DIR)/Carthage/Build/iOS",
				);
				INFOPLIST_FILE = MapboxCoreNavigationTests/Info.plist;
				LD_RUNPATH_SEARCH_PATHS = "$(inherited) $(PROJECT_DIR)/Carthage/Build/iOS @executable_path/Frameworks @loader_path/Frameworks";
				PRODUCT_BUNDLE_IDENTIFIER = com.mapbox.MapboxCoreNavigationTests;
				PRODUCT_NAME = "$(TARGET_NAME)";
				SWIFT_VERSION = 3.0;
			};
			name = Debug;
		};
		C5ADFBE21DDCC7840011824B /* Release */ = {
			isa = XCBuildConfiguration;
			buildSettings = {
				ALWAYS_EMBED_SWIFT_STANDARD_LIBRARIES = YES;
				DEVELOPMENT_TEAM = GJZR2MEM28;
				FRAMEWORK_SEARCH_PATHS = (
					"$(inherited)",
					"$(PROJECT_DIR)/Carthage/Build/iOS",
				);
				INFOPLIST_FILE = MapboxCoreNavigationTests/Info.plist;
				LD_RUNPATH_SEARCH_PATHS = "$(inherited) $(PROJECT_DIR)/Carthage/Build/iOS @executable_path/Frameworks @loader_path/Frameworks";
				PRODUCT_BUNDLE_IDENTIFIER = com.mapbox.MapboxCoreNavigationTests;
				PRODUCT_NAME = "$(TARGET_NAME)";
				SWIFT_VERSION = 3.0;
			};
			name = Release;
		};
/* End XCBuildConfiguration section */

/* Begin XCConfigurationList section */
		351BEBDE1E5BCC28006FE110 /* Build configuration list for PBXNativeTarget "MapboxNavigation" */ = {
			isa = XCConfigurationList;
			buildConfigurations = (
				351BEBDC1E5BCC28006FE110 /* Debug */,
				351BEBDD1E5BCC28006FE110 /* Release */,
			);
			defaultConfigurationIsVisible = 0;
			defaultConfigurationName = Release;
		};
		352BBC4E1E5E78D700703DF1 /* Build configuration list for PBXNativeTarget "Example-SwiftTests" */ = {
			isa = XCConfigurationList;
			buildConfigurations = (
				352BBC4F1E5E78D700703DF1 /* Debug */,
				352BBC501E5E78D700703DF1 /* Release */,
			);
			defaultConfigurationIsVisible = 0;
			defaultConfigurationName = Release;
		};
		352BBC5C1E5E78EA00703DF1 /* Build configuration list for PBXNativeTarget "Example-Objective-CTests" */ = {
			isa = XCConfigurationList;
			buildConfigurations = (
				352BBC5D1E5E78EA00703DF1 /* Debug */,
				352BBC5E1E5E78EA00703DF1 /* Release */,
			);
			defaultConfigurationIsVisible = 0;
			defaultConfigurationName = Release;
		};
		358D14741E5E3B7700ADE590 /* Build configuration list for PBXNativeTarget "Example-Swift" */ = {
			isa = XCConfigurationList;
			buildConfigurations = (
				358D14721E5E3B7700ADE590 /* Debug */,
				358D14731E5E3B7700ADE590 /* Release */,
			);
			defaultConfigurationIsVisible = 0;
			defaultConfigurationName = Release;
		};
		358D14BA1E5E3FDC00ADE590 /* Build configuration list for PBXNativeTarget "Example-Objective-C" */ = {
			isa = XCConfigurationList;
			buildConfigurations = (
				358D14BB1E5E3FDC00ADE590 /* Debug */,
				358D14BC1E5E3FDC00ADE590 /* Release */,
			);
			defaultConfigurationIsVisible = 0;
			defaultConfigurationName = Release;
		};
		35B711D71E5E7AD2001EDA8D /* Build configuration list for PBXNativeTarget "MapboxNavigationTests" */ = {
			isa = XCConfigurationList;
			buildConfigurations = (
				35B711D81E5E7AD2001EDA8D /* Debug */,
				35B711D91E5E7AD2001EDA8D /* Release */,
			);
			defaultConfigurationIsVisible = 0;
			defaultConfigurationName = Release;
		};
		C5ADFBC31DDCC7840011824B /* Build configuration list for PBXProject "MapboxNavigation" */ = {
			isa = XCConfigurationList;
			buildConfigurations = (
				C5ADFBDB1DDCC7840011824B /* Debug */,
				C5ADFBDC1DDCC7840011824B /* Release */,
			);
			defaultConfigurationIsVisible = 0;
			defaultConfigurationName = Release;
		};
		C5ADFBDD1DDCC7840011824B /* Build configuration list for PBXNativeTarget "MapboxCoreNavigation" */ = {
			isa = XCConfigurationList;
			buildConfigurations = (
				C5ADFBDE1DDCC7840011824B /* Debug */,
				C5ADFBDF1DDCC7840011824B /* Release */,
			);
			defaultConfigurationIsVisible = 0;
			defaultConfigurationName = Release;
		};
		C5ADFBE01DDCC7840011824B /* Build configuration list for PBXNativeTarget "MapboxCoreNavigationTests" */ = {
			isa = XCConfigurationList;
			buildConfigurations = (
				C5ADFBE11DDCC7840011824B /* Debug */,
				C5ADFBE21DDCC7840011824B /* Release */,
			);
			defaultConfigurationIsVisible = 0;
			defaultConfigurationName = Release;
		};
/* End XCConfigurationList section */
	};
	rootObject = C5ADFBC01DDCC7840011824B /* Project object */;
}<|MERGE_RESOLUTION|>--- conflicted
+++ resolved
@@ -792,11 +792,7 @@
 			name = Fixtures;
 			sourceTree = "<group>";
 		};
-<<<<<<< HEAD
-		C56173591F182103005954F6 /* Extensions */ = {
-=======
 		C53C196A1F38E9C1008DB406 /* Resources */ = {
->>>>>>> 71573698
 			isa = PBXGroup;
 			children = (
 				C53C196F1F38EA25008DB406 /* Localizable.strings */,
@@ -853,11 +849,8 @@
 		C5ADFBCB1DDCC7840011824B /* MapboxCoreNavigation */ = {
 			isa = PBXGroup;
 			children = (
-<<<<<<< HEAD
-=======
 				C53C196A1F38E9C1008DB406 /* Resources */,
 				C51DF8681F38C57A006C6A15 /* Instructions */,
->>>>>>> 71573698
 				C56173591F182103005954F6 /* Extensions */,
 				C5ADFBCC1DDCC7840011824B /* MapboxCoreNavigation.h */,
 				35D457A61E2D253100A89946 /* MBRouteController.h */,
