--- conflicted
+++ resolved
@@ -8,11 +8,8 @@
 
 /* Begin PBXBuildFile section */
 		110766AD26A5A64000832F01 /* PassiveNavigationEventDetails.swift in Sources */ = {isa = PBXBuildFile; fileRef = 110766AC26A5A64000832F01 /* PassiveNavigationEventDetails.swift */; };
-<<<<<<< HEAD
+		11B3D6D626A60EBD0057C6F4 /* ActiveNavigationEventDetails.swift in Sources */ = {isa = PBXBuildFile; fileRef = 11B3D6D526A60EBD0057C6F4 /* ActiveNavigationEventDetails.swift */; };
 		1144426C26A73FBA00B0CECE /* FeedbackEvent.swift in Sources */ = {isa = PBXBuildFile; fileRef = 1144426B26A73FBA00B0CECE /* FeedbackEvent.swift */; };
-=======
-		11B3D6D626A60EBD0057C6F4 /* ActiveNavigationEventDetails.swift in Sources */ = {isa = PBXBuildFile; fileRef = 11B3D6D526A60EBD0057C6F4 /* ActiveNavigationEventDetails.swift */; };
->>>>>>> e308e0ce
 		11D1F89E269601150053A93F /* NativeHandlersFactoryTests.swift in Sources */ = {isa = PBXBuildFile; fileRef = 11D1F89D269601150053A93F /* NativeHandlersFactoryTests.swift */; };
 		11D1F8A02696048D0053A93F /* Dictionary+DeepMerge.swift in Sources */ = {isa = PBXBuildFile; fileRef = 11D1F89F2696048D0053A93F /* Dictionary+DeepMerge.swift */; };
 		11D1F8A22696EBD40053A93F /* Dictionary+Equality.swift in Sources */ = {isa = PBXBuildFile; fileRef = 11D1F8A12696EBD40053A93F /* Dictionary+Equality.swift */; };
@@ -468,11 +465,8 @@
 
 /* Begin PBXFileReference section */
 		110766AC26A5A64000832F01 /* PassiveNavigationEventDetails.swift */ = {isa = PBXFileReference; fileEncoding = 4; lastKnownFileType = sourcecode.swift; path = PassiveNavigationEventDetails.swift; sourceTree = "<group>"; };
-<<<<<<< HEAD
+		11B3D6D526A60EBD0057C6F4 /* ActiveNavigationEventDetails.swift */ = {isa = PBXFileReference; lastKnownFileType = sourcecode.swift; path = ActiveNavigationEventDetails.swift; sourceTree = "<group>"; };
 		1144426B26A73FBA00B0CECE /* FeedbackEvent.swift */ = {isa = PBXFileReference; lastKnownFileType = sourcecode.swift; path = FeedbackEvent.swift; sourceTree = "<group>"; };
-=======
-		11B3D6D526A60EBD0057C6F4 /* ActiveNavigationEventDetails.swift */ = {isa = PBXFileReference; lastKnownFileType = sourcecode.swift; path = ActiveNavigationEventDetails.swift; sourceTree = "<group>"; };
->>>>>>> e308e0ce
 		11D1F89D269601150053A93F /* NativeHandlersFactoryTests.swift */ = {isa = PBXFileReference; fileEncoding = 4; lastKnownFileType = sourcecode.swift; path = NativeHandlersFactoryTests.swift; sourceTree = "<group>"; };
 		11D1F89F2696048D0053A93F /* Dictionary+DeepMerge.swift */ = {isa = PBXFileReference; lastKnownFileType = sourcecode.swift; path = "Dictionary+DeepMerge.swift"; sourceTree = "<group>"; };
 		11D1F8A12696EBD40053A93F /* Dictionary+Equality.swift */ = {isa = PBXFileReference; lastKnownFileType = sourcecode.swift; path = "Dictionary+Equality.swift"; sourceTree = "<group>"; };
@@ -1128,10 +1122,7 @@
 			children = (
 				354A9BCC20EA9C8100F03325 /* CoreFeedbackEvent.swift */,
 				354A9BCA20EA9BDA00F03325 /* EventDetails.swift */,
-<<<<<<< HEAD
-=======
 				11B3D6D526A60EBD0057C6F4 /* ActiveNavigationEventDetails.swift */,
->>>>>>> e308e0ce
 				110766AC26A5A64000832F01 /* PassiveNavigationEventDetails.swift */,
 				C5CFE4871EF2FD4C006F48E8 /* MMEEventsManager.swift */,
 				352F464C20EB74C200147886 /* NavigationEventsManager.swift */,
