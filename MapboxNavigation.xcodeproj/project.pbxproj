--- conflicted
+++ resolved
@@ -3184,11 +3184,7 @@
 				DEFINES_MODULE = YES;
 				DEVELOPMENT_TEAM = GJZR2MEM28;
 				DYLIB_COMPATIBILITY_VERSION = 1;
-<<<<<<< HEAD
-				DYLIB_CURRENT_VERSION = 105;
-=======
 				DYLIB_CURRENT_VERSION = 107;
->>>>>>> e0868a68
 				DYLIB_INSTALL_NAME_BASE = "@rpath";
 				FRAMEWORK_SEARCH_PATHS = (
 					"$(inherited)",
@@ -3215,11 +3211,7 @@
 				DEFINES_MODULE = YES;
 				DEVELOPMENT_TEAM = GJZR2MEM28;
 				DYLIB_COMPATIBILITY_VERSION = 1;
-<<<<<<< HEAD
-				DYLIB_CURRENT_VERSION = 105;
-=======
 				DYLIB_CURRENT_VERSION = 107;
->>>>>>> e0868a68
 				DYLIB_INSTALL_NAME_BASE = "@rpath";
 				FRAMEWORK_SEARCH_PATHS = (
 					"$(inherited)",
@@ -3294,20 +3286,12 @@
 				CLANG_WARN_UNGUARDED_AVAILABILITY = YES_AGGRESSIVE;
 				CODE_SIGN_IDENTITY = "";
 				CODE_SIGN_STYLE = Automatic;
-<<<<<<< HEAD
-				CURRENT_PROJECT_VERSION = 105;
-=======
 				CURRENT_PROJECT_VERSION = 107;
->>>>>>> e0868a68
 				DEBUG_INFORMATION_FORMAT = dwarf;
 				DEFINES_MODULE = YES;
 				DEVELOPMENT_TEAM = GJZR2MEM28;
 				DYLIB_COMPATIBILITY_VERSION = 1;
-<<<<<<< HEAD
-				DYLIB_CURRENT_VERSION = 105;
-=======
 				DYLIB_CURRENT_VERSION = 107;
->>>>>>> e0868a68
 				DYLIB_INSTALL_NAME_BASE = "@rpath";
 				FRAMEWORK_SEARCH_PATHS = "$(inherited)";
 				GCC_C_LANGUAGE_STANDARD = gnu11;
@@ -3339,19 +3323,11 @@
 				CLANG_WARN_UNGUARDED_AVAILABILITY = YES_AGGRESSIVE;
 				CODE_SIGN_IDENTITY = "";
 				CODE_SIGN_STYLE = Automatic;
-<<<<<<< HEAD
-				CURRENT_PROJECT_VERSION = 105;
-				DEFINES_MODULE = YES;
-				DEVELOPMENT_TEAM = GJZR2MEM28;
-				DYLIB_COMPATIBILITY_VERSION = 1;
-				DYLIB_CURRENT_VERSION = 105;
-=======
 				CURRENT_PROJECT_VERSION = 107;
 				DEFINES_MODULE = YES;
 				DEVELOPMENT_TEAM = GJZR2MEM28;
 				DYLIB_COMPATIBILITY_VERSION = 1;
 				DYLIB_CURRENT_VERSION = 107;
->>>>>>> e0868a68
 				DYLIB_INSTALL_NAME_BASE = "@rpath";
 				FRAMEWORK_SEARCH_PATHS = "$(inherited)";
 				GCC_C_LANGUAGE_STANDARD = gnu11;
@@ -3405,11 +3381,7 @@
 				CLANG_WARN__DUPLICATE_METHOD_MATCH = YES;
 				"CODE_SIGN_IDENTITY[sdk=iphoneos*]" = "iPhone Developer";
 				COPY_PHASE_STRIP = NO;
-<<<<<<< HEAD
-				CURRENT_PROJECT_VERSION = 105;
-=======
 				CURRENT_PROJECT_VERSION = 107;
->>>>>>> e0868a68
 				DEBUG_INFORMATION_FORMAT = "dwarf-with-dsym";
 				ENABLE_STRICT_OBJC_MSGSEND = YES;
 				ENABLE_TESTABILITY = YES;
@@ -3474,11 +3446,7 @@
 				CLANG_WARN__DUPLICATE_METHOD_MATCH = YES;
 				"CODE_SIGN_IDENTITY[sdk=iphoneos*]" = "iPhone Developer";
 				COPY_PHASE_STRIP = NO;
-<<<<<<< HEAD
-				CURRENT_PROJECT_VERSION = 105;
-=======
 				CURRENT_PROJECT_VERSION = 107;
->>>>>>> e0868a68
 				DEBUG_INFORMATION_FORMAT = "dwarf-with-dsym";
 				ENABLE_NS_ASSERTIONS = NO;
 				ENABLE_STRICT_OBJC_MSGSEND = YES;
@@ -3512,11 +3480,7 @@
 				DEFINES_MODULE = YES;
 				DEVELOPMENT_TEAM = GJZR2MEM28;
 				DYLIB_COMPATIBILITY_VERSION = 1;
-<<<<<<< HEAD
-				DYLIB_CURRENT_VERSION = 105;
-=======
 				DYLIB_CURRENT_VERSION = 107;
->>>>>>> e0868a68
 				DYLIB_INSTALL_NAME_BASE = "@rpath";
 				FRAMEWORK_SEARCH_PATHS = "$(inherited)";
 				INFOPLIST_FILE = Sources/MapboxCoreNavigation/Info.plist;
@@ -3542,11 +3506,7 @@
 				DEFINES_MODULE = YES;
 				DEVELOPMENT_TEAM = GJZR2MEM28;
 				DYLIB_COMPATIBILITY_VERSION = 1;
-<<<<<<< HEAD
-				DYLIB_CURRENT_VERSION = 105;
-=======
 				DYLIB_CURRENT_VERSION = 107;
->>>>>>> e0868a68
 				DYLIB_INSTALL_NAME_BASE = "@rpath";
 				FRAMEWORK_SEARCH_PATHS = "$(inherited)";
 				INFOPLIST_FILE = Sources/MapboxCoreNavigation/Info.plist;
@@ -3612,19 +3572,11 @@
 				CLANG_ENABLE_OBJC_WEAK = YES;
 				CLANG_WARN_UNGUARDED_AVAILABILITY = YES_AGGRESSIVE;
 				CODE_SIGN_STYLE = Automatic;
-<<<<<<< HEAD
-				CURRENT_PROJECT_VERSION = 105;
-				DEBUG_INFORMATION_FORMAT = dwarf;
-				DEFINES_MODULE = YES;
-				DYLIB_COMPATIBILITY_VERSION = 1;
-				DYLIB_CURRENT_VERSION = 105;
-=======
 				CURRENT_PROJECT_VERSION = 107;
 				DEBUG_INFORMATION_FORMAT = dwarf;
 				DEFINES_MODULE = YES;
 				DYLIB_COMPATIBILITY_VERSION = 1;
 				DYLIB_CURRENT_VERSION = 107;
->>>>>>> e0868a68
 				DYLIB_INSTALL_NAME_BASE = "@rpath";
 				GCC_C_LANGUAGE_STANDARD = gnu11;
 				INFOPLIST_FILE = Sources/CarPlayTestHelper/Info.plist;
@@ -3653,17 +3605,10 @@
 				CLANG_ENABLE_OBJC_WEAK = YES;
 				CLANG_WARN_UNGUARDED_AVAILABILITY = YES_AGGRESSIVE;
 				CODE_SIGN_STYLE = Automatic;
-<<<<<<< HEAD
-				CURRENT_PROJECT_VERSION = 105;
-				DEFINES_MODULE = YES;
-				DYLIB_COMPATIBILITY_VERSION = 1;
-				DYLIB_CURRENT_VERSION = 105;
-=======
 				CURRENT_PROJECT_VERSION = 107;
 				DEFINES_MODULE = YES;
 				DYLIB_COMPATIBILITY_VERSION = 1;
 				DYLIB_CURRENT_VERSION = 107;
->>>>>>> e0868a68
 				DYLIB_INSTALL_NAME_BASE = "@rpath";
 				GCC_C_LANGUAGE_STANDARD = gnu11;
 				INFOPLIST_FILE = Sources/CarPlayTestHelper/Info.plist;
