// !$*UTF8*$!
{
	archiveVersion = 1;
	classes = {
	};
	objectVersion = 46;
	objects = {

/* Begin PBXBuildFile section */
		35002D611E5F6ADB0090E733 /* Assets.xcassets in Resources */ = {isa = PBXBuildFile; fileRef = 35002D5F1E5F6ADB0090E733 /* Assets.xcassets */; };
		35002D621E5F6ADB0090E733 /* Base.lproj in Resources */ = {isa = PBXBuildFile; fileRef = 35002D601E5F6ADB0090E733 /* Base.lproj */; };
		35002D691E5F6B2F0090E733 /* Main.storyboard in Resources */ = {isa = PBXBuildFile; fileRef = 35002D661E5F6B1B0090E733 /* Main.storyboard */; };
		35002D6E1E5F6C7F0090E733 /* Assets.xcassets in Resources */ = {isa = PBXBuildFile; fileRef = 35002D6A1E5F6C7F0090E733 /* Assets.xcassets */; };
		35002D6F1E5F6C7F0090E733 /* Base.lproj in Resources */ = {isa = PBXBuildFile; fileRef = 35002D6B1E5F6C7F0090E733 /* Base.lproj */; };
		35002D711E5F6C7F0090E733 /* main.m in Sources */ = {isa = PBXBuildFile; fileRef = 35002D6D1E5F6C7F0090E733 /* main.m */; };
		35002D761E5F6CD30090E733 /* Main.storyboard in Resources */ = {isa = PBXBuildFile; fileRef = 35002D741E5F6CD30090E733 /* Main.storyboard */; };
		35025F3F1F051DD2002BA3EA /* DialogViewController.swift in Sources */ = {isa = PBXBuildFile; fileRef = 35025F3E1F051DD2002BA3EA /* DialogViewController.swift */; };
		351174F41EF1C0530065E248 /* ReplayLocationManager.swift in Sources */ = {isa = PBXBuildFile; fileRef = 351174F31EF1C0530065E248 /* ReplayLocationManager.swift */; };
		351927361F0FA072003A702D /* ScreenCapture.swift in Sources */ = {isa = PBXBuildFile; fileRef = 351927351F0FA072003A702D /* ScreenCapture.swift */; };
		351A40161F0291D100E6D378 /* PollyVoiceController.swift in Sources */ = {isa = PBXBuildFile; fileRef = 351A40151F0291D100E6D378 /* PollyVoiceController.swift */; };
		351BEBF11E5BCC63006FE110 /* MGLMapView.swift in Sources */ = {isa = PBXBuildFile; fileRef = 351BEBDF1E5BCC63006FE110 /* MGLMapView.swift */; };
		351BEBF21E5BCC63006FE110 /* Style.swift in Sources */ = {isa = PBXBuildFile; fileRef = 351BEBE01E5BCC63006FE110 /* Style.swift */; };
		351BEBF51E5BCC63006FE110 /* RouteManeuverViewController.swift in Sources */ = {isa = PBXBuildFile; fileRef = 351BEBE31E5BCC63006FE110 /* RouteManeuverViewController.swift */; };
		351BEBF61E5BCC63006FE110 /* RouteMapViewController.swift in Sources */ = {isa = PBXBuildFile; fileRef = 351BEBE41E5BCC63006FE110 /* RouteMapViewController.swift */; };
		351BEBF71E5BCC63006FE110 /* RoutePageViewController.swift in Sources */ = {isa = PBXBuildFile; fileRef = 351BEBE51E5BCC63006FE110 /* RoutePageViewController.swift */; };
		351BEBF91E5BCC63006FE110 /* RouteTableViewCell.swift in Sources */ = {isa = PBXBuildFile; fileRef = 351BEBE71E5BCC63006FE110 /* RouteTableViewCell.swift */; };
		351BEBFA1E5BCC63006FE110 /* RouteTableViewController.swift in Sources */ = {isa = PBXBuildFile; fileRef = 351BEBE81E5BCC63006FE110 /* RouteTableViewController.swift */; };
		351BEBFB1E5BCC63006FE110 /* RouteTableViewHeaderView.swift in Sources */ = {isa = PBXBuildFile; fileRef = 351BEBE91E5BCC63006FE110 /* RouteTableViewHeaderView.swift */; };
		351BEBFC1E5BCC63006FE110 /* NavigationViewController.swift in Sources */ = {isa = PBXBuildFile; fileRef = 351BEBEA1E5BCC63006FE110 /* NavigationViewController.swift */; };
		351BEBFD1E5BCC63006FE110 /* String.swift in Sources */ = {isa = PBXBuildFile; fileRef = 351BEBEB1E5BCC63006FE110 /* String.swift */; };
		351BEBFF1E5BCC63006FE110 /* StyleKitArrows.swift in Sources */ = {isa = PBXBuildFile; fileRef = 351BEBED1E5BCC63006FE110 /* StyleKitArrows.swift */; };
		351BEC011E5BCC63006FE110 /* TurnArrowView.swift in Sources */ = {isa = PBXBuildFile; fileRef = 351BEBEF1E5BCC63006FE110 /* TurnArrowView.swift */; };
		351BEC021E5BCC63006FE110 /* UIView.swift in Sources */ = {isa = PBXBuildFile; fileRef = 351BEBF01E5BCC63006FE110 /* UIView.swift */; };
		351BEC051E5BCC6C006FE110 /* LaneArrowView.swift in Sources */ = {isa = PBXBuildFile; fileRef = 351BEC031E5BCC6C006FE110 /* LaneArrowView.swift */; };
		351BEC061E5BCC6C006FE110 /* ManeuverDirection.swift in Sources */ = {isa = PBXBuildFile; fileRef = 351BEC041E5BCC6C006FE110 /* ManeuverDirection.swift */; };
		351BEC0D1E5BCC72006FE110 /* Bundle.swift in Sources */ = {isa = PBXBuildFile; fileRef = 351BEC081E5BCC72006FE110 /* Bundle.swift */; };
		351BEC0E1E5BCC72006FE110 /* DashedLineView.swift in Sources */ = {isa = PBXBuildFile; fileRef = 351BEC091E5BCC72006FE110 /* DashedLineView.swift */; };
		351BEC291E5BD530006FE110 /* Assets.xcassets in Resources */ = {isa = PBXBuildFile; fileRef = 351BEC281E5BD530006FE110 /* Assets.xcassets */; };
		351BEC2B1E5BD538006FE110 /* Shields.plist in Resources */ = {isa = PBXBuildFile; fileRef = 351BEC2A1E5BD538006FE110 /* Shields.plist */; };
		35213DAF1EC456E800A62B21 /* FBSnapshotTestCase.framework in Frameworks */ = {isa = PBXBuildFile; fileRef = 35213DAD1EC456CF00A62B21 /* FBSnapshotTestCase.framework */; };
		3525449D1E663D32004C8F1C /* MapboxCoreNavigation.framework in Frameworks */ = {isa = PBXBuildFile; fileRef = C5ADFBC91DDCC7840011824B /* MapboxCoreNavigation.framework */; };
		3525449E1E664E0F004C8F1C /* AWSPolly.framework in Embed Frameworks */ = {isa = PBXBuildFile; fileRef = 354BD4F11E6634C500AE1344 /* AWSPolly.framework */; settings = {ATTRIBUTES = (CodeSignOnCopy, RemoveHeadersOnCopy, ); }; };
		3525449F1E664E2D004C8F1C /* AWSCore.framework in Embed Frameworks */ = {isa = PBXBuildFile; fileRef = 354BD4F61E6638E800AE1344 /* AWSCore.framework */; settings = {ATTRIBUTES = (CodeSignOnCopy, RemoveHeadersOnCopy, ); }; };
		352544A01E665AA3004C8F1C /* AWSCore.framework in Embed Frameworks */ = {isa = PBXBuildFile; fileRef = 354BD4F61E6638E800AE1344 /* AWSCore.framework */; settings = {ATTRIBUTES = (CodeSignOnCopy, RemoveHeadersOnCopy, ); }; };
		352544A11E665AA3004C8F1C /* AWSPolly.framework in Embed Frameworks */ = {isa = PBXBuildFile; fileRef = 354BD4F11E6634C500AE1344 /* AWSPolly.framework */; settings = {ATTRIBUTES = (CodeSignOnCopy, RemoveHeadersOnCopy, ); }; };
		352690491ECC843700E387BD /* Fixture.swift in Sources */ = {isa = PBXBuildFile; fileRef = 352690481ECC843700E387BD /* Fixture.swift */; };
		3527D2B91EC4619400C07FC9 /* Fixtures.xcassets in Resources */ = {isa = PBXBuildFile; fileRef = 3527D2B61EC45FBD00C07FC9 /* Fixtures.xcassets */; };
		352BBC3B1E5E6A0C00703DF1 /* MapboxCoreNavigation.framework in Frameworks */ = {isa = PBXBuildFile; fileRef = C5ADFBC91DDCC7840011824B /* MapboxCoreNavigation.framework */; };
		352BBC401E5E6C9F00703DF1 /* AppDelegate.m in Sources */ = {isa = PBXBuildFile; fileRef = 35C6A3471E5E418D0004CA57 /* AppDelegate.m */; };
		352BBC421E5E72C500703DF1 /* Geometry.swift in Sources */ = {isa = PBXBuildFile; fileRef = C5ADFBFD1DDCC9CE0011824B /* Geometry.swift */; };
		352BBC4A1E5E78D700703DF1 /* Example_SwiftTests.swift in Sources */ = {isa = PBXBuildFile; fileRef = 352BBC491E5E78D700703DF1 /* Example_SwiftTests.swift */; };
		352BBC581E5E78EA00703DF1 /* Example_Objective_CTests.m in Sources */ = {isa = PBXBuildFile; fileRef = 352BBC571E5E78EA00703DF1 /* Example_Objective_CTests.m */; };
		353E68FC1EF0B7F8007B2AE5 /* NavigationLocationManager.swift in Sources */ = {isa = PBXBuildFile; fileRef = 353E68FB1EF0B7F8007B2AE5 /* NavigationLocationManager.swift */; };
		353E68FE1EF0B985007B2AE5 /* BundleAdditions.swift in Sources */ = {isa = PBXBuildFile; fileRef = 353E68FD1EF0B985007B2AE5 /* BundleAdditions.swift */; };
		353E69011EF0C2B6007B2AE5 /* DefaultLocationManager.swift in Sources */ = {isa = PBXBuildFile; fileRef = 353E69001EF0C2B6007B2AE5 /* DefaultLocationManager.swift */; };
		353E69041EF0C4E5007B2AE5 /* SimulatedLocationManager.swift in Sources */ = {isa = PBXBuildFile; fileRef = 353E69031EF0C4E5007B2AE5 /* SimulatedLocationManager.swift */; };
		354A01B91E66256600D765C2 /* MapboxDirections.framework in Frameworks */ = {isa = PBXBuildFile; fileRef = 354A01B81E66256600D765C2 /* MapboxDirections.framework */; };
		354A01BF1E6625D100D765C2 /* Mapbox.framework in Frameworks */ = {isa = PBXBuildFile; fileRef = 35A1D3651E6624EF00A48FE8 /* Mapbox.framework */; };
		354A01C21E66265100D765C2 /* Mapbox.framework in Frameworks */ = {isa = PBXBuildFile; fileRef = 35A1D3651E6624EF00A48FE8 /* Mapbox.framework */; };
		354A01C31E66265100D765C2 /* Mapbox.framework in Embed Frameworks */ = {isa = PBXBuildFile; fileRef = 35A1D3651E6624EF00A48FE8 /* Mapbox.framework */; settings = {ATTRIBUTES = (CodeSignOnCopy, RemoveHeadersOnCopy, ); }; };
		354A01C51E66265600D765C2 /* SDWebImage.framework in Frameworks */ = {isa = PBXBuildFile; fileRef = 354A01BE1E6625A900D765C2 /* SDWebImage.framework */; };
		354A01C61E66265600D765C2 /* SDWebImage.framework in Embed Frameworks */ = {isa = PBXBuildFile; fileRef = 354A01BE1E6625A900D765C2 /* SDWebImage.framework */; settings = {ATTRIBUTES = (CodeSignOnCopy, RemoveHeadersOnCopy, ); }; };
		354A01C71E66265800D765C2 /* Pulley.framework in Frameworks */ = {isa = PBXBuildFile; fileRef = 354A01BD1E66259E00D765C2 /* Pulley.framework */; };
		354A01C81E66265800D765C2 /* Pulley.framework in Embed Frameworks */ = {isa = PBXBuildFile; fileRef = 354A01BD1E66259E00D765C2 /* Pulley.framework */; settings = {ATTRIBUTES = (CodeSignOnCopy, RemoveHeadersOnCopy, ); }; };
		354A01C91E66265B00D765C2 /* Polyline.framework in Frameworks */ = {isa = PBXBuildFile; fileRef = 354A01BC1E66259600D765C2 /* Polyline.framework */; };
		354A01CA1E66265B00D765C2 /* Polyline.framework in Embed Frameworks */ = {isa = PBXBuildFile; fileRef = 354A01BC1E66259600D765C2 /* Polyline.framework */; settings = {ATTRIBUTES = (CodeSignOnCopy, RemoveHeadersOnCopy, ); }; };
		354A01CB1E66265D00D765C2 /* OSRMTextInstructions.framework in Frameworks */ = {isa = PBXBuildFile; fileRef = 354A01BB1E66258A00D765C2 /* OSRMTextInstructions.framework */; };
		354A01CC1E66265D00D765C2 /* OSRMTextInstructions.framework in Embed Frameworks */ = {isa = PBXBuildFile; fileRef = 354A01BB1E66258A00D765C2 /* OSRMTextInstructions.framework */; settings = {ATTRIBUTES = (CodeSignOnCopy, RemoveHeadersOnCopy, ); }; };
		354A01CF1E66266100D765C2 /* MapboxDirections.framework in Frameworks */ = {isa = PBXBuildFile; fileRef = 354A01B81E66256600D765C2 /* MapboxDirections.framework */; };
		354A01D01E66266100D765C2 /* MapboxDirections.framework in Embed Frameworks */ = {isa = PBXBuildFile; fileRef = 354A01B81E66256600D765C2 /* MapboxDirections.framework */; settings = {ATTRIBUTES = (CodeSignOnCopy, RemoveHeadersOnCopy, ); }; };
		354A01D51E6626AC00D765C2 /* MapboxCoreNavigation.framework in Embed Frameworks */ = {isa = PBXBuildFile; fileRef = C5ADFBC91DDCC7840011824B /* MapboxCoreNavigation.framework */; settings = {ATTRIBUTES = (CodeSignOnCopy, RemoveHeadersOnCopy, ); }; };
		354A01D61E6626AC00D765C2 /* MapboxNavigation.framework in Embed Frameworks */ = {isa = PBXBuildFile; fileRef = 351BEBD71E5BCC28006FE110 /* MapboxNavigation.framework */; settings = {ATTRIBUTES = (CodeSignOnCopy, RemoveHeadersOnCopy, ); }; };
		354A01DB1E6626E900D765C2 /* MapboxCoreNavigation.framework in Frameworks */ = {isa = PBXBuildFile; fileRef = C5ADFBC91DDCC7840011824B /* MapboxCoreNavigation.framework */; };
		354A01DC1E6626E900D765C2 /* MapboxCoreNavigation.framework in Embed Frameworks */ = {isa = PBXBuildFile; fileRef = C5ADFBC91DDCC7840011824B /* MapboxCoreNavigation.framework */; settings = {ATTRIBUTES = (CodeSignOnCopy, RemoveHeadersOnCopy, ); }; };
		354A01DD1E6626EA00D765C2 /* MapboxNavigation.framework in Frameworks */ = {isa = PBXBuildFile; fileRef = 351BEBD71E5BCC28006FE110 /* MapboxNavigation.framework */; };
		354A01DE1E6626EA00D765C2 /* MapboxNavigation.framework in Embed Frameworks */ = {isa = PBXBuildFile; fileRef = 351BEBD71E5BCC28006FE110 /* MapboxNavigation.framework */; settings = {ATTRIBUTES = (CodeSignOnCopy, RemoveHeadersOnCopy, ); }; };
		354A01E01E6626EF00D765C2 /* SDWebImage.framework in Frameworks */ = {isa = PBXBuildFile; fileRef = 354A01BE1E6625A900D765C2 /* SDWebImage.framework */; };
		354A01E11E6626EF00D765C2 /* SDWebImage.framework in Embed Frameworks */ = {isa = PBXBuildFile; fileRef = 354A01BE1E6625A900D765C2 /* SDWebImage.framework */; settings = {ATTRIBUTES = (CodeSignOnCopy, RemoveHeadersOnCopy, ); }; };
		354A01E21E6626EF00D765C2 /* Pulley.framework in Frameworks */ = {isa = PBXBuildFile; fileRef = 354A01BD1E66259E00D765C2 /* Pulley.framework */; };
		354A01E31E6626EF00D765C2 /* Pulley.framework in Embed Frameworks */ = {isa = PBXBuildFile; fileRef = 354A01BD1E66259E00D765C2 /* Pulley.framework */; settings = {ATTRIBUTES = (CodeSignOnCopy, RemoveHeadersOnCopy, ); }; };
		354A01E41E6626EF00D765C2 /* Polyline.framework in Frameworks */ = {isa = PBXBuildFile; fileRef = 354A01BC1E66259600D765C2 /* Polyline.framework */; };
		354A01E51E6626EF00D765C2 /* Polyline.framework in Embed Frameworks */ = {isa = PBXBuildFile; fileRef = 354A01BC1E66259600D765C2 /* Polyline.framework */; settings = {ATTRIBUTES = (CodeSignOnCopy, RemoveHeadersOnCopy, ); }; };
		354A01E61E6626EF00D765C2 /* OSRMTextInstructions.framework in Frameworks */ = {isa = PBXBuildFile; fileRef = 354A01BB1E66258A00D765C2 /* OSRMTextInstructions.framework */; };
		354A01E71E6626EF00D765C2 /* OSRMTextInstructions.framework in Embed Frameworks */ = {isa = PBXBuildFile; fileRef = 354A01BB1E66258A00D765C2 /* OSRMTextInstructions.framework */; settings = {ATTRIBUTES = (CodeSignOnCopy, RemoveHeadersOnCopy, ); }; };
		354A01EA1E6626EF00D765C2 /* MapboxDirections.framework in Frameworks */ = {isa = PBXBuildFile; fileRef = 354A01B81E66256600D765C2 /* MapboxDirections.framework */; };
		354A01EB1E6626EF00D765C2 /* MapboxDirections.framework in Embed Frameworks */ = {isa = PBXBuildFile; fileRef = 354A01B81E66256600D765C2 /* MapboxDirections.framework */; settings = {ATTRIBUTES = (CodeSignOnCopy, RemoveHeadersOnCopy, ); }; };
		354A01EC1E6626EF00D765C2 /* Mapbox.framework in Frameworks */ = {isa = PBXBuildFile; fileRef = 35A1D3651E6624EF00A48FE8 /* Mapbox.framework */; };
		354A01ED1E6626EF00D765C2 /* Mapbox.framework in Embed Frameworks */ = {isa = PBXBuildFile; fileRef = 35A1D3651E6624EF00A48FE8 /* Mapbox.framework */; settings = {ATTRIBUTES = (CodeSignOnCopy, RemoveHeadersOnCopy, ); }; };
		354BD4F51E6637D500AE1344 /* AWSPolly.framework in Frameworks */ = {isa = PBXBuildFile; fileRef = 354BD4F11E6634C500AE1344 /* AWSPolly.framework */; };
		354D9F861EF2FCF60006FAA8 /* CLLocation.swift in Sources */ = {isa = PBXBuildFile; fileRef = 3534CC811EF1FE1E00DECAFA /* CLLocation.swift */; };
		354D9F891EF2FE900006FAA8 /* tunnel.json in Resources */ = {isa = PBXBuildFile; fileRef = 354D9F871EF2FE900006FAA8 /* tunnel.json */; };
		355D20DC1EF30A6D0012B1E0 /* tunnel.route in Resources */ = {isa = PBXBuildFile; fileRef = 355D20DB1EF30A6D0012B1E0 /* tunnel.route */; };
		355DB5751EFA78070091BFB7 /* GGPark-to-BernalHeights.route in Resources */ = {isa = PBXBuildFile; fileRef = 355DB5741EFA78070091BFB7 /* GGPark-to-BernalHeights.route */; };
		355DB5771EFA780E0091BFB7 /* UnionSquare-to-GGPark.route in Resources */ = {isa = PBXBuildFile; fileRef = 355DB5761EFA780E0091BFB7 /* UnionSquare-to-GGPark.route */; };
		35718BE71EF3194200AFA3D1 /* tunnel.json in Resources */ = {isa = PBXBuildFile; fileRef = 35718BE41EF316BA00AFA3D1 /* tunnel.json */; };
		35718BE81EF3194500AFA3D1 /* tunnel.route in Resources */ = {isa = PBXBuildFile; fileRef = 35718BE31EF316BA00AFA3D1 /* tunnel.route */; };
		35726EE81F0856E900AFA1B6 /* DefaultStyle.swift in Sources */ = {isa = PBXBuildFile; fileRef = 35726EE71F0856E900AFA1B6 /* DefaultStyle.swift */; };
		357826C31F1B7CCE005C54FB /* SpokenDistanceFormatter.swift in Sources */ = {isa = PBXBuildFile; fileRef = 357826C21F1B7CCE005C54FB /* SpokenDistanceFormatter.swift */; };
		357826C71F1B84F2005C54FB /* DistanceFormatterTests.swift in Sources */ = {isa = PBXBuildFile; fileRef = 357826C61F1B84F2005C54FB /* DistanceFormatterTests.swift */; };
		358D14661E5E3B7700ADE590 /* AppDelegate.swift in Sources */ = {isa = PBXBuildFile; fileRef = 358D14651E5E3B7700ADE590 /* AppDelegate.swift */; };
		358D14681E5E3B7700ADE590 /* ViewController.swift in Sources */ = {isa = PBXBuildFile; fileRef = 358D14671E5E3B7700ADE590 /* ViewController.swift */; };
		359D00CF1E732D7100C2E770 /* Polyline.framework in Frameworks */ = {isa = PBXBuildFile; fileRef = 354A01BC1E66259600D765C2 /* Polyline.framework */; };
		35A5413B1EFC052700E49846 /* RouteOptions.swift in Sources */ = {isa = PBXBuildFile; fileRef = 35A5413A1EFC052700E49846 /* RouteOptions.swift */; };
		35B711D21E5E7AD2001EDA8D /* MapboxNavigationTests.swift in Sources */ = {isa = PBXBuildFile; fileRef = 35B711D11E5E7AD2001EDA8D /* MapboxNavigationTests.swift */; };
		35B711D41E5E7AD2001EDA8D /* MapboxNavigation.framework in Frameworks */ = {isa = PBXBuildFile; fileRef = 351BEBD71E5BCC28006FE110 /* MapboxNavigation.framework */; };
		35B839491E2E3D5D0045A868 /* MBRouteController.m in Sources */ = {isa = PBXBuildFile; fileRef = 35B839481E2E3D5D0045A868 /* MBRouteController.m */; };
		35C6A35B1E5E418D0004CA57 /* ViewController.m in Sources */ = {isa = PBXBuildFile; fileRef = 35C6A34D1E5E418D0004CA57 /* ViewController.m */; };
		35C9973F1E732C1B00544D1C /* RouteVoiceController.swift in Sources */ = {isa = PBXBuildFile; fileRef = 35C9973E1E732C1B00544D1C /* RouteVoiceController.swift */; };
		35C997411E732C5400544D1C /* RouteStepFormatter.swift in Sources */ = {isa = PBXBuildFile; fileRef = 35C997401E732C5400544D1C /* RouteStepFormatter.swift */; };
		35CF34B11F0A733200C2692E /* UIFont.swift in Sources */ = {isa = PBXBuildFile; fileRef = 35CF34B01F0A733200C2692E /* UIFont.swift */; };
		35D457A71E2D253100A89946 /* MBRouteController.h in Headers */ = {isa = PBXBuildFile; fileRef = 35D457A61E2D253100A89946 /* MBRouteController.h */; settings = {ATTRIBUTES = (Public, ); }; };
		35D825FB1E6A2DBE0088F83B /* MGLMapView+MGLNavigationAdditions.h in Headers */ = {isa = PBXBuildFile; fileRef = 35D825F91E6A2DBE0088F83B /* MGLMapView+MGLNavigationAdditions.h */; settings = {ATTRIBUTES = (Public, ); }; };
		35D825FC1E6A2DBE0088F83B /* MGLMapView+MGLNavigationAdditions.m in Sources */ = {isa = PBXBuildFile; fileRef = 35D825FA1E6A2DBE0088F83B /* MGLMapView+MGLNavigationAdditions.m */; };
		35D825FE1E6A2EC60088F83B /* MapboxNavigation.h in Headers */ = {isa = PBXBuildFile; fileRef = 35D825FD1E6A2EC60088F83B /* MapboxNavigation.h */; settings = {ATTRIBUTES = (Public, ); }; };
		35EDAD191F150657005A6195 /* BundleAdditions.swift in Sources */ = {isa = PBXBuildFile; fileRef = 353E68FD1EF0B985007B2AE5 /* BundleAdditions.swift */; };
		6441B16A1EFC64E50076499F /* WaypointConfirmationViewController.swift in Sources */ = {isa = PBXBuildFile; fileRef = 6441B1691EFC64E50076499F /* WaypointConfirmationViewController.swift */; };
		64847A041F04629D003F3A69 /* Feedback.swift in Sources */ = {isa = PBXBuildFile; fileRef = 64847A031F04629D003F3A69 /* Feedback.swift */; };
		C5000A931EC25C6E00563EA9 /* Abbreviations.swift in Sources */ = {isa = PBXBuildFile; fileRef = C5000A921EC25C6E00563EA9 /* Abbreviations.swift */; };
		C51245F21F19471C00E33B52 /* MapboxMobileEvents.framework in Frameworks */ = {isa = PBXBuildFile; fileRef = C549F8311F17F2C5001A0A2D /* MapboxMobileEvents.framework */; };
		C51245F31F19471C00E33B52 /* MapboxMobileEvents.framework in Embed Frameworks */ = {isa = PBXBuildFile; fileRef = C549F8311F17F2C5001A0A2D /* MapboxMobileEvents.framework */; settings = {ATTRIBUTES = (CodeSignOnCopy, RemoveHeadersOnCopy, ); }; };
		C520EE901EBB84F9008805BC /* Navigation.storyboard in Resources */ = {isa = PBXBuildFile; fileRef = C520EE921EBB84F9008805BC /* Navigation.storyboard */; };
		C5212B551EC4BE97009538EB /* Abbreviations.plist in Resources */ = {isa = PBXBuildFile; fileRef = C5212B571EC4BE97009538EB /* Abbreviations.plist */; };
		C52AC1261DF0E48600396B9F /* RouteProgressTests.swift in Sources */ = {isa = PBXBuildFile; fileRef = C52AC1251DF0E48600396B9F /* RouteProgressTests.swift */; };
		C52D09CC1DEF444D00BE3C5C /* GeometryTests.swift in Sources */ = {isa = PBXBuildFile; fileRef = C52D09CB1DEF444D00BE3C5C /* GeometryTests.swift */; };
		C52D09CE1DEF5E5100BE3C5C /* route.json in Resources */ = {isa = PBXBuildFile; fileRef = C52D09CD1DEF5E5100BE3C5C /* route.json */; };
		C52D09D31DEF636C00BE3C5C /* Fixture.swift in Sources */ = {isa = PBXBuildFile; fileRef = C52D09D21DEF636C00BE3C5C /* Fixture.swift */; };
		C53208AB1E81FFB900910266 /* NavigationMapView.swift in Sources */ = {isa = PBXBuildFile; fileRef = C53208AA1E81FFB900910266 /* NavigationMapView.swift */; };
		C549F8321F17F2C5001A0A2D /* MapboxMobileEvents.framework in Frameworks */ = {isa = PBXBuildFile; fileRef = C549F8311F17F2C5001A0A2D /* MapboxMobileEvents.framework */; };
		C549F8331F17F2C5001A0A2D /* MapboxMobileEvents.framework in Embed Frameworks */ = {isa = PBXBuildFile; fileRef = C549F8311F17F2C5001A0A2D /* MapboxMobileEvents.framework */; settings = {ATTRIBUTES = (CodeSignOnCopy, RemoveHeadersOnCopy, ); }; };
		C55CEB281EB7E4240065D7D9 /* Locale.swift in Sources */ = {isa = PBXBuildFile; fileRef = C55CEB271EB7E4240065D7D9 /* Locale.swift */; };
<<<<<<< HEAD
		C561735B1F182113005954F6 /* RouteStep.swift in Sources */ = {isa = PBXBuildFile; fileRef = C561735A1F182113005954F6 /* RouteStep.swift */; };
=======
		C578DA081EFD0FFF0052079F /* ProcessInfo.swift in Sources */ = {isa = PBXBuildFile; fileRef = C578DA071EFD0FFF0052079F /* ProcessInfo.swift */; };
>>>>>>> ff6f9e56
		C58159011EA6D02700FC6C3D /* MGLVectorSource.swift in Sources */ = {isa = PBXBuildFile; fileRef = C58159001EA6D02700FC6C3D /* MGLVectorSource.swift */; };
		C58D6BAD1DDCF2AE00387F53 /* Constants.swift in Sources */ = {isa = PBXBuildFile; fileRef = C58D6BAC1DDCF2AE00387F53 /* Constants.swift */; };
		C5ADFBD81DDCC7840011824B /* MapboxCoreNavigationTests.swift in Sources */ = {isa = PBXBuildFile; fileRef = C5ADFBD71DDCC7840011824B /* MapboxCoreNavigationTests.swift */; };
		C5C94C1B1DDCD22B0097296A /* MapboxCoreNavigation.h in Headers */ = {isa = PBXBuildFile; fileRef = C5ADFBCC1DDCC7840011824B /* MapboxCoreNavigation.h */; settings = {ATTRIBUTES = (Public, ); }; };
		C5C94C1C1DDCD2340097296A /* RouteController.swift in Sources */ = {isa = PBXBuildFile; fileRef = C5ADFBF91DDCC9580011824B /* RouteController.swift */; };
		C5C94C1D1DDCD2370097296A /* RouteProgress.swift in Sources */ = {isa = PBXBuildFile; fileRef = C5ADFBFB1DDCC9AD0011824B /* RouteProgress.swift */; };
		C5C94C1E1DDCD23A0097296A /* Geometry.swift in Sources */ = {isa = PBXBuildFile; fileRef = C5ADFBFD1DDCC9CE0011824B /* Geometry.swift */; };
		C5CFE4881EF2FD4C006F48E8 /* MMEEventsManager.swift in Sources */ = {isa = PBXBuildFile; fileRef = C5CFE4871EF2FD4C006F48E8 /* MMEEventsManager.swift */; };
		C5D9800D1EFA8BA9006DBF2E /* CustomViewController.swift in Sources */ = {isa = PBXBuildFile; fileRef = C5D9800C1EFA8BA9006DBF2E /* CustomViewController.swift */; };
		C5D9800F1EFBCDAD006DBF2E /* Date.swift in Sources */ = {isa = PBXBuildFile; fileRef = C5D9800E1EFBCDAD006DBF2E /* Date.swift */; };
		C5EA98711F19414200C8AA16 /* MapboxMobileEvents.framework in Frameworks */ = {isa = PBXBuildFile; fileRef = C549F8311F17F2C5001A0A2D /* MapboxMobileEvents.framework */; };
		C5EA98721F19414C00C8AA16 /* MapboxMobileEvents.framework in Frameworks */ = {isa = PBXBuildFile; fileRef = C549F8311F17F2C5001A0A2D /* MapboxMobileEvents.framework */; };
		DAAE5F301EAE4C4700832871 /* Localizable.strings in Resources */ = {isa = PBXBuildFile; fileRef = DAAE5F321EAE4C4700832871 /* Localizable.strings */; };
		DAB2CCE71DF7AFDF001B2FE1 /* dc-line.geojson in Resources */ = {isa = PBXBuildFile; fileRef = DAB2CCE61DF7AFDE001B2FE1 /* dc-line.geojson */; };
		DAFA92071F01735000A7FB09 /* DistanceFormatter.swift in Sources */ = {isa = PBXBuildFile; fileRef = 351BEC0B1E5BCC72006FE110 /* DistanceFormatter.swift */; };
/* End PBXBuildFile section */

/* Begin PBXContainerItemProxy section */
		3525449B1E663D2C004C8F1C /* PBXContainerItemProxy */ = {
			isa = PBXContainerItemProxy;
			containerPortal = C5ADFBC01DDCC7840011824B /* Project object */;
			proxyType = 1;
			remoteGlobalIDString = C5ADFBC81DDCC7840011824B;
			remoteInfo = MapboxCoreNavigation;
		};
		352BBC3E1E5E6ADC00703DF1 /* PBXContainerItemProxy */ = {
			isa = PBXContainerItemProxy;
			containerPortal = C5ADFBC01DDCC7840011824B /* Project object */;
			proxyType = 1;
			remoteGlobalIDString = 358D14621E5E3B7700ADE590;
			remoteInfo = "Example-Swift";
		};
		352BBC4C1E5E78D700703DF1 /* PBXContainerItemProxy */ = {
			isa = PBXContainerItemProxy;
			containerPortal = C5ADFBC01DDCC7840011824B /* Project object */;
			proxyType = 1;
			remoteGlobalIDString = 358D14621E5E3B7700ADE590;
			remoteInfo = "Example-Swift";
		};
		352BBC5A1E5E78EA00703DF1 /* PBXContainerItemProxy */ = {
			isa = PBXContainerItemProxy;
			containerPortal = C5ADFBC01DDCC7840011824B /* Project object */;
			proxyType = 1;
			remoteGlobalIDString = 358D14A51E5E3FDC00ADE590;
			remoteInfo = "Example-Objective-C";
		};
		354A01D11E66268400D765C2 /* PBXContainerItemProxy */ = {
			isa = PBXContainerItemProxy;
			containerPortal = C5ADFBC01DDCC7840011824B /* Project object */;
			proxyType = 1;
			remoteGlobalIDString = 351BEBD61E5BCC28006FE110;
			remoteInfo = MapboxNavigation;
		};
		354A01D31E66268800D765C2 /* PBXContainerItemProxy */ = {
			isa = PBXContainerItemProxy;
			containerPortal = C5ADFBC01DDCC7840011824B /* Project object */;
			proxyType = 1;
			remoteGlobalIDString = C5ADFBC81DDCC7840011824B;
			remoteInfo = MapboxCoreNavigation;
		};
		354A01D71E6626D400D765C2 /* PBXContainerItemProxy */ = {
			isa = PBXContainerItemProxy;
			containerPortal = C5ADFBC01DDCC7840011824B /* Project object */;
			proxyType = 1;
			remoteGlobalIDString = C5ADFBC81DDCC7840011824B;
			remoteInfo = MapboxCoreNavigation;
		};
		354A01D91E6626D400D765C2 /* PBXContainerItemProxy */ = {
			isa = PBXContainerItemProxy;
			containerPortal = C5ADFBC01DDCC7840011824B /* Project object */;
			proxyType = 1;
			remoteGlobalIDString = 351BEBD61E5BCC28006FE110;
			remoteInfo = MapboxNavigation;
		};
		35B711D51E5E7AD2001EDA8D /* PBXContainerItemProxy */ = {
			isa = PBXContainerItemProxy;
			containerPortal = C5ADFBC01DDCC7840011824B /* Project object */;
			proxyType = 1;
			remoteGlobalIDString = 351BEBD61E5BCC28006FE110;
			remoteInfo = MapboxNavigation;
		};
		35CEA3571E5CEBBC009F2255 /* PBXContainerItemProxy */ = {
			isa = PBXContainerItemProxy;
			containerPortal = C5ADFBC01DDCC7840011824B /* Project object */;
			proxyType = 1;
			remoteGlobalIDString = C5ADFBC81DDCC7840011824B;
			remoteInfo = MapboxCoreNavigation;
		};
		C5ADFBD41DDCC7840011824B /* PBXContainerItemProxy */ = {
			isa = PBXContainerItemProxy;
			containerPortal = C5ADFBC01DDCC7840011824B /* Project object */;
			proxyType = 1;
			remoteGlobalIDString = C5ADFBC81DDCC7840011824B;
			remoteInfo = MapboxCoreNavigation;
		};
/* End PBXContainerItemProxy section */

/* Begin PBXCopyFilesBuildPhase section */
		354A01C41E66265100D765C2 /* Embed Frameworks */ = {
			isa = PBXCopyFilesBuildPhase;
			buildActionMask = 2147483647;
			dstPath = "";
			dstSubfolderSpec = 10;
			files = (
				C549F8331F17F2C5001A0A2D /* MapboxMobileEvents.framework in Embed Frameworks */,
				3525449F1E664E2D004C8F1C /* AWSCore.framework in Embed Frameworks */,
				3525449E1E664E0F004C8F1C /* AWSPolly.framework in Embed Frameworks */,
				354A01D51E6626AC00D765C2 /* MapboxCoreNavigation.framework in Embed Frameworks */,
				354A01D61E6626AC00D765C2 /* MapboxNavigation.framework in Embed Frameworks */,
				354A01C81E66265800D765C2 /* Pulley.framework in Embed Frameworks */,
				354A01C61E66265600D765C2 /* SDWebImage.framework in Embed Frameworks */,
				354A01D01E66266100D765C2 /* MapboxDirections.framework in Embed Frameworks */,
				354A01CC1E66265D00D765C2 /* OSRMTextInstructions.framework in Embed Frameworks */,
				354A01CA1E66265B00D765C2 /* Polyline.framework in Embed Frameworks */,
				354A01C31E66265100D765C2 /* Mapbox.framework in Embed Frameworks */,
			);
			name = "Embed Frameworks";
			runOnlyForDeploymentPostprocessing = 0;
		};
		354A01DF1E6626EA00D765C2 /* Embed Frameworks */ = {
			isa = PBXCopyFilesBuildPhase;
			buildActionMask = 2147483647;
			dstPath = "";
			dstSubfolderSpec = 10;
			files = (
				352544A01E665AA3004C8F1C /* AWSCore.framework in Embed Frameworks */,
				352544A11E665AA3004C8F1C /* AWSPolly.framework in Embed Frameworks */,
				354A01DC1E6626E900D765C2 /* MapboxCoreNavigation.framework in Embed Frameworks */,
				354A01EB1E6626EF00D765C2 /* MapboxDirections.framework in Embed Frameworks */,
				C51245F31F19471C00E33B52 /* MapboxMobileEvents.framework in Embed Frameworks */,
				354A01E51E6626EF00D765C2 /* Polyline.framework in Embed Frameworks */,
				354A01E11E6626EF00D765C2 /* SDWebImage.framework in Embed Frameworks */,
				354A01DE1E6626EA00D765C2 /* MapboxNavigation.framework in Embed Frameworks */,
				354A01E31E6626EF00D765C2 /* Pulley.framework in Embed Frameworks */,
				354A01E71E6626EF00D765C2 /* OSRMTextInstructions.framework in Embed Frameworks */,
				354A01ED1E6626EF00D765C2 /* Mapbox.framework in Embed Frameworks */,
			);
			name = "Embed Frameworks";
			runOnlyForDeploymentPostprocessing = 0;
		};
/* End PBXCopyFilesBuildPhase section */

/* Begin PBXFileReference section */
		35002D5D1E5F6ABB0090E733 /* Info.plist */ = {isa = PBXFileReference; fileEncoding = 4; lastKnownFileType = text.plist.xml; path = Info.plist; sourceTree = "<group>"; };
		35002D5F1E5F6ADB0090E733 /* Assets.xcassets */ = {isa = PBXFileReference; lastKnownFileType = folder.assetcatalog; path = Assets.xcassets; sourceTree = "<group>"; };
		35002D601E5F6ADB0090E733 /* Base.lproj */ = {isa = PBXFileReference; lastKnownFileType = folder; path = Base.lproj; sourceTree = "<group>"; };
		35002D671E5F6B1B0090E733 /* Base */ = {isa = PBXFileReference; lastKnownFileType = file.storyboard; name = Base; path = Base.lproj/Main.storyboard; sourceTree = "<group>"; };
		35002D6A1E5F6C7F0090E733 /* Assets.xcassets */ = {isa = PBXFileReference; lastKnownFileType = folder.assetcatalog; path = Assets.xcassets; sourceTree = "<group>"; };
		35002D6B1E5F6C7F0090E733 /* Base.lproj */ = {isa = PBXFileReference; lastKnownFileType = folder; path = Base.lproj; sourceTree = "<group>"; };
		35002D6C1E5F6C7F0090E733 /* Info.plist */ = {isa = PBXFileReference; fileEncoding = 4; lastKnownFileType = text.plist.xml; path = Info.plist; sourceTree = "<group>"; };
		35002D6D1E5F6C7F0090E733 /* main.m */ = {isa = PBXFileReference; fileEncoding = 4; lastKnownFileType = sourcecode.c.objc; path = main.m; sourceTree = "<group>"; };
		35002D751E5F6CD30090E733 /* Base */ = {isa = PBXFileReference; lastKnownFileType = file.storyboard; name = Base; path = Base.lproj/Main.storyboard; sourceTree = "<group>"; };
		35025F3E1F051DD2002BA3EA /* DialogViewController.swift */ = {isa = PBXFileReference; lastKnownFileType = sourcecode.swift; path = DialogViewController.swift; sourceTree = "<group>"; };
		351174F31EF1C0530065E248 /* ReplayLocationManager.swift */ = {isa = PBXFileReference; lastKnownFileType = sourcecode.swift; path = ReplayLocationManager.swift; sourceTree = "<group>"; };
		351927351F0FA072003A702D /* ScreenCapture.swift */ = {isa = PBXFileReference; fileEncoding = 4; lastKnownFileType = sourcecode.swift; path = ScreenCapture.swift; sourceTree = "<group>"; };
		351A40151F0291D100E6D378 /* PollyVoiceController.swift */ = {isa = PBXFileReference; lastKnownFileType = sourcecode.swift; path = PollyVoiceController.swift; sourceTree = "<group>"; };
		351BEBD71E5BCC28006FE110 /* MapboxNavigation.framework */ = {isa = PBXFileReference; explicitFileType = wrapper.framework; includeInIndex = 0; path = MapboxNavigation.framework; sourceTree = BUILT_PRODUCTS_DIR; };
		351BEBDA1E5BCC28006FE110 /* Info.plist */ = {isa = PBXFileReference; lastKnownFileType = text.plist.xml; path = Info.plist; sourceTree = "<group>"; };
		351BEBDF1E5BCC63006FE110 /* MGLMapView.swift */ = {isa = PBXFileReference; fileEncoding = 4; lastKnownFileType = sourcecode.swift; path = MGLMapView.swift; sourceTree = "<group>"; };
		351BEBE01E5BCC63006FE110 /* Style.swift */ = {isa = PBXFileReference; fileEncoding = 4; lastKnownFileType = sourcecode.swift; path = Style.swift; sourceTree = "<group>"; };
		351BEBE31E5BCC63006FE110 /* RouteManeuverViewController.swift */ = {isa = PBXFileReference; fileEncoding = 4; lastKnownFileType = sourcecode.swift; path = RouteManeuverViewController.swift; sourceTree = "<group>"; };
		351BEBE41E5BCC63006FE110 /* RouteMapViewController.swift */ = {isa = PBXFileReference; fileEncoding = 4; lastKnownFileType = sourcecode.swift; path = RouteMapViewController.swift; sourceTree = "<group>"; };
		351BEBE51E5BCC63006FE110 /* RoutePageViewController.swift */ = {isa = PBXFileReference; fileEncoding = 4; lastKnownFileType = sourcecode.swift; path = RoutePageViewController.swift; sourceTree = "<group>"; };
		351BEBE71E5BCC63006FE110 /* RouteTableViewCell.swift */ = {isa = PBXFileReference; fileEncoding = 4; lastKnownFileType = sourcecode.swift; path = RouteTableViewCell.swift; sourceTree = "<group>"; };
		351BEBE81E5BCC63006FE110 /* RouteTableViewController.swift */ = {isa = PBXFileReference; fileEncoding = 4; lastKnownFileType = sourcecode.swift; path = RouteTableViewController.swift; sourceTree = "<group>"; };
		351BEBE91E5BCC63006FE110 /* RouteTableViewHeaderView.swift */ = {isa = PBXFileReference; fileEncoding = 4; lastKnownFileType = sourcecode.swift; path = RouteTableViewHeaderView.swift; sourceTree = "<group>"; };
		351BEBEA1E5BCC63006FE110 /* NavigationViewController.swift */ = {isa = PBXFileReference; fileEncoding = 4; lastKnownFileType = sourcecode.swift; path = NavigationViewController.swift; sourceTree = "<group>"; };
		351BEBEB1E5BCC63006FE110 /* String.swift */ = {isa = PBXFileReference; fileEncoding = 4; lastKnownFileType = sourcecode.swift; path = String.swift; sourceTree = "<group>"; };
		351BEBED1E5BCC63006FE110 /* StyleKitArrows.swift */ = {isa = PBXFileReference; fileEncoding = 4; lastKnownFileType = sourcecode.swift; path = StyleKitArrows.swift; sourceTree = "<group>"; };
		351BEBEF1E5BCC63006FE110 /* TurnArrowView.swift */ = {isa = PBXFileReference; fileEncoding = 4; lastKnownFileType = sourcecode.swift; path = TurnArrowView.swift; sourceTree = "<group>"; };
		351BEBF01E5BCC63006FE110 /* UIView.swift */ = {isa = PBXFileReference; fileEncoding = 4; lastKnownFileType = sourcecode.swift; path = UIView.swift; sourceTree = "<group>"; };
		351BEC031E5BCC6C006FE110 /* LaneArrowView.swift */ = {isa = PBXFileReference; fileEncoding = 4; lastKnownFileType = sourcecode.swift; path = LaneArrowView.swift; sourceTree = "<group>"; };
		351BEC041E5BCC6C006FE110 /* ManeuverDirection.swift */ = {isa = PBXFileReference; fileEncoding = 4; lastKnownFileType = sourcecode.swift; path = ManeuverDirection.swift; sourceTree = "<group>"; };
		351BEC081E5BCC72006FE110 /* Bundle.swift */ = {isa = PBXFileReference; fileEncoding = 4; lastKnownFileType = sourcecode.swift; path = Bundle.swift; sourceTree = "<group>"; };
		351BEC091E5BCC72006FE110 /* DashedLineView.swift */ = {isa = PBXFileReference; fileEncoding = 4; lastKnownFileType = sourcecode.swift; path = DashedLineView.swift; sourceTree = "<group>"; };
		351BEC0B1E5BCC72006FE110 /* DistanceFormatter.swift */ = {isa = PBXFileReference; fileEncoding = 4; lastKnownFileType = sourcecode.swift; path = DistanceFormatter.swift; sourceTree = "<group>"; };
		351BEC281E5BD530006FE110 /* Assets.xcassets */ = {isa = PBXFileReference; lastKnownFileType = folder.assetcatalog; name = Assets.xcassets; path = Resources/Assets.xcassets; sourceTree = "<group>"; };
		351BEC2A1E5BD538006FE110 /* Shields.plist */ = {isa = PBXFileReference; fileEncoding = 4; lastKnownFileType = text.plist.xml; name = Shields.plist; path = Resources/Shields.plist; sourceTree = "<group>"; };
		35213DAD1EC456CF00A62B21 /* FBSnapshotTestCase.framework */ = {isa = PBXFileReference; lastKnownFileType = wrapper.framework; name = FBSnapshotTestCase.framework; path = Carthage/Build/iOS/FBSnapshotTestCase.framework; sourceTree = "<group>"; };
		352690481ECC843700E387BD /* Fixture.swift */ = {isa = PBXFileReference; fileEncoding = 4; lastKnownFileType = sourcecode.swift; path = Fixture.swift; sourceTree = "<group>"; };
		3527D2B61EC45FBD00C07FC9 /* Fixtures.xcassets */ = {isa = PBXFileReference; lastKnownFileType = folder.assetcatalog; path = Fixtures.xcassets; sourceTree = "<group>"; };
		352BBC471E5E78D700703DF1 /* Example-SwiftTests.xctest */ = {isa = PBXFileReference; explicitFileType = wrapper.cfbundle; includeInIndex = 0; path = "Example-SwiftTests.xctest"; sourceTree = BUILT_PRODUCTS_DIR; };
		352BBC491E5E78D700703DF1 /* Example_SwiftTests.swift */ = {isa = PBXFileReference; lastKnownFileType = sourcecode.swift; path = Example_SwiftTests.swift; sourceTree = "<group>"; };
		352BBC4B1E5E78D700703DF1 /* Info.plist */ = {isa = PBXFileReference; lastKnownFileType = text.plist.xml; path = Info.plist; sourceTree = "<group>"; };
		352BBC551E5E78EA00703DF1 /* Example-Objective-CTests.xctest */ = {isa = PBXFileReference; explicitFileType = wrapper.cfbundle; includeInIndex = 0; path = "Example-Objective-CTests.xctest"; sourceTree = BUILT_PRODUCTS_DIR; };
		352BBC571E5E78EA00703DF1 /* Example_Objective_CTests.m */ = {isa = PBXFileReference; lastKnownFileType = sourcecode.c.objc; path = Example_Objective_CTests.m; sourceTree = "<group>"; };
		352BBC591E5E78EA00703DF1 /* Info.plist */ = {isa = PBXFileReference; lastKnownFileType = text.plist.xml; path = Info.plist; sourceTree = "<group>"; };
		3534CC811EF1FE1E00DECAFA /* CLLocation.swift */ = {isa = PBXFileReference; lastKnownFileType = sourcecode.swift; path = CLLocation.swift; sourceTree = "<group>"; };
		353E68FB1EF0B7F8007B2AE5 /* NavigationLocationManager.swift */ = {isa = PBXFileReference; lastKnownFileType = sourcecode.swift; path = NavigationLocationManager.swift; sourceTree = "<group>"; };
		353E68FD1EF0B985007B2AE5 /* BundleAdditions.swift */ = {isa = PBXFileReference; lastKnownFileType = sourcecode.swift; path = BundleAdditions.swift; sourceTree = "<group>"; };
		353E69001EF0C2B6007B2AE5 /* DefaultLocationManager.swift */ = {isa = PBXFileReference; lastKnownFileType = sourcecode.swift; path = DefaultLocationManager.swift; sourceTree = "<group>"; };
		353E69031EF0C4E5007B2AE5 /* SimulatedLocationManager.swift */ = {isa = PBXFileReference; lastKnownFileType = sourcecode.swift; path = SimulatedLocationManager.swift; sourceTree = "<group>"; };
		354A01B81E66256600D765C2 /* MapboxDirections.framework */ = {isa = PBXFileReference; lastKnownFileType = wrapper.framework; name = MapboxDirections.framework; path = Carthage/Build/iOS/MapboxDirections.framework; sourceTree = "<group>"; };
		354A01BB1E66258A00D765C2 /* OSRMTextInstructions.framework */ = {isa = PBXFileReference; lastKnownFileType = wrapper.framework; name = OSRMTextInstructions.framework; path = Carthage/Build/iOS/OSRMTextInstructions.framework; sourceTree = "<group>"; };
		354A01BC1E66259600D765C2 /* Polyline.framework */ = {isa = PBXFileReference; lastKnownFileType = wrapper.framework; name = Polyline.framework; path = Carthage/Build/iOS/Polyline.framework; sourceTree = "<group>"; };
		354A01BD1E66259E00D765C2 /* Pulley.framework */ = {isa = PBXFileReference; lastKnownFileType = wrapper.framework; name = Pulley.framework; path = Carthage/Build/iOS/Pulley.framework; sourceTree = "<group>"; };
		354A01BE1E6625A900D765C2 /* SDWebImage.framework */ = {isa = PBXFileReference; lastKnownFileType = wrapper.framework; name = SDWebImage.framework; path = Carthage/Build/iOS/SDWebImage.framework; sourceTree = "<group>"; };
		354BD4F11E6634C500AE1344 /* AWSPolly.framework */ = {isa = PBXFileReference; lastKnownFileType = wrapper.framework; name = AWSPolly.framework; path = Carthage/Build/iOS/AWSPolly.framework; sourceTree = "<group>"; };
		354BD4F61E6638E800AE1344 /* AWSCore.framework */ = {isa = PBXFileReference; lastKnownFileType = wrapper.framework; name = AWSCore.framework; path = Carthage/Build/iOS/AWSCore.framework; sourceTree = "<group>"; };
		354D9F871EF2FE900006FAA8 /* tunnel.json */ = {isa = PBXFileReference; fileEncoding = 4; lastKnownFileType = text.json; path = tunnel.json; sourceTree = "<group>"; };
		355D20DB1EF30A6D0012B1E0 /* tunnel.route */ = {isa = PBXFileReference; lastKnownFileType = file.bplist; path = tunnel.route; sourceTree = "<group>"; };
		355DB5741EFA78070091BFB7 /* GGPark-to-BernalHeights.route */ = {isa = PBXFileReference; lastKnownFileType = file.bplist; path = "GGPark-to-BernalHeights.route"; sourceTree = "<group>"; };
		355DB5761EFA780E0091BFB7 /* UnionSquare-to-GGPark.route */ = {isa = PBXFileReference; lastKnownFileType = file.bplist; path = "UnionSquare-to-GGPark.route"; sourceTree = "<group>"; };
		355EF9641EDF264200749641 /* sv */ = {isa = PBXFileReference; lastKnownFileType = text.plist.xml; name = sv; path = sv.lproj/Abbreviations.plist; sourceTree = "<group>"; };
		356B7D8A1EE166E100FE5B89 /* scripts */ = {isa = PBXFileReference; lastKnownFileType = folder; path = scripts; sourceTree = SOURCE_ROOT; };
		35718BE31EF316BA00AFA3D1 /* tunnel.route */ = {isa = PBXFileReference; lastKnownFileType = file.bplist; path = tunnel.route; sourceTree = "<group>"; };
		35718BE41EF316BA00AFA3D1 /* tunnel.json */ = {isa = PBXFileReference; lastKnownFileType = text.json; path = tunnel.json; sourceTree = "<group>"; };
		35726EE71F0856E900AFA1B6 /* DefaultStyle.swift */ = {isa = PBXFileReference; lastKnownFileType = sourcecode.swift; path = DefaultStyle.swift; sourceTree = "<group>"; };
		357826C21F1B7CCE005C54FB /* SpokenDistanceFormatter.swift */ = {isa = PBXFileReference; lastKnownFileType = sourcecode.swift; path = SpokenDistanceFormatter.swift; sourceTree = "<group>"; };
		357826C61F1B84F2005C54FB /* DistanceFormatterTests.swift */ = {isa = PBXFileReference; lastKnownFileType = sourcecode.swift; path = DistanceFormatterTests.swift; sourceTree = "<group>"; };
		357F0DF01EB9D99F00A0B53C /* sv */ = {isa = PBXFileReference; fileEncoding = 4; lastKnownFileType = text.plist.strings; name = sv; path = sv.lproj/Localizable.strings; sourceTree = "<group>"; };
		357F0DF11EB9DAB400A0B53C /* vi */ = {isa = PBXFileReference; fileEncoding = 4; lastKnownFileType = text.plist.strings; name = vi; path = vi.lproj/Localizable.strings; sourceTree = "<group>"; };
		358D14631E5E3B7700ADE590 /* Example-Swift.app */ = {isa = PBXFileReference; explicitFileType = wrapper.application; includeInIndex = 0; path = "Example-Swift.app"; sourceTree = BUILT_PRODUCTS_DIR; };
		358D14651E5E3B7700ADE590 /* AppDelegate.swift */ = {isa = PBXFileReference; lastKnownFileType = sourcecode.swift; path = AppDelegate.swift; sourceTree = "<group>"; };
		358D14671E5E3B7700ADE590 /* ViewController.swift */ = {isa = PBXFileReference; lastKnownFileType = sourcecode.swift; lineEnding = 0; path = ViewController.swift; sourceTree = "<group>"; xcLanguageSpecificationIdentifier = xcode.lang.swift; };
		358D14A61E5E3FDC00ADE590 /* Example-Objective-C.app */ = {isa = PBXFileReference; explicitFileType = wrapper.application; includeInIndex = 0; path = "Example-Objective-C.app"; sourceTree = BUILT_PRODUCTS_DIR; };
		35A1D3651E6624EF00A48FE8 /* Mapbox.framework */ = {isa = PBXFileReference; lastKnownFileType = wrapper.framework; name = Mapbox.framework; path = Carthage/Build/iOS/Mapbox.framework; sourceTree = "<group>"; };
		35A5413A1EFC052700E49846 /* RouteOptions.swift */ = {isa = PBXFileReference; lastKnownFileType = sourcecode.swift; path = RouteOptions.swift; sourceTree = "<group>"; };
		35B711CF1E5E7AD2001EDA8D /* MapboxNavigationTests.xctest */ = {isa = PBXFileReference; explicitFileType = wrapper.cfbundle; includeInIndex = 0; path = MapboxNavigationTests.xctest; sourceTree = BUILT_PRODUCTS_DIR; };
		35B711D11E5E7AD2001EDA8D /* MapboxNavigationTests.swift */ = {isa = PBXFileReference; lastKnownFileType = sourcecode.swift; path = MapboxNavigationTests.swift; sourceTree = "<group>"; };
		35B711D31E5E7AD2001EDA8D /* Info.plist */ = {isa = PBXFileReference; lastKnownFileType = text.plist.xml; path = Info.plist; sourceTree = "<group>"; };
		35B839481E2E3D5D0045A868 /* MBRouteController.m */ = {isa = PBXFileReference; fileEncoding = 4; lastKnownFileType = sourcecode.c.objc; path = MBRouteController.m; sourceTree = "<group>"; };
		35C6A3461E5E418D0004CA57 /* AppDelegate.h */ = {isa = PBXFileReference; fileEncoding = 4; lastKnownFileType = sourcecode.c.h; path = AppDelegate.h; sourceTree = "<group>"; };
		35C6A3471E5E418D0004CA57 /* AppDelegate.m */ = {isa = PBXFileReference; fileEncoding = 4; lastKnownFileType = sourcecode.c.objc; path = AppDelegate.m; sourceTree = "<group>"; };
		35C6A34C1E5E418D0004CA57 /* ViewController.h */ = {isa = PBXFileReference; fileEncoding = 4; lastKnownFileType = sourcecode.c.h; path = ViewController.h; sourceTree = "<group>"; };
		35C6A34D1E5E418D0004CA57 /* ViewController.m */ = {isa = PBXFileReference; fileEncoding = 4; lastKnownFileType = sourcecode.c.objc; lineEnding = 0; path = ViewController.m; sourceTree = "<group>"; xcLanguageSpecificationIdentifier = xcode.lang.objc; };
		35C6ED9A1EBB1DE400A27EF8 /* ca */ = {isa = PBXFileReference; fileEncoding = 4; lastKnownFileType = text.plist.strings; name = ca; path = ca.lproj/Localizable.strings; sourceTree = "<group>"; };
		35C6ED9C1EBB224A00A27EF8 /* zh-Hans */ = {isa = PBXFileReference; lastKnownFileType = text.plist.strings; name = "zh-Hans"; path = "zh-Hans.lproj/Main.strings"; sourceTree = "<group>"; };
		35C6ED9E1EBB224D00A27EF8 /* sv */ = {isa = PBXFileReference; fileEncoding = 4; lastKnownFileType = text.plist.strings; name = sv; path = sv.lproj/Main.strings; sourceTree = "<group>"; };
		35C6EDA01EBB224E00A27EF8 /* vi */ = {isa = PBXFileReference; lastKnownFileType = text.plist.strings; name = vi; path = vi.lproj/Main.strings; sourceTree = "<group>"; };
		35C6EDA21EBB224F00A27EF8 /* ca */ = {isa = PBXFileReference; lastKnownFileType = text.plist.strings; name = ca; path = ca.lproj/Main.strings; sourceTree = "<group>"; };
		35C6EDA41EBB227100A27EF8 /* zh-Hans */ = {isa = PBXFileReference; lastKnownFileType = text.plist.strings; name = "zh-Hans"; path = "zh-Hans.lproj/Main.strings"; sourceTree = "<group>"; };
		35C6EDA61EBB227600A27EF8 /* sv */ = {isa = PBXFileReference; fileEncoding = 4; lastKnownFileType = text.plist.strings; name = sv; path = sv.lproj/Main.strings; sourceTree = "<group>"; };
		35C6EDA81EBB227900A27EF8 /* vi */ = {isa = PBXFileReference; lastKnownFileType = text.plist.strings; name = vi; path = vi.lproj/Main.strings; sourceTree = "<group>"; };
		35C6EDAA1EBB228000A27EF8 /* ca */ = {isa = PBXFileReference; lastKnownFileType = text.plist.strings; name = ca; path = ca.lproj/Main.strings; sourceTree = "<group>"; };
		35C6EDAD1EBB266300A27EF8 /* en */ = {isa = PBXFileReference; lastKnownFileType = text.plist.strings; name = en; path = en.lproj/Main.strings; sourceTree = "<group>"; };
		35C6EDB21EBB286500A27EF8 /* en */ = {isa = PBXFileReference; lastKnownFileType = text.plist.strings; name = en; path = en.lproj/Main.strings; sourceTree = "<group>"; };
		35C9973E1E732C1B00544D1C /* RouteVoiceController.swift */ = {isa = PBXFileReference; fileEncoding = 4; lastKnownFileType = sourcecode.swift; path = RouteVoiceController.swift; sourceTree = "<group>"; };
		35C997401E732C5400544D1C /* RouteStepFormatter.swift */ = {isa = PBXFileReference; fileEncoding = 4; lastKnownFileType = sourcecode.swift; path = RouteStepFormatter.swift; sourceTree = "<group>"; };
		35CF34B01F0A733200C2692E /* UIFont.swift */ = {isa = PBXFileReference; lastKnownFileType = sourcecode.swift; path = UIFont.swift; sourceTree = "<group>"; };
		35D457A61E2D253100A89946 /* MBRouteController.h */ = {isa = PBXFileReference; fileEncoding = 4; lastKnownFileType = sourcecode.c.h; path = MBRouteController.h; sourceTree = "<group>"; };
		35D825F91E6A2DBE0088F83B /* MGLMapView+MGLNavigationAdditions.h */ = {isa = PBXFileReference; fileEncoding = 4; lastKnownFileType = sourcecode.c.h; path = "MGLMapView+MGLNavigationAdditions.h"; sourceTree = "<group>"; };
		35D825FA1E6A2DBE0088F83B /* MGLMapView+MGLNavigationAdditions.m */ = {isa = PBXFileReference; fileEncoding = 4; lastKnownFileType = sourcecode.c.objc; path = "MGLMapView+MGLNavigationAdditions.m"; sourceTree = "<group>"; };
		35D825FD1E6A2EC60088F83B /* MapboxNavigation.h */ = {isa = PBXFileReference; fileEncoding = 4; lastKnownFileType = sourcecode.c.h; path = MapboxNavigation.h; sourceTree = "<group>"; };
		6441B1691EFC64E50076499F /* WaypointConfirmationViewController.swift */ = {isa = PBXFileReference; fileEncoding = 4; lastKnownFileType = sourcecode.swift; path = WaypointConfirmationViewController.swift; sourceTree = "<group>"; };
		64847A031F04629D003F3A69 /* Feedback.swift */ = {isa = PBXFileReference; fileEncoding = 4; lastKnownFileType = sourcecode.swift; path = Feedback.swift; sourceTree = "<group>"; };
		C5000A921EC25C6E00563EA9 /* Abbreviations.swift */ = {isa = PBXFileReference; fileEncoding = 4; lastKnownFileType = sourcecode.swift; path = Abbreviations.swift; sourceTree = "<group>"; };
		C520EE911EBB84F9008805BC /* Base */ = {isa = PBXFileReference; lastKnownFileType = file.storyboard; name = Base; path = Base.lproj/Navigation.storyboard; sourceTree = "<group>"; };
		C520EE941EBBBD55008805BC /* en */ = {isa = PBXFileReference; lastKnownFileType = text.plist.strings; name = en; path = en.lproj/Navigation.strings; sourceTree = "<group>"; };
		C5212B561EC4BE97009538EB /* Base */ = {isa = PBXFileReference; lastKnownFileType = text.plist.xml; name = Base; path = Base.lproj/Abbreviations.plist; sourceTree = "<group>"; };
		C52AC1251DF0E48600396B9F /* RouteProgressTests.swift */ = {isa = PBXFileReference; fileEncoding = 4; lastKnownFileType = sourcecode.swift; path = RouteProgressTests.swift; sourceTree = "<group>"; };
		C52D09CB1DEF444D00BE3C5C /* GeometryTests.swift */ = {isa = PBXFileReference; fileEncoding = 4; lastKnownFileType = sourcecode.swift; path = GeometryTests.swift; sourceTree = "<group>"; };
		C52D09CD1DEF5E5100BE3C5C /* route.json */ = {isa = PBXFileReference; fileEncoding = 4; lastKnownFileType = text.json; path = route.json; sourceTree = "<group>"; };
		C52D09D21DEF636C00BE3C5C /* Fixture.swift */ = {isa = PBXFileReference; fileEncoding = 4; lastKnownFileType = sourcecode.swift; path = Fixture.swift; sourceTree = "<group>"; };
		C53208AA1E81FFB900910266 /* NavigationMapView.swift */ = {isa = PBXFileReference; fileEncoding = 4; lastKnownFileType = sourcecode.swift; path = NavigationMapView.swift; sourceTree = "<group>"; };
		C549F8311F17F2C5001A0A2D /* MapboxMobileEvents.framework */ = {isa = PBXFileReference; lastKnownFileType = wrapper.framework; name = MapboxMobileEvents.framework; path = Carthage/Build/iOS/MapboxMobileEvents.framework; sourceTree = "<group>"; };
		C55CEB271EB7E4240065D7D9 /* Locale.swift */ = {isa = PBXFileReference; fileEncoding = 4; lastKnownFileType = sourcecode.swift; path = Locale.swift; sourceTree = "<group>"; };
<<<<<<< HEAD
		C561735A1F182113005954F6 /* RouteStep.swift */ = {isa = PBXFileReference; fileEncoding = 4; lastKnownFileType = sourcecode.swift; path = RouteStep.swift; sourceTree = "<group>"; };
=======
		C578DA071EFD0FFF0052079F /* ProcessInfo.swift */ = {isa = PBXFileReference; fileEncoding = 4; lastKnownFileType = sourcecode.swift; path = ProcessInfo.swift; sourceTree = "<group>"; };
>>>>>>> ff6f9e56
		C58159001EA6D02700FC6C3D /* MGLVectorSource.swift */ = {isa = PBXFileReference; fileEncoding = 4; lastKnownFileType = sourcecode.swift; path = MGLVectorSource.swift; sourceTree = "<group>"; };
		C58D6BAC1DDCF2AE00387F53 /* Constants.swift */ = {isa = PBXFileReference; fileEncoding = 4; lastKnownFileType = sourcecode.swift; path = Constants.swift; sourceTree = "<group>"; };
		C5ADFBC91DDCC7840011824B /* MapboxCoreNavigation.framework */ = {isa = PBXFileReference; explicitFileType = wrapper.framework; includeInIndex = 0; path = MapboxCoreNavigation.framework; sourceTree = BUILT_PRODUCTS_DIR; };
		C5ADFBCC1DDCC7840011824B /* MapboxCoreNavigation.h */ = {isa = PBXFileReference; lastKnownFileType = sourcecode.c.h; path = MapboxCoreNavigation.h; sourceTree = "<group>"; };
		C5ADFBCD1DDCC7840011824B /* Info.plist */ = {isa = PBXFileReference; lastKnownFileType = text.plist.xml; path = Info.plist; sourceTree = "<group>"; };
		C5ADFBD21DDCC7840011824B /* MapboxCoreNavigationTests.xctest */ = {isa = PBXFileReference; explicitFileType = wrapper.cfbundle; includeInIndex = 0; path = MapboxCoreNavigationTests.xctest; sourceTree = BUILT_PRODUCTS_DIR; };
		C5ADFBD71DDCC7840011824B /* MapboxCoreNavigationTests.swift */ = {isa = PBXFileReference; lastKnownFileType = sourcecode.swift; path = MapboxCoreNavigationTests.swift; sourceTree = "<group>"; };
		C5ADFBD91DDCC7840011824B /* Info.plist */ = {isa = PBXFileReference; lastKnownFileType = text.plist.xml; path = Info.plist; sourceTree = "<group>"; };
		C5ADFBF91DDCC9580011824B /* RouteController.swift */ = {isa = PBXFileReference; fileEncoding = 4; lastKnownFileType = sourcecode.swift; path = RouteController.swift; sourceTree = "<group>"; };
		C5ADFBFB1DDCC9AD0011824B /* RouteProgress.swift */ = {isa = PBXFileReference; fileEncoding = 4; lastKnownFileType = sourcecode.swift; path = RouteProgress.swift; sourceTree = "<group>"; };
		C5ADFBFD1DDCC9CE0011824B /* Geometry.swift */ = {isa = PBXFileReference; fileEncoding = 4; lastKnownFileType = sourcecode.swift; path = Geometry.swift; sourceTree = "<group>"; };
		C5CFE4871EF2FD4C006F48E8 /* MMEEventsManager.swift */ = {isa = PBXFileReference; fileEncoding = 4; lastKnownFileType = sourcecode.swift; path = MMEEventsManager.swift; sourceTree = "<group>"; };
		C5D9800C1EFA8BA9006DBF2E /* CustomViewController.swift */ = {isa = PBXFileReference; fileEncoding = 4; lastKnownFileType = sourcecode.swift; path = CustomViewController.swift; sourceTree = "<group>"; };
		C5D9800E1EFBCDAD006DBF2E /* Date.swift */ = {isa = PBXFileReference; fileEncoding = 4; lastKnownFileType = sourcecode.swift; path = Date.swift; sourceTree = "<group>"; };
		DA625E901F10557300FBE176 /* fa */ = {isa = PBXFileReference; fileEncoding = 4; lastKnownFileType = text.plist.strings; name = fa; path = fa.lproj/Main.strings; sourceTree = "<group>"; };
		DA625E911F10559600FBE176 /* fa */ = {isa = PBXFileReference; fileEncoding = 4; lastKnownFileType = text.plist.strings; name = fa; path = fa.lproj/Main.strings; sourceTree = "<group>"; };
		DA625E921F1055DE00FBE176 /* fa */ = {isa = PBXFileReference; fileEncoding = 4; lastKnownFileType = text.plist.strings; name = fa; path = fa.lproj/Navigation.strings; sourceTree = "<group>"; };
		DA625E931F105B1900FBE176 /* fr */ = {isa = PBXFileReference; lastKnownFileType = text.plist.strings; name = fr; path = fr.lproj/Main.strings; sourceTree = "<group>"; };
		DA625E941F105B1A00FBE176 /* fr */ = {isa = PBXFileReference; lastKnownFileType = text.plist.strings; name = fr; path = fr.lproj/Main.strings; sourceTree = "<group>"; };
		DA625E951F105B1A00FBE176 /* fr */ = {isa = PBXFileReference; fileEncoding = 4; lastKnownFileType = text.plist.strings; name = fr; path = fr.lproj/Navigation.strings; sourceTree = "<group>"; };
		DA625E961F105BAD00FBE176 /* fr */ = {isa = PBXFileReference; fileEncoding = 4; lastKnownFileType = text.plist.strings; name = fr; path = fr.lproj/Localizable.strings; sourceTree = "<group>"; };
		DA625E971F105BC100FBE176 /* fr */ = {isa = PBXFileReference; lastKnownFileType = text.plist.xml; name = fr; path = fr.lproj/Abbreviations.plist; sourceTree = "<group>"; };
		DA625E981F105C1200FBE176 /* hu */ = {isa = PBXFileReference; lastKnownFileType = text.plist.strings; name = hu; path = hu.lproj/Main.strings; sourceTree = "<group>"; };
		DA625E991F105C1300FBE176 /* hu */ = {isa = PBXFileReference; lastKnownFileType = text.plist.strings; name = hu; path = hu.lproj/Main.strings; sourceTree = "<group>"; };
		DA625E9A1F105C1300FBE176 /* hu */ = {isa = PBXFileReference; fileEncoding = 4; lastKnownFileType = text.plist.strings; name = hu; path = hu.lproj/Navigation.strings; sourceTree = "<group>"; };
		DA625E9C1F105CB100FBE176 /* hu */ = {isa = PBXFileReference; fileEncoding = 4; lastKnownFileType = text.plist.strings; name = hu; path = hu.lproj/Localizable.strings; sourceTree = "<group>"; };
		DA625E9D1F105D1A00FBE176 /* lt */ = {isa = PBXFileReference; lastKnownFileType = text.plist.strings; name = lt; path = lt.lproj/Main.strings; sourceTree = "<group>"; };
		DA625E9E1F105D1A00FBE176 /* lt */ = {isa = PBXFileReference; lastKnownFileType = text.plist.strings; name = lt; path = lt.lproj/Main.strings; sourceTree = "<group>"; };
		DA625EA31F105E3400FBE176 /* lt */ = {isa = PBXFileReference; lastKnownFileType = text.plist.xml; name = lt; path = lt.lproj/Abbreviations.plist; sourceTree = "<group>"; };
		DA625EA41F1060E300FBE176 /* ca */ = {isa = PBXFileReference; fileEncoding = 4; lastKnownFileType = text.plist.strings; name = ca; path = ca.lproj/Navigation.strings; sourceTree = "<group>"; };
		DA625EA51F10614500FBE176 /* es */ = {isa = PBXFileReference; fileEncoding = 4; lastKnownFileType = text.plist.strings; name = es; path = es.lproj/Navigation.strings; sourceTree = "<group>"; };
		DA625EA71F10616600FBE176 /* es */ = {isa = PBXFileReference; fileEncoding = 4; lastKnownFileType = text.plist.strings; name = es; path = es.lproj/Localizable.strings; sourceTree = "<group>"; };
		DA625EA91F1061DA00FBE176 /* sv */ = {isa = PBXFileReference; fileEncoding = 4; lastKnownFileType = text.plist.strings; name = sv; path = sv.lproj/Navigation.strings; sourceTree = "<group>"; };
		DA625EAA1F10621A00FBE176 /* vi */ = {isa = PBXFileReference; fileEncoding = 4; lastKnownFileType = text.plist.strings; name = vi; path = vi.lproj/Navigation.strings; sourceTree = "<group>"; };
		DA625EAB1F10622700FBE176 /* vi */ = {isa = PBXFileReference; lastKnownFileType = text.plist.xml; name = vi; path = vi.lproj/Abbreviations.plist; sourceTree = "<group>"; };
		DAA292FE1F16CB5C00D94613 /* ca */ = {isa = PBXFileReference; lastKnownFileType = text.plist.xml; name = ca; path = ca.lproj/Abbreviations.plist; sourceTree = "<group>"; };
		DAA292FF1F16CC2200D94613 /* lt */ = {isa = PBXFileReference; fileEncoding = 4; lastKnownFileType = text.plist.strings; name = lt; path = lt.lproj/Navigation.strings; sourceTree = "<group>"; };
		DAA293001F16CC6700D94613 /* lt */ = {isa = PBXFileReference; fileEncoding = 4; lastKnownFileType = text.plist.strings; name = lt; path = lt.lproj/Localizable.strings; sourceTree = "<group>"; };
		DAA293011F16DA0C00D94613 /* es */ = {isa = PBXFileReference; fileEncoding = 4; lastKnownFileType = text.plist.strings; name = es; path = es.lproj/Main.strings; sourceTree = "<group>"; };
		DAA293021F16DA1300D94613 /* es */ = {isa = PBXFileReference; fileEncoding = 4; lastKnownFileType = text.plist.strings; name = es; path = es.lproj/Main.strings; sourceTree = "<group>"; };
		DAA293041F16DA6A00D94613 /* es */ = {isa = PBXFileReference; lastKnownFileType = text.plist.xml; name = es; path = es.lproj/Abbreviations.plist; sourceTree = "<group>"; };
		DAAE5F311EAE4C4700832871 /* Base */ = {isa = PBXFileReference; fileEncoding = 4; lastKnownFileType = text.plist.strings; name = Base; path = Base.lproj/Localizable.strings; sourceTree = "<group>"; };
		DAAE5F331EAE4C5A00832871 /* zh-Hans */ = {isa = PBXFileReference; fileEncoding = 4; lastKnownFileType = text.plist.strings; name = "zh-Hans"; path = "zh-Hans.lproj/Localizable.strings"; sourceTree = "<group>"; };
		DAB2CCE61DF7AFDE001B2FE1 /* dc-line.geojson */ = {isa = PBXFileReference; fileEncoding = 4; lastKnownFileType = text; path = "dc-line.geojson"; sourceTree = "<group>"; };
		DAE7114C1F22E94E009AED76 /* it */ = {isa = PBXFileReference; fileEncoding = 4; lastKnownFileType = text.plist.strings; name = it; path = it.lproj/Main.strings; sourceTree = "<group>"; };
		DAE7114D1F22E966009AED76 /* it */ = {isa = PBXFileReference; fileEncoding = 4; lastKnownFileType = text.plist.strings; name = it; path = it.lproj/Main.strings; sourceTree = "<group>"; };
		DAE7114E1F22E977009AED76 /* it */ = {isa = PBXFileReference; fileEncoding = 4; lastKnownFileType = text.plist.strings; name = it; path = it.lproj/Navigation.strings; sourceTree = "<group>"; };
		DAE7114F1F22E983009AED76 /* it */ = {isa = PBXFileReference; fileEncoding = 4; lastKnownFileType = text.plist.strings; name = it; path = it.lproj/Localizable.strings; sourceTree = "<group>"; };
/* End PBXFileReference section */

/* Begin PBXFrameworksBuildPhase section */
		351BEBD31E5BCC28006FE110 /* Frameworks */ = {
			isa = PBXFrameworksBuildPhase;
			buildActionMask = 2147483647;
			files = (
				354A01BF1E6625D100D765C2 /* Mapbox.framework in Frameworks */,
			);
			runOnlyForDeploymentPostprocessing = 0;
		};
		352BBC441E5E78D700703DF1 /* Frameworks */ = {
			isa = PBXFrameworksBuildPhase;
			buildActionMask = 2147483647;
			files = (
			);
			runOnlyForDeploymentPostprocessing = 0;
		};
		352BBC521E5E78EA00703DF1 /* Frameworks */ = {
			isa = PBXFrameworksBuildPhase;
			buildActionMask = 2147483647;
			files = (
			);
			runOnlyForDeploymentPostprocessing = 0;
		};
		358D14601E5E3B7700ADE590 /* Frameworks */ = {
			isa = PBXFrameworksBuildPhase;
			buildActionMask = 2147483647;
			files = (
				354A01C71E66265800D765C2 /* Pulley.framework in Frameworks */,
				354A01C51E66265600D765C2 /* SDWebImage.framework in Frameworks */,
				354A01CF1E66266100D765C2 /* MapboxDirections.framework in Frameworks */,
				354A01CB1E66265D00D765C2 /* OSRMTextInstructions.framework in Frameworks */,
				C549F8321F17F2C5001A0A2D /* MapboxMobileEvents.framework in Frameworks */,
				354A01C91E66265B00D765C2 /* Polyline.framework in Frameworks */,
				354A01C21E66265100D765C2 /* Mapbox.framework in Frameworks */,
			);
			runOnlyForDeploymentPostprocessing = 0;
		};
		358D14A31E5E3FDC00ADE590 /* Frameworks */ = {
			isa = PBXFrameworksBuildPhase;
			buildActionMask = 2147483647;
			files = (
				354A01DB1E6626E900D765C2 /* MapboxCoreNavigation.framework in Frameworks */,
				354A01EA1E6626EF00D765C2 /* MapboxDirections.framework in Frameworks */,
				354A01E41E6626EF00D765C2 /* Polyline.framework in Frameworks */,
				354BD4F51E6637D500AE1344 /* AWSPolly.framework in Frameworks */,
				C51245F21F19471C00E33B52 /* MapboxMobileEvents.framework in Frameworks */,
				354A01E01E6626EF00D765C2 /* SDWebImage.framework in Frameworks */,
				354A01DD1E6626EA00D765C2 /* MapboxNavigation.framework in Frameworks */,
				C5EA98711F19414200C8AA16 /* MapboxMobileEvents.framework in Frameworks */,
				354A01E21E6626EF00D765C2 /* Pulley.framework in Frameworks */,
				354A01E61E6626EF00D765C2 /* OSRMTextInstructions.framework in Frameworks */,
				354A01EC1E6626EF00D765C2 /* Mapbox.framework in Frameworks */,
			);
			runOnlyForDeploymentPostprocessing = 0;
		};
		35A7DBEB1E3A1C59000BAB5C /* Frameworks */ = {
			isa = PBXFrameworksBuildPhase;
			buildActionMask = 2147483647;
			files = (
				C5EA98721F19414C00C8AA16 /* MapboxMobileEvents.framework in Frameworks */,
				354A01B91E66256600D765C2 /* MapboxDirections.framework in Frameworks */,
				359D00CF1E732D7100C2E770 /* Polyline.framework in Frameworks */,
			);
			runOnlyForDeploymentPostprocessing = 0;
		};
		35B711CC1E5E7AD2001EDA8D /* Frameworks */ = {
			isa = PBXFrameworksBuildPhase;
			buildActionMask = 2147483647;
			files = (
				3525449D1E663D32004C8F1C /* MapboxCoreNavigation.framework in Frameworks */,
				35213DAF1EC456E800A62B21 /* FBSnapshotTestCase.framework in Frameworks */,
				35B711D41E5E7AD2001EDA8D /* MapboxNavigation.framework in Frameworks */,
			);
			runOnlyForDeploymentPostprocessing = 0;
		};
		C5ADFBCF1DDCC7840011824B /* Frameworks */ = {
			isa = PBXFrameworksBuildPhase;
			buildActionMask = 2147483647;
			files = (
				352BBC3B1E5E6A0C00703DF1 /* MapboxCoreNavigation.framework in Frameworks */,
			);
			runOnlyForDeploymentPostprocessing = 0;
		};
/* End PBXFrameworksBuildPhase section */

/* Begin PBXGroup section */
		35002D721E5F6C830090E733 /* Supporting files */ = {
			isa = PBXGroup;
			children = (
				355D20DB1EF30A6D0012B1E0 /* tunnel.route */,
				354D9F871EF2FE900006FAA8 /* tunnel.json */,
				35002D661E5F6B1B0090E733 /* Main.storyboard */,
				35002D5F1E5F6ADB0090E733 /* Assets.xcassets */,
				35002D601E5F6ADB0090E733 /* Base.lproj */,
				35002D5D1E5F6ABB0090E733 /* Info.plist */,
			);
			name = "Supporting files";
			sourceTree = "<group>";
		};
		35002D731E5F6C8F0090E733 /* Supporting files */ = {
			isa = PBXGroup;
			children = (
				35002D6A1E5F6C7F0090E733 /* Assets.xcassets */,
				35002D6B1E5F6C7F0090E733 /* Base.lproj */,
				35002D6C1E5F6C7F0090E733 /* Info.plist */,
				35002D6D1E5F6C7F0090E733 /* main.m */,
				35002D741E5F6CD30090E733 /* Main.storyboard */,
			);
			name = "Supporting files";
			sourceTree = "<group>";
		};
		351174F71EF1FC8F0065E248 /* Helpers */ = {
			isa = PBXGroup;
			children = (
				3534CC811EF1FE1E00DECAFA /* CLLocation.swift */,
			);
			path = Helpers;
			sourceTree = "<group>";
		};
		351BEBD81E5BCC28006FE110 /* MapboxNavigation */ = {
			isa = PBXGroup;
			children = (
				356B7D8A1EE166E100FE5B89 /* scripts */,
				C51923B41EA55C5E002AF9E1 /* Extensions */,
				C51923B71EA58D28002AF9E1 /* RouteTableView */,
				351BEC201E5BD4DC006FE110 /* Supporting files */,
				C51923B51EA55CD4002AF9E1 /* Views */,
				35D825FD1E6A2EC60088F83B /* MapboxNavigation.h */,
				C53208AA1E81FFB900910266 /* NavigationMapView.swift */,
				351BEBE01E5BCC63006FE110 /* Style.swift */,
				35726EE71F0856E900AFA1B6 /* DefaultStyle.swift */,
				351BEBEA1E5BCC63006FE110 /* NavigationViewController.swift */,
				351BEBE31E5BCC63006FE110 /* RouteManeuverViewController.swift */,
				351BEBE41E5BCC63006FE110 /* RouteMapViewController.swift */,
				351BEBE51E5BCC63006FE110 /* RoutePageViewController.swift */,
				35C997401E732C5400544D1C /* RouteStepFormatter.swift */,
				35C9973E1E732C1B00544D1C /* RouteVoiceController.swift */,
				353E69001EF0C2B6007B2AE5 /* DefaultLocationManager.swift */,
				351A40151F0291D100E6D378 /* PollyVoiceController.swift */,
				35025F3E1F051DD2002BA3EA /* DialogViewController.swift */,
			);
			path = MapboxNavigation;
			sourceTree = "<group>";
		};
		351BEC201E5BD4DC006FE110 /* Supporting files */ = {
			isa = PBXGroup;
			children = (
				351BEC211E5BD506006FE110 /* Resources */,
				351BEBDA1E5BCC28006FE110 /* Info.plist */,
			);
			name = "Supporting files";
			sourceTree = "<group>";
		};
		351BEC211E5BD506006FE110 /* Resources */ = {
			isa = PBXGroup;
			children = (
				351BEC281E5BD530006FE110 /* Assets.xcassets */,
				351BEC2A1E5BD538006FE110 /* Shields.plist */,
				C520EE921EBB84F9008805BC /* Navigation.storyboard */,
				DAAE5F321EAE4C4700832871 /* Localizable.strings */,
				C5212B571EC4BE97009538EB /* Abbreviations.plist */,
			);
			name = Resources;
			sourceTree = "<group>";
		};
		352BBC481E5E78D700703DF1 /* SwiftTests */ = {
			isa = PBXGroup;
			children = (
				352BBC491E5E78D700703DF1 /* Example_SwiftTests.swift */,
				352BBC4B1E5E78D700703DF1 /* Info.plist */,
			);
			name = SwiftTests;
			path = Examples/SwiftTests;
			sourceTree = "<group>";
		};
		352BBC561E5E78EA00703DF1 /* Objective-CTests */ = {
			isa = PBXGroup;
			children = (
				352BBC571E5E78EA00703DF1 /* Example_Objective_CTests.m */,
				352BBC591E5E78EA00703DF1 /* Info.plist */,
			);
			name = "Objective-CTests";
			path = "Examples/Objective-CTests";
			sourceTree = "<group>";
		};
		355DB5731EFA73410091BFB7 /* Fixtures */ = {
			isa = PBXGroup;
			children = (
				352690481ECC843700E387BD /* Fixture.swift */,
				355DB5741EFA78070091BFB7 /* GGPark-to-BernalHeights.route */,
				355DB5761EFA780E0091BFB7 /* UnionSquare-to-GGPark.route */,
			);
			path = Fixtures;
			sourceTree = "<group>";
		};
		358D14641E5E3B7700ADE590 /* Swift */ = {
			isa = PBXGroup;
			children = (
				35002D721E5F6C830090E733 /* Supporting files */,
				358D14651E5E3B7700ADE590 /* AppDelegate.swift */,
				358D14671E5E3B7700ADE590 /* ViewController.swift */,
				C5D9800C1EFA8BA9006DBF2E /* CustomViewController.swift */,
				6441B1691EFC64E50076499F /* WaypointConfirmationViewController.swift */,
			);
			name = Swift;
			path = Examples/Swift;
			sourceTree = "<group>";
		};
		358D14A71E5E3FDC00ADE590 /* Objective-C */ = {
			isa = PBXGroup;
			children = (
				35002D731E5F6C8F0090E733 /* Supporting files */,
				35C6A3461E5E418D0004CA57 /* AppDelegate.h */,
				35C6A3471E5E418D0004CA57 /* AppDelegate.m */,
				35C6A34C1E5E418D0004CA57 /* ViewController.h */,
				35C6A34D1E5E418D0004CA57 /* ViewController.m */,
			);
			name = "Objective-C";
			path = "Examples/Objective-C";
			sourceTree = "<group>";
		};
		35B711D01E5E7AD2001EDA8D /* MapboxNavigationTests */ = {
			isa = PBXGroup;
			children = (
				355DB5731EFA73410091BFB7 /* Fixtures */,
				35B711D11E5E7AD2001EDA8D /* MapboxNavigationTests.swift */,
				35B711D31E5E7AD2001EDA8D /* Info.plist */,
				3527D2B61EC45FBD00C07FC9 /* Fixtures.xcassets */,
			);
			path = MapboxNavigationTests;
			sourceTree = "<group>";
		};
		35B711DB1E5E7B70001EDA8D /* Examples */ = {
			isa = PBXGroup;
			children = (
				358D14641E5E3B7700ADE590 /* Swift */,
				358D14A71E5E3FDC00ADE590 /* Objective-C */,
				352BBC481E5E78D700703DF1 /* SwiftTests */,
				352BBC561E5E78EA00703DF1 /* Objective-CTests */,
			);
			name = Examples;
			sourceTree = "<group>";
		};
		A9E2B43473B53369153F54C6 /* Frameworks */ = {
			isa = PBXGroup;
			children = (
				C549F8311F17F2C5001A0A2D /* MapboxMobileEvents.framework */,
				35213DAD1EC456CF00A62B21 /* FBSnapshotTestCase.framework */,
				354BD4F61E6638E800AE1344 /* AWSCore.framework */,
				354BD4F11E6634C500AE1344 /* AWSPolly.framework */,
				354A01BE1E6625A900D765C2 /* SDWebImage.framework */,
				354A01BD1E66259E00D765C2 /* Pulley.framework */,
				354A01BC1E66259600D765C2 /* Polyline.framework */,
				354A01BB1E66258A00D765C2 /* OSRMTextInstructions.framework */,
				354A01B81E66256600D765C2 /* MapboxDirections.framework */,
				35A1D3651E6624EF00A48FE8 /* Mapbox.framework */,
			);
			name = Frameworks;
			sourceTree = "<group>";
		};
		C51923B41EA55C5E002AF9E1 /* Extensions */ = {
			isa = PBXGroup;
			children = (
				C5000A921EC25C6E00563EA9 /* Abbreviations.swift */,
				351BEC081E5BCC72006FE110 /* Bundle.swift */,
				C55CEB271EB7E4240065D7D9 /* Locale.swift */,
				351BEC041E5BCC6C006FE110 /* ManeuverDirection.swift */,
				351BEBDF1E5BCC63006FE110 /* MGLMapView.swift */,
				35D825F91E6A2DBE0088F83B /* MGLMapView+MGLNavigationAdditions.h */,
				35D825FA1E6A2DBE0088F83B /* MGLMapView+MGLNavigationAdditions.m */,
				C58159001EA6D02700FC6C3D /* MGLVectorSource.swift */,
				351BEBEB1E5BCC63006FE110 /* String.swift */,
				351BEBF01E5BCC63006FE110 /* UIView.swift */,
				35CF34B01F0A733200C2692E /* UIFont.swift */,
			);
			name = Extensions;
			sourceTree = "<group>";
		};
		C51923B51EA55CD4002AF9E1 /* Views */ = {
			isa = PBXGroup;
			children = (
				351BEC091E5BCC72006FE110 /* DashedLineView.swift */,
				351BEC031E5BCC6C006FE110 /* LaneArrowView.swift */,
				351BEBED1E5BCC63006FE110 /* StyleKitArrows.swift */,
				351BEBEF1E5BCC63006FE110 /* TurnArrowView.swift */,
			);
			name = Views;
			sourceTree = "<group>";
		};
		C51923B71EA58D28002AF9E1 /* RouteTableView */ = {
			isa = PBXGroup;
			children = (
				351BEBE71E5BCC63006FE110 /* RouteTableViewCell.swift */,
				351BEBE81E5BCC63006FE110 /* RouteTableViewController.swift */,
				351BEBE91E5BCC63006FE110 /* RouteTableViewHeaderView.swift */,
			);
			name = RouteTableView;
			sourceTree = "<group>";
		};
		C52D09CF1DEF5E5F00BE3C5C /* Fixtures */ = {
			isa = PBXGroup;
			children = (
				35718BE41EF316BA00AFA3D1 /* tunnel.json */,
				35718BE31EF316BA00AFA3D1 /* tunnel.route */,
				C52D09CD1DEF5E5100BE3C5C /* route.json */,
				DAB2CCE61DF7AFDE001B2FE1 /* dc-line.geojson */,
			);
			name = Fixtures;
			sourceTree = "<group>";
		};
		C56173591F182103005954F6 /* extensions */ = {
			isa = PBXGroup;
			children = (
				353E68FD1EF0B985007B2AE5 /* BundleAdditions.swift */,
				35A5413A1EFC052700E49846 /* RouteOptions.swift */,
				C561735A1F182113005954F6 /* RouteStep.swift */,
			);
			name = extensions;
			sourceTree = "<group>";
		};
		C5ADFBBF1DDCC7840011824B = {
			isa = PBXGroup;
			children = (
				35B711DB1E5E7B70001EDA8D /* Examples */,
				C5ADFBCB1DDCC7840011824B /* MapboxCoreNavigation */,
				351BEBD81E5BCC28006FE110 /* MapboxNavigation */,
				C5ADFBD61DDCC7840011824B /* MapboxCoreNavigationTests */,
				35B711D01E5E7AD2001EDA8D /* MapboxNavigationTests */,
				C5ADFBCA1DDCC7840011824B /* Products */,
				A9E2B43473B53369153F54C6 /* Frameworks */,
			);
			sourceTree = "<group>";
		};
		C5ADFBCA1DDCC7840011824B /* Products */ = {
			isa = PBXGroup;
			children = (
				C5ADFBC91DDCC7840011824B /* MapboxCoreNavigation.framework */,
				C5ADFBD21DDCC7840011824B /* MapboxCoreNavigationTests.xctest */,
				351BEBD71E5BCC28006FE110 /* MapboxNavigation.framework */,
				358D14631E5E3B7700ADE590 /* Example-Swift.app */,
				358D14A61E5E3FDC00ADE590 /* Example-Objective-C.app */,
				352BBC471E5E78D700703DF1 /* Example-SwiftTests.xctest */,
				352BBC551E5E78EA00703DF1 /* Example-Objective-CTests.xctest */,
				35B711CF1E5E7AD2001EDA8D /* MapboxNavigationTests.xctest */,
			);
			name = Products;
			sourceTree = "<group>";
		};
		C5ADFBCB1DDCC7840011824B /* MapboxCoreNavigation */ = {
			isa = PBXGroup;
			children = (
				C56173591F182103005954F6 /* extensions */,
				C5ADFBCC1DDCC7840011824B /* MapboxCoreNavigation.h */,
				35D457A61E2D253100A89946 /* MBRouteController.h */,
				35B839481E2E3D5D0045A868 /* MBRouteController.m */,
				C5ADFBCD1DDCC7840011824B /* Info.plist */,
				C58D6BAC1DDCF2AE00387F53 /* Constants.swift */,
				351BEC0B1E5BCC72006FE110 /* DistanceFormatter.swift */,
				C5ADFBFD1DDCC9CE0011824B /* Geometry.swift */,
				353E68FB1EF0B7F8007B2AE5 /* NavigationLocationManager.swift */,
				351174F31EF1C0530065E248 /* ReplayLocationManager.swift */,
				C5CFE4871EF2FD4C006F48E8 /* MMEEventsManager.swift */,
				C5ADFBF91DDCC9580011824B /* RouteController.swift */,
<<<<<<< HEAD
=======
				64847A031F04629D003F3A69 /* Feedback.swift */,
				C5D9800E1EFBCDAD006DBF2E /* Date.swift */,
				35A5413A1EFC052700E49846 /* RouteOptions.swift */,
>>>>>>> ff6f9e56
				C5ADFBFB1DDCC9AD0011824B /* RouteProgress.swift */,
				353E69031EF0C4E5007B2AE5 /* SimulatedLocationManager.swift */,
				C578DA071EFD0FFF0052079F /* ProcessInfo.swift */,
				351927351F0FA072003A702D /* ScreenCapture.swift */,
				357826C21F1B7CCE005C54FB /* SpokenDistanceFormatter.swift */,
			);
			path = MapboxCoreNavigation;
			sourceTree = "<group>";
		};
		C5ADFBD61DDCC7840011824B /* MapboxCoreNavigationTests */ = {
			isa = PBXGroup;
			children = (
				351174F71EF1FC8F0065E248 /* Helpers */,
				C52D09CF1DEF5E5F00BE3C5C /* Fixtures */,
				C52D09D21DEF636C00BE3C5C /* Fixture.swift */,
				C52D09CB1DEF444D00BE3C5C /* GeometryTests.swift */,
				C5ADFBD71DDCC7840011824B /* MapboxCoreNavigationTests.swift */,
				C52AC1251DF0E48600396B9F /* RouteProgressTests.swift */,
				C5ADFBD91DDCC7840011824B /* Info.plist */,
				357826C61F1B84F2005C54FB /* DistanceFormatterTests.swift */,
			);
			path = MapboxCoreNavigationTests;
			sourceTree = "<group>";
		};
/* End PBXGroup section */

/* Begin PBXHeadersBuildPhase section */
		351BEBD41E5BCC28006FE110 /* Headers */ = {
			isa = PBXHeadersBuildPhase;
			buildActionMask = 2147483647;
			files = (
				35D825FE1E6A2EC60088F83B /* MapboxNavigation.h in Headers */,
				35D825FB1E6A2DBE0088F83B /* MGLMapView+MGLNavigationAdditions.h in Headers */,
			);
			runOnlyForDeploymentPostprocessing = 0;
		};
		C5ADFBC61DDCC7840011824B /* Headers */ = {
			isa = PBXHeadersBuildPhase;
			buildActionMask = 2147483647;
			files = (
				35D457A71E2D253100A89946 /* MBRouteController.h in Headers */,
				C5C94C1B1DDCD22B0097296A /* MapboxCoreNavigation.h in Headers */,
			);
			runOnlyForDeploymentPostprocessing = 0;
		};
/* End PBXHeadersBuildPhase section */

/* Begin PBXNativeTarget section */
		351BEBD61E5BCC28006FE110 /* MapboxNavigation */ = {
			isa = PBXNativeTarget;
			buildConfigurationList = 351BEBDE1E5BCC28006FE110 /* Build configuration list for PBXNativeTarget "MapboxNavigation" */;
			buildPhases = (
				351BEBD21E5BCC28006FE110 /* Sources */,
				351BEBD31E5BCC28006FE110 /* Frameworks */,
				351BEBD41E5BCC28006FE110 /* Headers */,
				351BEBD51E5BCC28006FE110 /* Resources */,
				35C7E0931E67AD80003ACB96 /* ShellScript */,
			);
			buildRules = (
			);
			dependencies = (
				35CEA3581E5CEBBC009F2255 /* PBXTargetDependency */,
			);
			name = MapboxNavigation;
			productName = MapboxNavigation;
			productReference = 351BEBD71E5BCC28006FE110 /* MapboxNavigation.framework */;
			productType = "com.apple.product-type.framework";
		};
		352BBC461E5E78D700703DF1 /* Example-SwiftTests */ = {
			isa = PBXNativeTarget;
			buildConfigurationList = 352BBC4E1E5E78D700703DF1 /* Build configuration list for PBXNativeTarget "Example-SwiftTests" */;
			buildPhases = (
				352BBC431E5E78D700703DF1 /* Sources */,
				352BBC441E5E78D700703DF1 /* Frameworks */,
				352BBC451E5E78D700703DF1 /* Resources */,
			);
			buildRules = (
			);
			dependencies = (
				352BBC4D1E5E78D700703DF1 /* PBXTargetDependency */,
			);
			name = "Example-SwiftTests";
			productName = "Example-SwiftTests";
			productReference = 352BBC471E5E78D700703DF1 /* Example-SwiftTests.xctest */;
			productType = "com.apple.product-type.bundle.unit-test";
		};
		352BBC541E5E78EA00703DF1 /* Example-Objective-CTests */ = {
			isa = PBXNativeTarget;
			buildConfigurationList = 352BBC5C1E5E78EA00703DF1 /* Build configuration list for PBXNativeTarget "Example-Objective-CTests" */;
			buildPhases = (
				352BBC511E5E78EA00703DF1 /* Sources */,
				352BBC521E5E78EA00703DF1 /* Frameworks */,
				352BBC531E5E78EA00703DF1 /* Resources */,
			);
			buildRules = (
			);
			dependencies = (
				352BBC5B1E5E78EA00703DF1 /* PBXTargetDependency */,
			);
			name = "Example-Objective-CTests";
			productName = "Example-Objective-CTests";
			productReference = 352BBC551E5E78EA00703DF1 /* Example-Objective-CTests.xctest */;
			productType = "com.apple.product-type.bundle.unit-test";
		};
		358D14621E5E3B7700ADE590 /* Example-Swift */ = {
			isa = PBXNativeTarget;
			buildConfigurationList = 358D14741E5E3B7700ADE590 /* Build configuration list for PBXNativeTarget "Example-Swift" */;
			buildPhases = (
				358D145F1E5E3B7700ADE590 /* Sources */,
				358D14601E5E3B7700ADE590 /* Frameworks */,
				358D14611E5E3B7700ADE590 /* Resources */,
				354A01C41E66265100D765C2 /* Embed Frameworks */,
			);
			buildRules = (
			);
			dependencies = (
				354A01D41E66268800D765C2 /* PBXTargetDependency */,
				354A01D21E66268400D765C2 /* PBXTargetDependency */,
			);
			name = "Example-Swift";
			productName = "Example-Swift";
			productReference = 358D14631E5E3B7700ADE590 /* Example-Swift.app */;
			productType = "com.apple.product-type.application";
		};
		358D14A51E5E3FDC00ADE590 /* Example-Objective-C */ = {
			isa = PBXNativeTarget;
			buildConfigurationList = 358D14BA1E5E3FDC00ADE590 /* Build configuration list for PBXNativeTarget "Example-Objective-C" */;
			buildPhases = (
				358D14A21E5E3FDC00ADE590 /* Sources */,
				358D14A31E5E3FDC00ADE590 /* Frameworks */,
				358D14A41E5E3FDC00ADE590 /* Resources */,
				354A01DF1E6626EA00D765C2 /* Embed Frameworks */,
			);
			buildRules = (
			);
			dependencies = (
				354A01D81E6626D400D765C2 /* PBXTargetDependency */,
				354A01DA1E6626D400D765C2 /* PBXTargetDependency */,
			);
			name = "Example-Objective-C";
			productName = "Example-Objective-C";
			productReference = 358D14A61E5E3FDC00ADE590 /* Example-Objective-C.app */;
			productType = "com.apple.product-type.application";
		};
		35B711CE1E5E7AD2001EDA8D /* MapboxNavigationTests */ = {
			isa = PBXNativeTarget;
			buildConfigurationList = 35B711D71E5E7AD2001EDA8D /* Build configuration list for PBXNativeTarget "MapboxNavigationTests" */;
			buildPhases = (
				35B711CB1E5E7AD2001EDA8D /* Sources */,
				35B711CC1E5E7AD2001EDA8D /* Frameworks */,
				35B711CD1E5E7AD2001EDA8D /* Resources */,
				35B711DA1E5E7AEC001EDA8D /* Carthage copy frameworks */,
			);
			buildRules = (
			);
			dependencies = (
				3525449C1E663D2C004C8F1C /* PBXTargetDependency */,
				35B711D61E5E7AD2001EDA8D /* PBXTargetDependency */,
			);
			name = MapboxNavigationTests;
			productName = MapboxNavigationTests;
			productReference = 35B711CF1E5E7AD2001EDA8D /* MapboxNavigationTests.xctest */;
			productType = "com.apple.product-type.bundle.unit-test";
		};
		C5ADFBC81DDCC7840011824B /* MapboxCoreNavigation */ = {
			isa = PBXNativeTarget;
			buildConfigurationList = C5ADFBDD1DDCC7840011824B /* Build configuration list for PBXNativeTarget "MapboxCoreNavigation" */;
			buildPhases = (
				C5ADFBC41DDCC7840011824B /* Sources */,
				C5ADFBC61DDCC7840011824B /* Headers */,
				C5ADFBC71DDCC7840011824B /* Resources */,
				35A7DBEB1E3A1C59000BAB5C /* Frameworks */,
			);
			buildRules = (
			);
			dependencies = (
			);
			name = MapboxCoreNavigation;
			productName = MapboxNavigation;
			productReference = C5ADFBC91DDCC7840011824B /* MapboxCoreNavigation.framework */;
			productType = "com.apple.product-type.framework";
		};
		C5ADFBD11DDCC7840011824B /* MapboxCoreNavigationTests */ = {
			isa = PBXNativeTarget;
			buildConfigurationList = C5ADFBE01DDCC7840011824B /* Build configuration list for PBXNativeTarget "MapboxCoreNavigationTests" */;
			buildPhases = (
				C5ADFBCE1DDCC7840011824B /* Sources */,
				C5ADFBCF1DDCC7840011824B /* Frameworks */,
				C5ADFBD01DDCC7840011824B /* Resources */,
				352BBC3A1E5E69A700703DF1 /* Carthage copy frameworks */,
			);
			buildRules = (
			);
			dependencies = (
				C5ADFBD51DDCC7840011824B /* PBXTargetDependency */,
				352BBC3F1E5E6ADC00703DF1 /* PBXTargetDependency */,
			);
			name = MapboxCoreNavigationTests;
			productName = MapboxNavigationTests;
			productReference = C5ADFBD21DDCC7840011824B /* MapboxCoreNavigationTests.xctest */;
			productType = "com.apple.product-type.bundle.unit-test";
		};
/* End PBXNativeTarget section */

/* Begin PBXProject section */
		C5ADFBC01DDCC7840011824B /* Project object */ = {
			isa = PBXProject;
			attributes = {
				KnownAssetTags = (
					New,
				);
				LastSwiftUpdateCheck = 0820;
				LastUpgradeCheck = 0820;
				ORGANIZATIONNAME = Mapbox;
				TargetAttributes = {
					351BEBD61E5BCC28006FE110 = {
						CreatedOnToolsVersion = 8.2.1;
						DevelopmentTeam = GJZR2MEM28;
						LastSwiftMigration = 0820;
						ProvisioningStyle = Automatic;
					};
					352BBC461E5E78D700703DF1 = {
						CreatedOnToolsVersion = 8.2.1;
						DevelopmentTeam = GJZR2MEM28;
						ProvisioningStyle = Automatic;
						TestTargetID = 358D14621E5E3B7700ADE590;
					};
					352BBC541E5E78EA00703DF1 = {
						CreatedOnToolsVersion = 8.2.1;
						DevelopmentTeam = GJZR2MEM28;
						ProvisioningStyle = Automatic;
						TestTargetID = 358D14A51E5E3FDC00ADE590;
					};
					358D14621E5E3B7700ADE590 = {
						CreatedOnToolsVersion = 8.2.1;
						DevelopmentTeam = GJZR2MEM28;
						LastSwiftMigration = 0830;
						ProvisioningStyle = Automatic;
					};
					358D14A51E5E3FDC00ADE590 = {
						CreatedOnToolsVersion = 8.2.1;
						DevelopmentTeam = GJZR2MEM28;
						ProvisioningStyle = Automatic;
					};
					35B711CE1E5E7AD2001EDA8D = {
						CreatedOnToolsVersion = 8.2.1;
						DevelopmentTeam = GJZR2MEM28;
						ProvisioningStyle = Automatic;
					};
					C5ADFBC81DDCC7840011824B = {
						CreatedOnToolsVersion = 8.1;
						DevelopmentTeam = GJZR2MEM28;
						LastSwiftMigration = 0820;
						ProvisioningStyle = Automatic;
					};
					C5ADFBD11DDCC7840011824B = {
						CreatedOnToolsVersion = 8.1;
						DevelopmentTeam = GJZR2MEM28;
						ProvisioningStyle = Automatic;
					};
				};
			};
			buildConfigurationList = C5ADFBC31DDCC7840011824B /* Build configuration list for PBXProject "MapboxNavigation" */;
			compatibilityVersion = "Xcode 3.2";
			developmentRegion = English;
			hasScannedForEncodings = 0;
			knownRegions = (
				en,
				Base,
				"zh-Hans",
				sv,
				vi,
				ca,
				fa,
				fr,
				hu,
				lt,
				es,
				it,
			);
			mainGroup = C5ADFBBF1DDCC7840011824B;
			productRefGroup = C5ADFBCA1DDCC7840011824B /* Products */;
			projectDirPath = "";
			projectRoot = "";
			targets = (
				358D14621E5E3B7700ADE590 /* Example-Swift */,
				358D14A51E5E3FDC00ADE590 /* Example-Objective-C */,
				C5ADFBC81DDCC7840011824B /* MapboxCoreNavigation */,
				351BEBD61E5BCC28006FE110 /* MapboxNavigation */,
				C5ADFBD11DDCC7840011824B /* MapboxCoreNavigationTests */,
				352BBC461E5E78D700703DF1 /* Example-SwiftTests */,
				352BBC541E5E78EA00703DF1 /* Example-Objective-CTests */,
				35B711CE1E5E7AD2001EDA8D /* MapboxNavigationTests */,
			);
		};
/* End PBXProject section */

/* Begin PBXResourcesBuildPhase section */
		351BEBD51E5BCC28006FE110 /* Resources */ = {
			isa = PBXResourcesBuildPhase;
			buildActionMask = 2147483647;
			files = (
				351BEC2B1E5BD538006FE110 /* Shields.plist in Resources */,
				DAAE5F301EAE4C4700832871 /* Localizable.strings in Resources */,
				351BEC291E5BD530006FE110 /* Assets.xcassets in Resources */,
				C520EE901EBB84F9008805BC /* Navigation.storyboard in Resources */,
				C5212B551EC4BE97009538EB /* Abbreviations.plist in Resources */,
			);
			runOnlyForDeploymentPostprocessing = 0;
		};
		352BBC451E5E78D700703DF1 /* Resources */ = {
			isa = PBXResourcesBuildPhase;
			buildActionMask = 2147483647;
			files = (
			);
			runOnlyForDeploymentPostprocessing = 0;
		};
		352BBC531E5E78EA00703DF1 /* Resources */ = {
			isa = PBXResourcesBuildPhase;
			buildActionMask = 2147483647;
			files = (
			);
			runOnlyForDeploymentPostprocessing = 0;
		};
		358D14611E5E3B7700ADE590 /* Resources */ = {
			isa = PBXResourcesBuildPhase;
			buildActionMask = 2147483647;
			files = (
				35002D691E5F6B2F0090E733 /* Main.storyboard in Resources */,
				354D9F891EF2FE900006FAA8 /* tunnel.json in Resources */,
				35002D611E5F6ADB0090E733 /* Assets.xcassets in Resources */,
				35002D621E5F6ADB0090E733 /* Base.lproj in Resources */,
				355D20DC1EF30A6D0012B1E0 /* tunnel.route in Resources */,
			);
			runOnlyForDeploymentPostprocessing = 0;
		};
		358D14A41E5E3FDC00ADE590 /* Resources */ = {
			isa = PBXResourcesBuildPhase;
			buildActionMask = 2147483647;
			files = (
				35002D6F1E5F6C7F0090E733 /* Base.lproj in Resources */,
				35002D6E1E5F6C7F0090E733 /* Assets.xcassets in Resources */,
				35002D761E5F6CD30090E733 /* Main.storyboard in Resources */,
			);
			runOnlyForDeploymentPostprocessing = 0;
		};
		35B711CD1E5E7AD2001EDA8D /* Resources */ = {
			isa = PBXResourcesBuildPhase;
			buildActionMask = 2147483647;
			files = (
				3527D2B91EC4619400C07FC9 /* Fixtures.xcassets in Resources */,
				355DB5771EFA780E0091BFB7 /* UnionSquare-to-GGPark.route in Resources */,
				355DB5751EFA78070091BFB7 /* GGPark-to-BernalHeights.route in Resources */,
			);
			runOnlyForDeploymentPostprocessing = 0;
		};
		C5ADFBC71DDCC7840011824B /* Resources */ = {
			isa = PBXResourcesBuildPhase;
			buildActionMask = 2147483647;
			files = (
			);
			runOnlyForDeploymentPostprocessing = 0;
		};
		C5ADFBD01DDCC7840011824B /* Resources */ = {
			isa = PBXResourcesBuildPhase;
			buildActionMask = 2147483647;
			files = (
				DAB2CCE71DF7AFDF001B2FE1 /* dc-line.geojson in Resources */,
				35718BE71EF3194200AFA3D1 /* tunnel.json in Resources */,
				C52D09CE1DEF5E5100BE3C5C /* route.json in Resources */,
				35718BE81EF3194500AFA3D1 /* tunnel.route in Resources */,
			);
			runOnlyForDeploymentPostprocessing = 0;
		};
/* End PBXResourcesBuildPhase section */

/* Begin PBXShellScriptBuildPhase section */
		352BBC3A1E5E69A700703DF1 /* Carthage copy frameworks */ = {
			isa = PBXShellScriptBuildPhase;
			buildActionMask = 2147483647;
			files = (
			);
			inputPaths = (
				"$(SRCROOT)/Carthage/Build/iOS/MapboxDirections.framework",
				"$(SRCROOT)/Carthage/Build/iOS/Polyline.framework",
				"$(SRCROOT)/Carthage/Build/iOS/AWSPolly.framework",
				"$(SRCROOT)/Carthage/Build/iOS/MapboxMobileEvents.framework",
			);
			name = "Carthage copy frameworks";
			outputPaths = (
			);
			runOnlyForDeploymentPostprocessing = 0;
			shellPath = /bin/sh;
			shellScript = "/usr/local/bin/carthage copy-frameworks";
		};
		35B711DA1E5E7AEC001EDA8D /* Carthage copy frameworks */ = {
			isa = PBXShellScriptBuildPhase;
			buildActionMask = 2147483647;
			files = (
			);
			inputPaths = (
				"$(SRCROOT)/Carthage/Build/iOS/Mapbox.framework",
				"$(SRCROOT)/Carthage/Build/iOS/MapboxDirections.framework",
				"$(SRCROOT)/Carthage/Build/iOS/OSRMTextInstructions.framework",
				"$(SRCROOT)/Carthage/Build/iOS/Pulley.framework",
				"$(SRCROOT)/Carthage/Build/iOS/SDWebImage.framework",
				"$(SRCROOT)/Carthage/Build/iOS/Polyline.framework",
				"$(SRCROOT)/Carthage/Build/iOS/AWSPolly.framework",
				"$(SRCROOT)/Carthage/Build/iOS/AWSCore.framework",
				"$(SRCROOT)/Carthage/Build/iOS/FBSnapshotTestCase.framework",
				"$(SRCROOT)/Carthage/Build/iOS/MapboxMobileEvents.framework",
			);
			name = "Carthage copy frameworks";
			outputPaths = (
			);
			runOnlyForDeploymentPostprocessing = 0;
			shellPath = /bin/sh;
			shellScript = "/usr/local/bin/carthage copy-frameworks";
		};
		35C7E0931E67AD80003ACB96 /* ShellScript */ = {
			isa = PBXShellScriptBuildPhase;
			buildActionMask = 2147483647;
			files = (
			);
			inputPaths = (
				"$(SRCROOT)/Carthage/Build/iOS/Mapbox.framework",
				"$(SRCROOT)/Carthage/Build/iOS/MapboxDirections.framework",
				"$(SRCROOT)/Carthage/Build/iOS/OSRMTextInstructions.framework",
				"$(SRCROOT)/Carthage/Build/iOS/Pulley.framework",
				"$(SRCROOT)/Carthage/Build/iOS/SDWebImage.framework",
				"$(SRCROOT)/Carthage/Build/iOS/Polyline.framework",
				"$(SRCROOT)/Carthage/Build/iOS/AWSPolly.framework",
				"$(SRCROOT)/Carthage/Build/iOS/AWSCore.framework",
			);
			outputPaths = (
			);
			runOnlyForDeploymentPostprocessing = 0;
			shellPath = /bin/sh;
			shellScript = "/usr/local/bin/carthage copy-frameworks";
		};
/* End PBXShellScriptBuildPhase section */

/* Begin PBXSourcesBuildPhase section */
		351BEBD21E5BCC28006FE110 /* Sources */ = {
			isa = PBXSourcesBuildPhase;
			buildActionMask = 2147483647;
			files = (
				351BEBF11E5BCC63006FE110 /* MGLMapView.swift in Sources */,
				352BBC421E5E72C500703DF1 /* Geometry.swift in Sources */,
				351BEC061E5BCC6C006FE110 /* ManeuverDirection.swift in Sources */,
				351BEBFD1E5BCC63006FE110 /* String.swift in Sources */,
				35D825FC1E6A2DBE0088F83B /* MGLMapView+MGLNavigationAdditions.m in Sources */,
				351BEBFF1E5BCC63006FE110 /* StyleKitArrows.swift in Sources */,
				351BEBF91E5BCC63006FE110 /* RouteTableViewCell.swift in Sources */,
				351A40161F0291D100E6D378 /* PollyVoiceController.swift in Sources */,
				C5000A931EC25C6E00563EA9 /* Abbreviations.swift in Sources */,
				35C9973F1E732C1B00544D1C /* RouteVoiceController.swift in Sources */,
				351BEBFC1E5BCC63006FE110 /* NavigationViewController.swift in Sources */,
				35C997411E732C5400544D1C /* RouteStepFormatter.swift in Sources */,
				351BEBFB1E5BCC63006FE110 /* RouteTableViewHeaderView.swift in Sources */,
				35EDAD191F150657005A6195 /* BundleAdditions.swift in Sources */,
				C53208AB1E81FFB900910266 /* NavigationMapView.swift in Sources */,
				351BEBF61E5BCC63006FE110 /* RouteMapViewController.swift in Sources */,
				35726EE81F0856E900AFA1B6 /* DefaultStyle.swift in Sources */,
				C58159011EA6D02700FC6C3D /* MGLVectorSource.swift in Sources */,
				351BEBF51E5BCC63006FE110 /* RouteManeuverViewController.swift in Sources */,
				351BEC011E5BCC63006FE110 /* TurnArrowView.swift in Sources */,
				351BEBFA1E5BCC63006FE110 /* RouteTableViewController.swift in Sources */,
				C55CEB281EB7E4240065D7D9 /* Locale.swift in Sources */,
				35025F3F1F051DD2002BA3EA /* DialogViewController.swift in Sources */,
				351BEC0E1E5BCC72006FE110 /* DashedLineView.swift in Sources */,
				351BEBF71E5BCC63006FE110 /* RoutePageViewController.swift in Sources */,
				351BEC051E5BCC6C006FE110 /* LaneArrowView.swift in Sources */,
				351BEC0D1E5BCC72006FE110 /* Bundle.swift in Sources */,
				35CF34B11F0A733200C2692E /* UIFont.swift in Sources */,
				351BEC021E5BCC63006FE110 /* UIView.swift in Sources */,
				353E69011EF0C2B6007B2AE5 /* DefaultLocationManager.swift in Sources */,
				351BEBF21E5BCC63006FE110 /* Style.swift in Sources */,
			);
			runOnlyForDeploymentPostprocessing = 0;
		};
		352BBC431E5E78D700703DF1 /* Sources */ = {
			isa = PBXSourcesBuildPhase;
			buildActionMask = 2147483647;
			files = (
				352BBC4A1E5E78D700703DF1 /* Example_SwiftTests.swift in Sources */,
			);
			runOnlyForDeploymentPostprocessing = 0;
		};
		352BBC511E5E78EA00703DF1 /* Sources */ = {
			isa = PBXSourcesBuildPhase;
			buildActionMask = 2147483647;
			files = (
				352BBC581E5E78EA00703DF1 /* Example_Objective_CTests.m in Sources */,
			);
			runOnlyForDeploymentPostprocessing = 0;
		};
		358D145F1E5E3B7700ADE590 /* Sources */ = {
			isa = PBXSourcesBuildPhase;
			buildActionMask = 2147483647;
			files = (
				358D14681E5E3B7700ADE590 /* ViewController.swift in Sources */,
				C5D9800D1EFA8BA9006DBF2E /* CustomViewController.swift in Sources */,
				6441B16A1EFC64E50076499F /* WaypointConfirmationViewController.swift in Sources */,
				358D14661E5E3B7700ADE590 /* AppDelegate.swift in Sources */,
			);
			runOnlyForDeploymentPostprocessing = 0;
		};
		358D14A21E5E3FDC00ADE590 /* Sources */ = {
			isa = PBXSourcesBuildPhase;
			buildActionMask = 2147483647;
			files = (
				352BBC401E5E6C9F00703DF1 /* AppDelegate.m in Sources */,
				35002D711E5F6C7F0090E733 /* main.m in Sources */,
				35C6A35B1E5E418D0004CA57 /* ViewController.m in Sources */,
			);
			runOnlyForDeploymentPostprocessing = 0;
		};
		35B711CB1E5E7AD2001EDA8D /* Sources */ = {
			isa = PBXSourcesBuildPhase;
			buildActionMask = 2147483647;
			files = (
				35B711D21E5E7AD2001EDA8D /* MapboxNavigationTests.swift in Sources */,
				352690491ECC843700E387BD /* Fixture.swift in Sources */,
			);
			runOnlyForDeploymentPostprocessing = 0;
		};
		C5ADFBC41DDCC7840011824B /* Sources */ = {
			isa = PBXSourcesBuildPhase;
			buildActionMask = 2147483647;
			files = (
				C561735B1F182113005954F6 /* RouteStep.swift in Sources */,
				353E68FC1EF0B7F8007B2AE5 /* NavigationLocationManager.swift in Sources */,
				353E68FE1EF0B985007B2AE5 /* BundleAdditions.swift in Sources */,
				351174F41EF1C0530065E248 /* ReplayLocationManager.swift in Sources */,
				C5C94C1C1DDCD2340097296A /* RouteController.swift in Sources */,
				C5C94C1E1DDCD23A0097296A /* Geometry.swift in Sources */,
				357826C31F1B7CCE005C54FB /* SpokenDistanceFormatter.swift in Sources */,
				354D9F861EF2FCF60006FAA8 /* CLLocation.swift in Sources */,
				351927361F0FA072003A702D /* ScreenCapture.swift in Sources */,
				C5D9800F1EFBCDAD006DBF2E /* Date.swift in Sources */,
				35B839491E2E3D5D0045A868 /* MBRouteController.m in Sources */,
				35A5413B1EFC052700E49846 /* RouteOptions.swift in Sources */,
				353E69041EF0C4E5007B2AE5 /* SimulatedLocationManager.swift in Sources */,
				DAFA92071F01735000A7FB09 /* DistanceFormatter.swift in Sources */,
				C5C94C1D1DDCD2370097296A /* RouteProgress.swift in Sources */,
				C5CFE4881EF2FD4C006F48E8 /* MMEEventsManager.swift in Sources */,
				C578DA081EFD0FFF0052079F /* ProcessInfo.swift in Sources */,
				64847A041F04629D003F3A69 /* Feedback.swift in Sources */,
				C58D6BAD1DDCF2AE00387F53 /* Constants.swift in Sources */,
			);
			runOnlyForDeploymentPostprocessing = 0;
		};
		C5ADFBCE1DDCC7840011824B /* Sources */ = {
			isa = PBXSourcesBuildPhase;
			buildActionMask = 2147483647;
			files = (
				C5ADFBD81DDCC7840011824B /* MapboxCoreNavigationTests.swift in Sources */,
				357826C71F1B84F2005C54FB /* DistanceFormatterTests.swift in Sources */,
				C52D09CC1DEF444D00BE3C5C /* GeometryTests.swift in Sources */,
				C52AC1261DF0E48600396B9F /* RouteProgressTests.swift in Sources */,
				C52D09D31DEF636C00BE3C5C /* Fixture.swift in Sources */,
			);
			runOnlyForDeploymentPostprocessing = 0;
		};
/* End PBXSourcesBuildPhase section */

/* Begin PBXTargetDependency section */
		3525449C1E663D2C004C8F1C /* PBXTargetDependency */ = {
			isa = PBXTargetDependency;
			target = C5ADFBC81DDCC7840011824B /* MapboxCoreNavigation */;
			targetProxy = 3525449B1E663D2C004C8F1C /* PBXContainerItemProxy */;
		};
		352BBC3F1E5E6ADC00703DF1 /* PBXTargetDependency */ = {
			isa = PBXTargetDependency;
			target = 358D14621E5E3B7700ADE590 /* Example-Swift */;
			targetProxy = 352BBC3E1E5E6ADC00703DF1 /* PBXContainerItemProxy */;
		};
		352BBC4D1E5E78D700703DF1 /* PBXTargetDependency */ = {
			isa = PBXTargetDependency;
			target = 358D14621E5E3B7700ADE590 /* Example-Swift */;
			targetProxy = 352BBC4C1E5E78D700703DF1 /* PBXContainerItemProxy */;
		};
		352BBC5B1E5E78EA00703DF1 /* PBXTargetDependency */ = {
			isa = PBXTargetDependency;
			target = 358D14A51E5E3FDC00ADE590 /* Example-Objective-C */;
			targetProxy = 352BBC5A1E5E78EA00703DF1 /* PBXContainerItemProxy */;
		};
		354A01D21E66268400D765C2 /* PBXTargetDependency */ = {
			isa = PBXTargetDependency;
			target = 351BEBD61E5BCC28006FE110 /* MapboxNavigation */;
			targetProxy = 354A01D11E66268400D765C2 /* PBXContainerItemProxy */;
		};
		354A01D41E66268800D765C2 /* PBXTargetDependency */ = {
			isa = PBXTargetDependency;
			target = C5ADFBC81DDCC7840011824B /* MapboxCoreNavigation */;
			targetProxy = 354A01D31E66268800D765C2 /* PBXContainerItemProxy */;
		};
		354A01D81E6626D400D765C2 /* PBXTargetDependency */ = {
			isa = PBXTargetDependency;
			target = C5ADFBC81DDCC7840011824B /* MapboxCoreNavigation */;
			targetProxy = 354A01D71E6626D400D765C2 /* PBXContainerItemProxy */;
		};
		354A01DA1E6626D400D765C2 /* PBXTargetDependency */ = {
			isa = PBXTargetDependency;
			target = 351BEBD61E5BCC28006FE110 /* MapboxNavigation */;
			targetProxy = 354A01D91E6626D400D765C2 /* PBXContainerItemProxy */;
		};
		35B711D61E5E7AD2001EDA8D /* PBXTargetDependency */ = {
			isa = PBXTargetDependency;
			target = 351BEBD61E5BCC28006FE110 /* MapboxNavigation */;
			targetProxy = 35B711D51E5E7AD2001EDA8D /* PBXContainerItemProxy */;
		};
		35CEA3581E5CEBBC009F2255 /* PBXTargetDependency */ = {
			isa = PBXTargetDependency;
			target = C5ADFBC81DDCC7840011824B /* MapboxCoreNavigation */;
			targetProxy = 35CEA3571E5CEBBC009F2255 /* PBXContainerItemProxy */;
		};
		C5ADFBD51DDCC7840011824B /* PBXTargetDependency */ = {
			isa = PBXTargetDependency;
			target = C5ADFBC81DDCC7840011824B /* MapboxCoreNavigation */;
			targetProxy = C5ADFBD41DDCC7840011824B /* PBXContainerItemProxy */;
		};
/* End PBXTargetDependency section */

/* Begin PBXVariantGroup section */
		35002D661E5F6B1B0090E733 /* Main.storyboard */ = {
			isa = PBXVariantGroup;
			children = (
				35002D671E5F6B1B0090E733 /* Base */,
				35C6ED9C1EBB224A00A27EF8 /* zh-Hans */,
				35C6ED9E1EBB224D00A27EF8 /* sv */,
				35C6EDA01EBB224E00A27EF8 /* vi */,
				35C6EDA21EBB224F00A27EF8 /* ca */,
				35C6EDAD1EBB266300A27EF8 /* en */,
				DA625E901F10557300FBE176 /* fa */,
				DA625E931F105B1900FBE176 /* fr */,
				DA625E981F105C1200FBE176 /* hu */,
				DA625E9D1F105D1A00FBE176 /* lt */,
				DAA293011F16DA0C00D94613 /* es */,
				DAE7114C1F22E94E009AED76 /* it */,
			);
			name = Main.storyboard;
			sourceTree = "<group>";
		};
		35002D741E5F6CD30090E733 /* Main.storyboard */ = {
			isa = PBXVariantGroup;
			children = (
				35002D751E5F6CD30090E733 /* Base */,
				35C6EDA41EBB227100A27EF8 /* zh-Hans */,
				35C6EDA61EBB227600A27EF8 /* sv */,
				35C6EDA81EBB227900A27EF8 /* vi */,
				35C6EDAA1EBB228000A27EF8 /* ca */,
				35C6EDB21EBB286500A27EF8 /* en */,
				DA625E911F10559600FBE176 /* fa */,
				DA625E941F105B1A00FBE176 /* fr */,
				DA625E991F105C1300FBE176 /* hu */,
				DA625E9E1F105D1A00FBE176 /* lt */,
				DAA293021F16DA1300D94613 /* es */,
				DAE7114D1F22E966009AED76 /* it */,
			);
			name = Main.storyboard;
			sourceTree = "<group>";
		};
		C520EE921EBB84F9008805BC /* Navigation.storyboard */ = {
			isa = PBXVariantGroup;
			children = (
				C520EE911EBB84F9008805BC /* Base */,
				C520EE941EBBBD55008805BC /* en */,
				DA625E921F1055DE00FBE176 /* fa */,
				DA625E951F105B1A00FBE176 /* fr */,
				DA625E9A1F105C1300FBE176 /* hu */,
				DA625EA41F1060E300FBE176 /* ca */,
				DA625EA51F10614500FBE176 /* es */,
				DA625EA91F1061DA00FBE176 /* sv */,
				DA625EAA1F10621A00FBE176 /* vi */,
				DAA292FF1F16CC2200D94613 /* lt */,
				DAE7114E1F22E977009AED76 /* it */,
			);
			name = Navigation.storyboard;
			path = Resources;
			sourceTree = "<group>";
		};
		C5212B571EC4BE97009538EB /* Abbreviations.plist */ = {
			isa = PBXVariantGroup;
			children = (
				C5212B561EC4BE97009538EB /* Base */,
				355EF9641EDF264200749641 /* sv */,
				DA625E971F105BC100FBE176 /* fr */,
				DA625EA31F105E3400FBE176 /* lt */,
				DA625EAB1F10622700FBE176 /* vi */,
				DAA292FE1F16CB5C00D94613 /* ca */,
				DAA293041F16DA6A00D94613 /* es */,
			);
			name = Abbreviations.plist;
			path = Resources;
			sourceTree = "<group>";
		};
		DAAE5F321EAE4C4700832871 /* Localizable.strings */ = {
			isa = PBXVariantGroup;
			children = (
				DAAE5F311EAE4C4700832871 /* Base */,
				DAAE5F331EAE4C5A00832871 /* zh-Hans */,
				357F0DF01EB9D99F00A0B53C /* sv */,
				357F0DF11EB9DAB400A0B53C /* vi */,
				35C6ED9A1EBB1DE400A27EF8 /* ca */,
				DA625E961F105BAD00FBE176 /* fr */,
				DA625E9C1F105CB100FBE176 /* hu */,
				DA625EA71F10616600FBE176 /* es */,
				DAA293001F16CC6700D94613 /* lt */,
				DAE7114F1F22E983009AED76 /* it */,
			);
			name = Localizable.strings;
			path = Resources;
			sourceTree = "<group>";
		};
/* End PBXVariantGroup section */

/* Begin XCBuildConfiguration section */
		351BEBDC1E5BCC28006FE110 /* Debug */ = {
			isa = XCBuildConfiguration;
			buildSettings = {
				CLANG_ENABLE_MODULES = YES;
				CODE_SIGN_IDENTITY = "iPhone Developer";
				DEBUG_INFORMATION_FORMAT = dwarf;
				DEFINES_MODULE = YES;
				DEVELOPMENT_TEAM = GJZR2MEM28;
				DYLIB_COMPATIBILITY_VERSION = 1;
				DYLIB_CURRENT_VERSION = 3;
				DYLIB_INSTALL_NAME_BASE = "@rpath";
				FRAMEWORK_SEARCH_PATHS = (
					"$(inherited)",
					"$(PROJECT_DIR)/Carthage/Build/iOS",
				);
				INFOPLIST_FILE = MapboxNavigation/Info.plist;
				INSTALL_PATH = "$(LOCAL_LIBRARY_DIR)/Frameworks";
				IPHONEOS_DEPLOYMENT_TARGET = 9.0;
				LD_RUNPATH_SEARCH_PATHS = "$(inherited) @executable_path/Frameworks @loader_path/Frameworks";
				PRODUCT_BUNDLE_IDENTIFIER = com.mapbox.MapboxNavigation;
				PRODUCT_NAME = "$(TARGET_NAME)";
				SKIP_INSTALL = YES;
				SWIFT_OPTIMIZATION_LEVEL = "-Onone";
				SWIFT_VERSION = 3.0;
			};
			name = Debug;
		};
		351BEBDD1E5BCC28006FE110 /* Release */ = {
			isa = XCBuildConfiguration;
			buildSettings = {
				CLANG_ENABLE_MODULES = YES;
				CODE_SIGN_IDENTITY = "";
				DEFINES_MODULE = YES;
				DEVELOPMENT_TEAM = GJZR2MEM28;
				DYLIB_COMPATIBILITY_VERSION = 1;
				DYLIB_CURRENT_VERSION = 3;
				DYLIB_INSTALL_NAME_BASE = "@rpath";
				FRAMEWORK_SEARCH_PATHS = (
					"$(inherited)",
					"$(PROJECT_DIR)/Carthage/Build/iOS",
				);
				INFOPLIST_FILE = MapboxNavigation/Info.plist;
				INSTALL_PATH = "$(LOCAL_LIBRARY_DIR)/Frameworks";
				IPHONEOS_DEPLOYMENT_TARGET = 9.0;
				LD_RUNPATH_SEARCH_PATHS = "$(inherited) @executable_path/Frameworks @loader_path/Frameworks";
				PRODUCT_BUNDLE_IDENTIFIER = com.mapbox.MapboxNavigation;
				PRODUCT_NAME = "$(TARGET_NAME)";
				SKIP_INSTALL = YES;
				SWIFT_VERSION = 3.0;
			};
			name = Release;
		};
		352BBC4F1E5E78D700703DF1 /* Debug */ = {
			isa = XCBuildConfiguration;
			buildSettings = {
				BUNDLE_LOADER = "$(TEST_HOST)";
				DEBUG_INFORMATION_FORMAT = dwarf;
				DEVELOPMENT_TEAM = GJZR2MEM28;
				FRAMEWORK_SEARCH_PATHS = (
					"$(inherited)",
					"$(PROJECT_DIR)/Carthage/Build/iOS",
				);
				INFOPLIST_FILE = Examples/SwiftTests/Info.plist;
				IPHONEOS_DEPLOYMENT_TARGET = 10.2;
				LD_RUNPATH_SEARCH_PATHS = "$(inherited) @executable_path/Frameworks @loader_path/Frameworks";
				PRODUCT_BUNDLE_IDENTIFIER = "com.mapbox.Example-SwiftTests";
				PRODUCT_NAME = "$(TARGET_NAME)";
				SWIFT_VERSION = 3.0;
				TEST_HOST = "$(BUILT_PRODUCTS_DIR)/Example-Swift.app/Example-Swift";
			};
			name = Debug;
		};
		352BBC501E5E78D700703DF1 /* Release */ = {
			isa = XCBuildConfiguration;
			buildSettings = {
				BUNDLE_LOADER = "$(TEST_HOST)";
				DEVELOPMENT_TEAM = GJZR2MEM28;
				FRAMEWORK_SEARCH_PATHS = (
					"$(inherited)",
					"$(PROJECT_DIR)/Carthage/Build/iOS",
				);
				INFOPLIST_FILE = Examples/SwiftTests/Info.plist;
				IPHONEOS_DEPLOYMENT_TARGET = 10.2;
				LD_RUNPATH_SEARCH_PATHS = "$(inherited) @executable_path/Frameworks @loader_path/Frameworks";
				PRODUCT_BUNDLE_IDENTIFIER = "com.mapbox.Example-SwiftTests";
				PRODUCT_NAME = "$(TARGET_NAME)";
				SWIFT_VERSION = 3.0;
				TEST_HOST = "$(BUILT_PRODUCTS_DIR)/Example-Swift.app/Example-Swift";
			};
			name = Release;
		};
		352BBC5D1E5E78EA00703DF1 /* Debug */ = {
			isa = XCBuildConfiguration;
			buildSettings = {
				BUNDLE_LOADER = "$(TEST_HOST)";
				DEBUG_INFORMATION_FORMAT = dwarf;
				DEVELOPMENT_TEAM = GJZR2MEM28;
				INFOPLIST_FILE = "Examples/Objective-CTests/Info.plist";
				IPHONEOS_DEPLOYMENT_TARGET = 10.2;
				LD_RUNPATH_SEARCH_PATHS = "$(inherited) @executable_path/Frameworks @loader_path/Frameworks";
				PRODUCT_BUNDLE_IDENTIFIER = "com.mapbox.Example-Objective-CTests";
				PRODUCT_NAME = "$(TARGET_NAME)";
				TEST_HOST = "$(BUILT_PRODUCTS_DIR)/Example-Objective-C.app/Example-Objective-C";
			};
			name = Debug;
		};
		352BBC5E1E5E78EA00703DF1 /* Release */ = {
			isa = XCBuildConfiguration;
			buildSettings = {
				BUNDLE_LOADER = "$(TEST_HOST)";
				DEVELOPMENT_TEAM = GJZR2MEM28;
				INFOPLIST_FILE = "Examples/Objective-CTests/Info.plist";
				IPHONEOS_DEPLOYMENT_TARGET = 10.2;
				LD_RUNPATH_SEARCH_PATHS = "$(inherited) @executable_path/Frameworks @loader_path/Frameworks";
				PRODUCT_BUNDLE_IDENTIFIER = "com.mapbox.Example-Objective-CTests";
				PRODUCT_NAME = "$(TARGET_NAME)";
				TEST_HOST = "$(BUILT_PRODUCTS_DIR)/Example-Objective-C.app/Example-Objective-C";
			};
			name = Release;
		};
		358D14721E5E3B7700ADE590 /* Debug */ = {
			isa = XCBuildConfiguration;
			buildSettings = {
				ALWAYS_EMBED_SWIFT_STANDARD_LIBRARIES = YES;
				ASSETCATALOG_COMPILER_APPICON_NAME = AppIcon;
				CLANG_ENABLE_MODULES = YES;
				CODE_SIGN_IDENTITY = "iPhone Developer";
				DEBUG_INFORMATION_FORMAT = dwarf;
				DEVELOPMENT_TEAM = GJZR2MEM28;
				FRAMEWORK_SEARCH_PATHS = (
					"$(inherited)",
					"$(PROJECT_DIR)/Carthage/Build/iOS",
				);
				INFOPLIST_FILE = "$(SRCROOT)/Examples/Swift/Info.plist";
				IPHONEOS_DEPLOYMENT_TARGET = 9.0;
				LD_RUNPATH_SEARCH_PATHS = "$(inherited) @executable_path/Frameworks";
				PRODUCT_BUNDLE_IDENTIFIER = "com.mapbox.Example-Swift";
				PRODUCT_NAME = "$(TARGET_NAME)";
				SWIFT_OPTIMIZATION_LEVEL = "-Onone";
				SWIFT_VERSION = 3.0;
			};
			name = Debug;
		};
		358D14731E5E3B7700ADE590 /* Release */ = {
			isa = XCBuildConfiguration;
			buildSettings = {
				ALWAYS_EMBED_SWIFT_STANDARD_LIBRARIES = YES;
				ASSETCATALOG_COMPILER_APPICON_NAME = AppIcon;
				CLANG_ENABLE_MODULES = YES;
				DEVELOPMENT_TEAM = GJZR2MEM28;
				FRAMEWORK_SEARCH_PATHS = (
					"$(inherited)",
					"$(PROJECT_DIR)/Carthage/Build/iOS",
				);
				INFOPLIST_FILE = "$(SRCROOT)/Examples/Swift/Info.plist";
				IPHONEOS_DEPLOYMENT_TARGET = 9.0;
				LD_RUNPATH_SEARCH_PATHS = "$(inherited) @executable_path/Frameworks";
				PRODUCT_BUNDLE_IDENTIFIER = "com.mapbox.Example-Swift";
				PRODUCT_NAME = "$(TARGET_NAME)";
				SWIFT_VERSION = 3.0;
			};
			name = Release;
		};
		358D14BB1E5E3FDC00ADE590 /* Debug */ = {
			isa = XCBuildConfiguration;
			buildSettings = {
				ALWAYS_EMBED_SWIFT_STANDARD_LIBRARIES = YES;
				ASSETCATALOG_COMPILER_APPICON_NAME = AppIcon;
				CODE_SIGN_IDENTITY = "iPhone Developer";
				DEBUG_INFORMATION_FORMAT = dwarf;
				DEVELOPMENT_TEAM = GJZR2MEM28;
				FRAMEWORK_SEARCH_PATHS = (
					"$(inherited)",
					"$(PROJECT_DIR)/Carthage/Build/iOS",
				);
				INFOPLIST_FILE = "$(SRCROOT)/Examples/Objective-C/Info.plist";
				IPHONEOS_DEPLOYMENT_TARGET = 9.0;
				LD_RUNPATH_SEARCH_PATHS = "$(inherited) @executable_path/Frameworks";
				PRODUCT_BUNDLE_IDENTIFIER = "com.mapbox.Example-Objective-C";
				PRODUCT_NAME = "$(TARGET_NAME)";
			};
			name = Debug;
		};
		358D14BC1E5E3FDC00ADE590 /* Release */ = {
			isa = XCBuildConfiguration;
			buildSettings = {
				ALWAYS_EMBED_SWIFT_STANDARD_LIBRARIES = YES;
				ASSETCATALOG_COMPILER_APPICON_NAME = AppIcon;
				DEVELOPMENT_TEAM = GJZR2MEM28;
				FRAMEWORK_SEARCH_PATHS = (
					"$(inherited)",
					"$(PROJECT_DIR)/Carthage/Build/iOS",
				);
				INFOPLIST_FILE = "$(SRCROOT)/Examples/Objective-C/Info.plist";
				IPHONEOS_DEPLOYMENT_TARGET = 9.0;
				LD_RUNPATH_SEARCH_PATHS = "$(inherited) @executable_path/Frameworks";
				PRODUCT_BUNDLE_IDENTIFIER = "com.mapbox.Example-Objective-C";
				PRODUCT_NAME = "$(TARGET_NAME)";
			};
			name = Release;
		};
		35B711D81E5E7AD2001EDA8D /* Debug */ = {
			isa = XCBuildConfiguration;
			buildSettings = {
				ALWAYS_EMBED_SWIFT_STANDARD_LIBRARIES = YES;
				DEBUG_INFORMATION_FORMAT = dwarf;
				DEVELOPMENT_TEAM = GJZR2MEM28;
				FRAMEWORK_SEARCH_PATHS = (
					"$(inherited)",
					"$(PROJECT_DIR)/Carthage/Build/iOS",
				);
				INFOPLIST_FILE = MapboxNavigationTests/Info.plist;
				IPHONEOS_DEPLOYMENT_TARGET = 10.2;
				LD_RUNPATH_SEARCH_PATHS = "$(inherited) @executable_path/Frameworks @loader_path/Frameworks";
				PRODUCT_BUNDLE_IDENTIFIER = com.mapbox.MapboxNavigationTests;
				PRODUCT_NAME = "$(TARGET_NAME)";
				SWIFT_VERSION = 3.0;
			};
			name = Debug;
		};
		35B711D91E5E7AD2001EDA8D /* Release */ = {
			isa = XCBuildConfiguration;
			buildSettings = {
				ALWAYS_EMBED_SWIFT_STANDARD_LIBRARIES = YES;
				DEVELOPMENT_TEAM = GJZR2MEM28;
				FRAMEWORK_SEARCH_PATHS = (
					"$(inherited)",
					"$(PROJECT_DIR)/Carthage/Build/iOS",
				);
				INFOPLIST_FILE = MapboxNavigationTests/Info.plist;
				IPHONEOS_DEPLOYMENT_TARGET = 10.2;
				LD_RUNPATH_SEARCH_PATHS = "$(inherited) @executable_path/Frameworks @loader_path/Frameworks";
				PRODUCT_BUNDLE_IDENTIFIER = com.mapbox.MapboxNavigationTests;
				PRODUCT_NAME = "$(TARGET_NAME)";
				SWIFT_VERSION = 3.0;
			};
			name = Release;
		};
		C5ADFBDB1DDCC7840011824B /* Debug */ = {
			isa = XCBuildConfiguration;
			buildSettings = {
				ALWAYS_SEARCH_USER_PATHS = NO;
				CLANG_ANALYZER_LOCALIZABILITY_NONLOCALIZED = YES;
				CLANG_ANALYZER_NONNULL = YES;
				CLANG_CXX_LANGUAGE_STANDARD = "gnu++0x";
				CLANG_CXX_LIBRARY = "libc++";
				CLANG_ENABLE_MODULES = YES;
				CLANG_ENABLE_OBJC_ARC = YES;
				CLANG_WARN_BOOL_CONVERSION = YES;
				CLANG_WARN_CONSTANT_CONVERSION = YES;
				CLANG_WARN_DIRECT_OBJC_ISA_USAGE = YES_ERROR;
				CLANG_WARN_DOCUMENTATION_COMMENTS = YES;
				CLANG_WARN_EMPTY_BODY = YES;
				CLANG_WARN_ENUM_CONVERSION = YES;
				CLANG_WARN_INFINITE_RECURSION = YES;
				CLANG_WARN_INT_CONVERSION = YES;
				CLANG_WARN_OBJC_ROOT_CLASS = YES_ERROR;
				CLANG_WARN_SUSPICIOUS_MOVE = YES;
				CLANG_WARN_SUSPICIOUS_MOVES = YES;
				CLANG_WARN_UNREACHABLE_CODE = YES;
				CLANG_WARN__DUPLICATE_METHOD_MATCH = YES;
				"CODE_SIGN_IDENTITY[sdk=iphoneos*]" = "iPhone Developer";
				COPY_PHASE_STRIP = NO;
				CURRENT_PROJECT_VERSION = 3;
				DEBUG_INFORMATION_FORMAT = "dwarf-with-dsym";
				ENABLE_STRICT_OBJC_MSGSEND = YES;
				ENABLE_TESTABILITY = YES;
				GCC_C_LANGUAGE_STANDARD = gnu99;
				GCC_DYNAMIC_NO_PIC = NO;
				GCC_NO_COMMON_BLOCKS = YES;
				GCC_OPTIMIZATION_LEVEL = 0;
				GCC_PREPROCESSOR_DEFINITIONS = (
					"DEBUG=1",
					"$(inherited)",
				);
				GCC_WARN_64_TO_32_BIT_CONVERSION = YES;
				GCC_WARN_ABOUT_RETURN_TYPE = YES_ERROR;
				GCC_WARN_UNDECLARED_SELECTOR = YES;
				GCC_WARN_UNINITIALIZED_AUTOS = YES_AGGRESSIVE;
				GCC_WARN_UNUSED_FUNCTION = YES;
				GCC_WARN_UNUSED_VARIABLE = YES;
				IPHONEOS_DEPLOYMENT_TARGET = 10.1;
				MTL_ENABLE_DEBUG_INFO = YES;
				ONLY_ACTIVE_ARCH = YES;
				SDKROOT = iphoneos;
				SWIFT_ACTIVE_COMPILATION_CONDITIONS = DEBUG;
				SWIFT_OPTIMIZATION_LEVEL = "-Onone";
				SWIFT_VERSION = 3.0;
				TARGETED_DEVICE_FAMILY = "1,2";
				VERSIONING_SYSTEM = "apple-generic";
				VERSION_INFO_PREFIX = "";
			};
			name = Debug;
		};
		C5ADFBDC1DDCC7840011824B /* Release */ = {
			isa = XCBuildConfiguration;
			buildSettings = {
				ALWAYS_SEARCH_USER_PATHS = NO;
				CLANG_ANALYZER_LOCALIZABILITY_NONLOCALIZED = YES;
				CLANG_ANALYZER_NONNULL = YES;
				CLANG_CXX_LANGUAGE_STANDARD = "gnu++0x";
				CLANG_CXX_LIBRARY = "libc++";
				CLANG_ENABLE_MODULES = YES;
				CLANG_ENABLE_OBJC_ARC = YES;
				CLANG_WARN_BOOL_CONVERSION = YES;
				CLANG_WARN_CONSTANT_CONVERSION = YES;
				CLANG_WARN_DIRECT_OBJC_ISA_USAGE = YES_ERROR;
				CLANG_WARN_DOCUMENTATION_COMMENTS = YES;
				CLANG_WARN_EMPTY_BODY = YES;
				CLANG_WARN_ENUM_CONVERSION = YES;
				CLANG_WARN_INFINITE_RECURSION = YES;
				CLANG_WARN_INT_CONVERSION = YES;
				CLANG_WARN_OBJC_ROOT_CLASS = YES_ERROR;
				CLANG_WARN_SUSPICIOUS_MOVE = YES;
				CLANG_WARN_SUSPICIOUS_MOVES = YES;
				CLANG_WARN_UNREACHABLE_CODE = YES;
				CLANG_WARN__DUPLICATE_METHOD_MATCH = YES;
				"CODE_SIGN_IDENTITY[sdk=iphoneos*]" = "iPhone Developer";
				COPY_PHASE_STRIP = NO;
				CURRENT_PROJECT_VERSION = 3;
				DEBUG_INFORMATION_FORMAT = "dwarf-with-dsym";
				ENABLE_NS_ASSERTIONS = NO;
				ENABLE_STRICT_OBJC_MSGSEND = YES;
				GCC_C_LANGUAGE_STANDARD = gnu99;
				GCC_NO_COMMON_BLOCKS = YES;
				GCC_WARN_64_TO_32_BIT_CONVERSION = YES;
				GCC_WARN_ABOUT_RETURN_TYPE = YES_ERROR;
				GCC_WARN_UNDECLARED_SELECTOR = YES;
				GCC_WARN_UNINITIALIZED_AUTOS = YES_AGGRESSIVE;
				GCC_WARN_UNUSED_FUNCTION = YES;
				GCC_WARN_UNUSED_VARIABLE = YES;
				IPHONEOS_DEPLOYMENT_TARGET = 10.1;
				MTL_ENABLE_DEBUG_INFO = NO;
				SDKROOT = iphoneos;
				SWIFT_OPTIMIZATION_LEVEL = "-Owholemodule";
				SWIFT_VERSION = 3.0;
				TARGETED_DEVICE_FAMILY = "1,2";
				VALIDATE_PRODUCT = YES;
				VERSIONING_SYSTEM = "apple-generic";
				VERSION_INFO_PREFIX = "";
			};
			name = Release;
		};
		C5ADFBDE1DDCC7840011824B /* Debug */ = {
			isa = XCBuildConfiguration;
			buildSettings = {
				CLANG_ENABLE_MODULES = YES;
				CODE_SIGN_IDENTITY = "iPhone Developer";
				DEFINES_MODULE = YES;
				DEVELOPMENT_TEAM = GJZR2MEM28;
				DYLIB_COMPATIBILITY_VERSION = 1;
				DYLIB_CURRENT_VERSION = 3;
				DYLIB_INSTALL_NAME_BASE = "@rpath";
				FRAMEWORK_SEARCH_PATHS = (
					"$(inherited)",
					"$(PROJECT_DIR)/Carthage/Build/iOS",
				);
				INFOPLIST_FILE = MapboxCoreNavigation/Info.plist;
				INSTALL_PATH = "$(LOCAL_LIBRARY_DIR)/Frameworks";
				IPHONEOS_DEPLOYMENT_TARGET = 9.0;
				LD_RUNPATH_SEARCH_PATHS = "$(inherited) @executable_path/Frameworks @loader_path/Frameworks";
				PRODUCT_BUNDLE_IDENTIFIER = com.mapbox.MapboxCoreNavigation;
				PRODUCT_NAME = "$(TARGET_NAME)";
				SKIP_INSTALL = YES;
				SWIFT_OPTIMIZATION_LEVEL = "-Onone";
			};
			name = Debug;
		};
		C5ADFBDF1DDCC7840011824B /* Release */ = {
			isa = XCBuildConfiguration;
			buildSettings = {
				CLANG_ENABLE_MODULES = YES;
				CODE_SIGN_IDENTITY = "";
				DEFINES_MODULE = YES;
				DEVELOPMENT_TEAM = GJZR2MEM28;
				DYLIB_COMPATIBILITY_VERSION = 1;
				DYLIB_CURRENT_VERSION = 3;
				DYLIB_INSTALL_NAME_BASE = "@rpath";
				FRAMEWORK_SEARCH_PATHS = (
					"$(inherited)",
					"$(PROJECT_DIR)/Carthage/Build/iOS",
				);
				INFOPLIST_FILE = MapboxCoreNavigation/Info.plist;
				INSTALL_PATH = "$(LOCAL_LIBRARY_DIR)/Frameworks";
				IPHONEOS_DEPLOYMENT_TARGET = 9.0;
				LD_RUNPATH_SEARCH_PATHS = "$(inherited) @executable_path/Frameworks @loader_path/Frameworks";
				PRODUCT_BUNDLE_IDENTIFIER = com.mapbox.MapboxCoreNavigation;
				PRODUCT_NAME = "$(TARGET_NAME)";
				SKIP_INSTALL = YES;
			};
			name = Release;
		};
		C5ADFBE11DDCC7840011824B /* Debug */ = {
			isa = XCBuildConfiguration;
			buildSettings = {
				ALWAYS_EMBED_SWIFT_STANDARD_LIBRARIES = YES;
				DEVELOPMENT_TEAM = GJZR2MEM28;
				FRAMEWORK_SEARCH_PATHS = (
					"$(inherited)",
					"$(PROJECT_DIR)/Carthage/Build/iOS",
				);
				INFOPLIST_FILE = MapboxCoreNavigationTests/Info.plist;
				LD_RUNPATH_SEARCH_PATHS = "$(inherited) $(PROJECT_DIR)/Carthage/Build/iOS @executable_path/Frameworks @loader_path/Frameworks";
				PRODUCT_BUNDLE_IDENTIFIER = com.mapbox.MapboxCoreNavigationTests;
				PRODUCT_NAME = "$(TARGET_NAME)";
				SWIFT_VERSION = 3.0;
			};
			name = Debug;
		};
		C5ADFBE21DDCC7840011824B /* Release */ = {
			isa = XCBuildConfiguration;
			buildSettings = {
				ALWAYS_EMBED_SWIFT_STANDARD_LIBRARIES = YES;
				DEVELOPMENT_TEAM = GJZR2MEM28;
				FRAMEWORK_SEARCH_PATHS = (
					"$(inherited)",
					"$(PROJECT_DIR)/Carthage/Build/iOS",
				);
				INFOPLIST_FILE = MapboxCoreNavigationTests/Info.plist;
				LD_RUNPATH_SEARCH_PATHS = "$(inherited) $(PROJECT_DIR)/Carthage/Build/iOS @executable_path/Frameworks @loader_path/Frameworks";
				PRODUCT_BUNDLE_IDENTIFIER = com.mapbox.MapboxCoreNavigationTests;
				PRODUCT_NAME = "$(TARGET_NAME)";
				SWIFT_VERSION = 3.0;
			};
			name = Release;
		};
/* End XCBuildConfiguration section */

/* Begin XCConfigurationList section */
		351BEBDE1E5BCC28006FE110 /* Build configuration list for PBXNativeTarget "MapboxNavigation" */ = {
			isa = XCConfigurationList;
			buildConfigurations = (
				351BEBDC1E5BCC28006FE110 /* Debug */,
				351BEBDD1E5BCC28006FE110 /* Release */,
			);
			defaultConfigurationIsVisible = 0;
			defaultConfigurationName = Release;
		};
		352BBC4E1E5E78D700703DF1 /* Build configuration list for PBXNativeTarget "Example-SwiftTests" */ = {
			isa = XCConfigurationList;
			buildConfigurations = (
				352BBC4F1E5E78D700703DF1 /* Debug */,
				352BBC501E5E78D700703DF1 /* Release */,
			);
			defaultConfigurationIsVisible = 0;
			defaultConfigurationName = Release;
		};
		352BBC5C1E5E78EA00703DF1 /* Build configuration list for PBXNativeTarget "Example-Objective-CTests" */ = {
			isa = XCConfigurationList;
			buildConfigurations = (
				352BBC5D1E5E78EA00703DF1 /* Debug */,
				352BBC5E1E5E78EA00703DF1 /* Release */,
			);
			defaultConfigurationIsVisible = 0;
			defaultConfigurationName = Release;
		};
		358D14741E5E3B7700ADE590 /* Build configuration list for PBXNativeTarget "Example-Swift" */ = {
			isa = XCConfigurationList;
			buildConfigurations = (
				358D14721E5E3B7700ADE590 /* Debug */,
				358D14731E5E3B7700ADE590 /* Release */,
			);
			defaultConfigurationIsVisible = 0;
			defaultConfigurationName = Release;
		};
		358D14BA1E5E3FDC00ADE590 /* Build configuration list for PBXNativeTarget "Example-Objective-C" */ = {
			isa = XCConfigurationList;
			buildConfigurations = (
				358D14BB1E5E3FDC00ADE590 /* Debug */,
				358D14BC1E5E3FDC00ADE590 /* Release */,
			);
			defaultConfigurationIsVisible = 0;
			defaultConfigurationName = Release;
		};
		35B711D71E5E7AD2001EDA8D /* Build configuration list for PBXNativeTarget "MapboxNavigationTests" */ = {
			isa = XCConfigurationList;
			buildConfigurations = (
				35B711D81E5E7AD2001EDA8D /* Debug */,
				35B711D91E5E7AD2001EDA8D /* Release */,
			);
			defaultConfigurationIsVisible = 0;
			defaultConfigurationName = Release;
		};
		C5ADFBC31DDCC7840011824B /* Build configuration list for PBXProject "MapboxNavigation" */ = {
			isa = XCConfigurationList;
			buildConfigurations = (
				C5ADFBDB1DDCC7840011824B /* Debug */,
				C5ADFBDC1DDCC7840011824B /* Release */,
			);
			defaultConfigurationIsVisible = 0;
			defaultConfigurationName = Release;
		};
		C5ADFBDD1DDCC7840011824B /* Build configuration list for PBXNativeTarget "MapboxCoreNavigation" */ = {
			isa = XCConfigurationList;
			buildConfigurations = (
				C5ADFBDE1DDCC7840011824B /* Debug */,
				C5ADFBDF1DDCC7840011824B /* Release */,
			);
			defaultConfigurationIsVisible = 0;
			defaultConfigurationName = Release;
		};
		C5ADFBE01DDCC7840011824B /* Build configuration list for PBXNativeTarget "MapboxCoreNavigationTests" */ = {
			isa = XCConfigurationList;
			buildConfigurations = (
				C5ADFBE11DDCC7840011824B /* Debug */,
				C5ADFBE21DDCC7840011824B /* Release */,
			);
			defaultConfigurationIsVisible = 0;
			defaultConfigurationName = Release;
		};
/* End XCConfigurationList section */
	};
	rootObject = C5ADFBC01DDCC7840011824B /* Project object */;
}<|MERGE_RESOLUTION|>--- conflicted
+++ resolved
@@ -128,11 +128,8 @@
 		C549F8321F17F2C5001A0A2D /* MapboxMobileEvents.framework in Frameworks */ = {isa = PBXBuildFile; fileRef = C549F8311F17F2C5001A0A2D /* MapboxMobileEvents.framework */; };
 		C549F8331F17F2C5001A0A2D /* MapboxMobileEvents.framework in Embed Frameworks */ = {isa = PBXBuildFile; fileRef = C549F8311F17F2C5001A0A2D /* MapboxMobileEvents.framework */; settings = {ATTRIBUTES = (CodeSignOnCopy, RemoveHeadersOnCopy, ); }; };
 		C55CEB281EB7E4240065D7D9 /* Locale.swift in Sources */ = {isa = PBXBuildFile; fileRef = C55CEB271EB7E4240065D7D9 /* Locale.swift */; };
-<<<<<<< HEAD
 		C561735B1F182113005954F6 /* RouteStep.swift in Sources */ = {isa = PBXBuildFile; fileRef = C561735A1F182113005954F6 /* RouteStep.swift */; };
-=======
 		C578DA081EFD0FFF0052079F /* ProcessInfo.swift in Sources */ = {isa = PBXBuildFile; fileRef = C578DA071EFD0FFF0052079F /* ProcessInfo.swift */; };
->>>>>>> ff6f9e56
 		C58159011EA6D02700FC6C3D /* MGLVectorSource.swift in Sources */ = {isa = PBXBuildFile; fileRef = C58159001EA6D02700FC6C3D /* MGLVectorSource.swift */; };
 		C58D6BAD1DDCF2AE00387F53 /* Constants.swift in Sources */ = {isa = PBXBuildFile; fileRef = C58D6BAC1DDCF2AE00387F53 /* Constants.swift */; };
 		C5ADFBD81DDCC7840011824B /* MapboxCoreNavigationTests.swift in Sources */ = {isa = PBXBuildFile; fileRef = C5ADFBD71DDCC7840011824B /* MapboxCoreNavigationTests.swift */; };
@@ -390,11 +387,8 @@
 		C53208AA1E81FFB900910266 /* NavigationMapView.swift */ = {isa = PBXFileReference; fileEncoding = 4; lastKnownFileType = sourcecode.swift; path = NavigationMapView.swift; sourceTree = "<group>"; };
 		C549F8311F17F2C5001A0A2D /* MapboxMobileEvents.framework */ = {isa = PBXFileReference; lastKnownFileType = wrapper.framework; name = MapboxMobileEvents.framework; path = Carthage/Build/iOS/MapboxMobileEvents.framework; sourceTree = "<group>"; };
 		C55CEB271EB7E4240065D7D9 /* Locale.swift */ = {isa = PBXFileReference; fileEncoding = 4; lastKnownFileType = sourcecode.swift; path = Locale.swift; sourceTree = "<group>"; };
-<<<<<<< HEAD
 		C561735A1F182113005954F6 /* RouteStep.swift */ = {isa = PBXFileReference; fileEncoding = 4; lastKnownFileType = sourcecode.swift; path = RouteStep.swift; sourceTree = "<group>"; };
-=======
 		C578DA071EFD0FFF0052079F /* ProcessInfo.swift */ = {isa = PBXFileReference; fileEncoding = 4; lastKnownFileType = sourcecode.swift; path = ProcessInfo.swift; sourceTree = "<group>"; };
->>>>>>> ff6f9e56
 		C58159001EA6D02700FC6C3D /* MGLVectorSource.swift */ = {isa = PBXFileReference; fileEncoding = 4; lastKnownFileType = sourcecode.swift; path = MGLVectorSource.swift; sourceTree = "<group>"; };
 		C58D6BAC1DDCF2AE00387F53 /* Constants.swift */ = {isa = PBXFileReference; fileEncoding = 4; lastKnownFileType = sourcecode.swift; path = Constants.swift; sourceTree = "<group>"; };
 		C5ADFBC91DDCC7840011824B /* MapboxCoreNavigation.framework */ = {isa = PBXFileReference; explicitFileType = wrapper.framework; includeInIndex = 0; path = MapboxCoreNavigation.framework; sourceTree = BUILT_PRODUCTS_DIR; };
@@ -808,12 +802,10 @@
 				351174F31EF1C0530065E248 /* ReplayLocationManager.swift */,
 				C5CFE4871EF2FD4C006F48E8 /* MMEEventsManager.swift */,
 				C5ADFBF91DDCC9580011824B /* RouteController.swift */,
-<<<<<<< HEAD
-=======
+
 				64847A031F04629D003F3A69 /* Feedback.swift */,
 				C5D9800E1EFBCDAD006DBF2E /* Date.swift */,
 				35A5413A1EFC052700E49846 /* RouteOptions.swift */,
->>>>>>> ff6f9e56
 				C5ADFBFB1DDCC9AD0011824B /* RouteProgress.swift */,
 				353E69031EF0C4E5007B2AE5 /* SimulatedLocationManager.swift */,
 				C578DA071EFD0FFF0052079F /* ProcessInfo.swift */,
