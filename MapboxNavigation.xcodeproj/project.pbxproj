// !$*UTF8*$!
{
	archiveVersion = 1;
	classes = {
	};
	objectVersion = 54;
	objects = {

/* Begin PBXBuildFile section */
		110766AD26A5A64000832F01 /* PassiveNavigationEventDetails.swift in Sources */ = {isa = PBXBuildFile; fileRef = 110766AC26A5A64000832F01 /* PassiveNavigationEventDetails.swift */; };
		118D883426F8CA0700B2ED7B /* FeedbackEvent.swift in Sources */ = {isa = PBXBuildFile; fileRef = 118D882C26F8CA0700B2ED7B /* FeedbackEvent.swift */; };
		118D883526F8CA0700B2ED7B /* EndOfRouteFeedback.swift in Sources */ = {isa = PBXBuildFile; fileRef = 118D882D26F8CA0700B2ED7B /* EndOfRouteFeedback.swift */; };
		118D883626F8CA0700B2ED7B /* ActiveNavigationFeedbackType.swift in Sources */ = {isa = PBXBuildFile; fileRef = 118D882E26F8CA0700B2ED7B /* ActiveNavigationFeedbackType.swift */; };
		118D883726F8CA0700B2ED7B /* FeedbackType.swift in Sources */ = {isa = PBXBuildFile; fileRef = 118D882F26F8CA0700B2ED7B /* FeedbackType.swift */; };
		118D883826F8CA0700B2ED7B /* PassiveNavigationFeedbackType.swift in Sources */ = {isa = PBXBuildFile; fileRef = 118D883026F8CA0700B2ED7B /* PassiveNavigationFeedbackType.swift */; };
		118D883926F8CA0700B2ED7B /* CoreFeedbackEvent.swift in Sources */ = {isa = PBXBuildFile; fileRef = 118D883126F8CA0700B2ED7B /* CoreFeedbackEvent.swift */; };
		118D883A26F8CA0700B2ED7B /* FeedbackScreenshotOption.swift in Sources */ = {isa = PBXBuildFile; fileRef = 118D883226F8CA0700B2ED7B /* FeedbackScreenshotOption.swift */; };
		118D883B26F8CA0700B2ED7B /* NavigationEventsManager.swift in Sources */ = {isa = PBXBuildFile; fileRef = 118D883326F8CA0700B2ED7B /* NavigationEventsManager.swift */; };
		11B3D6D626A60EBD0057C6F4 /* ActiveNavigationEventDetails.swift in Sources */ = {isa = PBXBuildFile; fileRef = 11B3D6D526A60EBD0057C6F4 /* ActiveNavigationEventDetails.swift */; };
		11D1F89E269601150053A93F /* NativeHandlersFactoryTests.swift in Sources */ = {isa = PBXBuildFile; fileRef = 11D1F89D269601150053A93F /* NativeHandlersFactoryTests.swift */; };
		11D1F8A02696048D0053A93F /* Dictionary+DeepMerge.swift in Sources */ = {isa = PBXBuildFile; fileRef = 11D1F89F2696048D0053A93F /* Dictionary+DeepMerge.swift */; };
		11D1F8A22696EBD40053A93F /* Dictionary+Equality.swift in Sources */ = {isa = PBXBuildFile; fileRef = 11D1F8A12696EBD40053A93F /* Dictionary+Equality.swift */; };
		160D8279205996DA00D278D6 /* DataCache.swift in Sources */ = {isa = PBXBuildFile; fileRef = 160D8278205996DA00D278D6 /* DataCache.swift */; };
		160D827B2059973C00D278D6 /* DataCacheTests.swift in Sources */ = {isa = PBXBuildFile; fileRef = 160D827A2059973C00D278D6 /* DataCacheTests.swift */; };
		162039CF216C348500875F5C /* NavigationEventsManagerTests.swift in Sources */ = {isa = PBXBuildFile; fileRef = 162039CE216C348500875F5C /* NavigationEventsManagerTests.swift */; };
		166224452025699600EA4824 /* ImageRepositoryTests.swift in Sources */ = {isa = PBXBuildFile; fileRef = 166224442025699600EA4824 /* ImageRepositoryTests.swift */; };
		1662244720256C0700EA4824 /* ImageLoadingURLProtocolSpy.swift in Sources */ = {isa = PBXBuildFile; fileRef = 1662244620256C0700EA4824 /* ImageLoadingURLProtocolSpy.swift */; };
		1662244B2029059C00EA4824 /* ImageCacheTests.swift in Sources */ = {isa = PBXBuildFile; fileRef = 1662244A2029059C00EA4824 /* ImageCacheTests.swift */; };
		169A970A216440820082A6A0 /* NavigationViewControllerTestDoubles.swift in Sources */ = {isa = PBXBuildFile; fileRef = 169A9709216440820082A6A0 /* NavigationViewControllerTestDoubles.swift */; };
		16A509D5202A87B20011D788 /* ImageDownloaderTests.swift in Sources */ = {isa = PBXBuildFile; fileRef = 16A509D4202A87B20011D788 /* ImageDownloaderTests.swift */; };
		16A509D7202BC0CA0011D788 /* ImageDownload.swift in Sources */ = {isa = PBXBuildFile; fileRef = 16A509D6202BC0CA0011D788 /* ImageDownload.swift */; };
		16C2A421211526EE00FE6E68 /* CarPlayManager.swift in Sources */ = {isa = PBXBuildFile; fileRef = 16C2A420211526EE00FE6E68 /* CarPlayManager.swift */; };
		16E3625C201265D600DF0592 /* ImageDownloadOperationSpy.swift in Sources */ = {isa = PBXBuildFile; fileRef = 16E3625B201265D600DF0592 /* ImageDownloadOperationSpy.swift */; };
		16EF6C1E21193A9600AA580B /* CarPlayManagerTests.swift in Sources */ = {isa = PBXBuildFile; fileRef = 16EF6C1D21193A9600AA580B /* CarPlayManagerTests.swift */; };
		16EF6C22211BA4B300AA580B /* CarPlayMapViewController.swift in Sources */ = {isa = PBXBuildFile; fileRef = 16EF6C21211BA4B300AA580B /* CarPlayMapViewController.swift */; };
		1FFDFD92249C1AA80091746A /* JunctionView.swift in Sources */ = {isa = PBXBuildFile; fileRef = 1FFDFD91249C1AA70091746A /* JunctionView.swift */; };
		2B01E4B6274671550002A5F7 /* MapboxRoutingProvider.swift in Sources */ = {isa = PBXBuildFile; fileRef = 2B01E4B3274671540002A5F7 /* MapboxRoutingProvider.swift */; };
		2B01E4B7274671550002A5F7 /* RoutingProvider.swift in Sources */ = {isa = PBXBuildFile; fileRef = 2B01E4B4274671540002A5F7 /* RoutingProvider.swift */; };
		2B01E4B8274671550002A5F7 /* Directions+RoutingProvider.swift in Sources */ = {isa = PBXBuildFile; fileRef = 2B01E4B5274671550002A5F7 /* Directions+RoutingProvider.swift */; };
		2B07444124B4832400615E87 /* TokenTestViewController.swift in Sources */ = {isa = PBXBuildFile; fileRef = 2B07444024B4832400615E87 /* TokenTestViewController.swift */; };
		2B3ED38C2609FA7900861A84 /* ArrivalController.swift in Sources */ = {isa = PBXBuildFile; fileRef = 2B3ED38B2609FA7900861A84 /* ArrivalController.swift */; };
		2B3ED3962609FB2300861A84 /* CameraController.swift in Sources */ = {isa = PBXBuildFile; fileRef = 2B3ED3952609FB2300861A84 /* CameraController.swift */; };
		2B3ED3B4260A162900861A84 /* NavigationViewData.swift in Sources */ = {isa = PBXBuildFile; fileRef = 2B3ED3B3260A162900861A84 /* NavigationViewData.swift */; };
		2B42586D2657BF9100B487C3 /* TilesetDescriptorFactory.swift in Sources */ = {isa = PBXBuildFile; fileRef = 2B42586B2657BF9000B487C3 /* TilesetDescriptorFactory.swift */; };
		2B42586E2657BF9100B487C3 /* TileStore.swift in Sources */ = {isa = PBXBuildFile; fileRef = 2B42586C2657BF9100B487C3 /* TileStore.swift */; };
		2B5407EB24470B0A006C820B /* AVAudioSession.swift in Sources */ = {isa = PBXBuildFile; fileRef = 2B5407EA24470B0A006C820B /* AVAudioSession.swift */; };
		2B72EC5E241276D10003B370 /* RouteVoiceController.swift in Sources */ = {isa = PBXBuildFile; fileRef = 2B72EC5D241276D10003B370 /* RouteVoiceController.swift */; };
		2B72EC602412AA800003B370 /* SystemSpeechSynthesizer.swift in Sources */ = {isa = PBXBuildFile; fileRef = 2B72EC5F2412AA800003B370 /* SystemSpeechSynthesizer.swift */; };
		2B7ACA9B25E3F84700B0ACFD /* PredictiveCacheManager.swift in Sources */ = {isa = PBXBuildFile; fileRef = 2B7ACA9925E3F84600B0ACFD /* PredictiveCacheManager.swift */; };
		2B7ACA9C25E3F84700B0ACFD /* PredictiveCacheOptions.swift in Sources */ = {isa = PBXBuildFile; fileRef = 2B7ACA9A25E3F84600B0ACFD /* PredictiveCacheOptions.swift */; };
		2B8098412411375700FED452 /* SpeechSynthesizing.swift in Sources */ = {isa = PBXBuildFile; fileRef = 2B8098402411375700FED452 /* SpeechSynthesizing.swift */; };
		2B8098432411447E00FED452 /* MultiplexedSpeechSynthesizer.swift in Sources */ = {isa = PBXBuildFile; fileRef = 2B8098422411447E00FED452 /* MultiplexedSpeechSynthesizer.swift */; };
		2B81EC28241A237E00145086 /* SpeechSynthesizersControllerTests.swift in Sources */ = {isa = PBXBuildFile; fileRef = 2B81EC27241A237E00145086 /* SpeechSynthesizersControllerTests.swift */; };
		2B871272263966F0001082A9 /* TileStoreConfiguration.swift in Sources */ = {isa = PBXBuildFile; fileRef = 2B8712682639631C001082A9 /* TileStoreConfiguration.swift */; };
		2B91C9B12416357700E532A5 /* MapboxSpeechSynthesizer.swift in Sources */ = {isa = PBXBuildFile; fileRef = 2B91C9B02416357700E532A5 /* MapboxSpeechSynthesizer.swift */; };
		2BBED92F265E2C7D00F90032 /* NativeHandlersFactory.swift in Sources */ = {isa = PBXBuildFile; fileRef = 2BBED92E265E2C7D00F90032 /* NativeHandlersFactory.swift */; };
		2BBED93B267A3AB900F90032 /* BillingHandler.swift in Sources */ = {isa = PBXBuildFile; fileRef = 2BBED93A267A3AB900F90032 /* BillingHandler.swift */; };
		2BBEEDA52508DB1700C8DA4A /* RouteLegProgress.swift in Sources */ = {isa = PBXBuildFile; fileRef = 2BBEEDA42508DB1700C8DA4A /* RouteLegProgress.swift */; };
		2BBEEDA72508E1E300C8DA4A /* RouteStepProgress.swift in Sources */ = {isa = PBXBuildFile; fileRef = 2BBEEDA62508E1E300C8DA4A /* RouteStepProgress.swift */; };
		2BDD653D2614BCA1005B8B55 /* WayNameView.swift in Sources */ = {isa = PBXBuildFile; fileRef = 2BDD653C2614BCA1005B8B55 /* WayNameView.swift */; };
		2BDD65472615B93C005B8B55 /* VectorSource.swift in Sources */ = {isa = PBXBuildFile; fileRef = 2BDD65462615B93C005B8B55 /* VectorSource.swift */; };
		2BDD65512615C0E0005B8B55 /* RouteLineController.swift in Sources */ = {isa = PBXBuildFile; fileRef = 2BDD65502615C0E0005B8B55 /* RouteLineController.swift */; };
		2BE701172535940D00F46E4E /* Tunnel.swift in Sources */ = {isa = PBXBuildFile; fileRef = 2BE701162535940D00F46E4E /* Tunnel.swift */; };
		2BE701252535943900F46E4E /* BorderCrossing.swift in Sources */ = {isa = PBXBuildFile; fileRef = 2BE701242535943900F46E4E /* BorderCrossing.swift */; };
		2BE701352535948100F46E4E /* RestStop.swift in Sources */ = {isa = PBXBuildFile; fileRef = 2BE701342535948100F46E4E /* RestStop.swift */; };
		2BE7013D25359C7B00F46E4E /* RouteAlert.swift in Sources */ = {isa = PBXBuildFile; fileRef = 2BE7013C25359C7B00F46E4E /* RouteAlert.swift */; };
		2BE7016925371E3400F46E4E /* Incident.swift in Sources */ = {isa = PBXBuildFile; fileRef = 2BE7016825371E3400F46E4E /* Incident.swift */; };
		2BE70189253734A000F46E4E /* TollCollection.swift in Sources */ = {isa = PBXBuildFile; fileRef = 2BE7012C2535946300F46E4E /* TollCollection.swift */; };
		2BEF16472775C8FD0085E3C6 /* MapMatchingResult.swift in Sources */ = {isa = PBXBuildFile; fileRef = 2BEF16462775C8FD0085E3C6 /* MapMatchingResult.swift */; };
		2BF398C1274BDEA8000C9A72 /* Directions.swift in Sources */ = {isa = PBXBuildFile; fileRef = 2BF398C0274BDEA8000C9A72 /* Directions.swift */; };
		2BF398C3274FE99A000C9A72 /* HandlerFactory.swift in Sources */ = {isa = PBXBuildFile; fileRef = 2BF398C2274FE99A000C9A72 /* HandlerFactory.swift */; };
		2E50E0C0264E35CA009D3848 /* RoadObjectMatcher.swift in Sources */ = {isa = PBXBuildFile; fileRef = 2E50E0BF264E35CA009D3848 /* RoadObjectMatcher.swift */; };
		2E50E0D2264E468B009D3848 /* RoadObjectMatcherError.swift in Sources */ = {isa = PBXBuildFile; fileRef = 2E50E0D1264E468B009D3848 /* RoadObjectMatcherError.swift */; };
		2E50E0DC264E49C8009D3848 /* RoadObjectMatcherDelegate.swift in Sources */ = {isa = PBXBuildFile; fileRef = 2E50E0DB264E49C8009D3848 /* RoadObjectMatcherDelegate.swift */; };
		2E50E0E6264E49EF009D3848 /* OpenLRIdentifier.swift in Sources */ = {isa = PBXBuildFile; fileRef = 2E50E0E5264E49EF009D3848 /* OpenLRIdentifier.swift */; };
		2E6656F9264EC912009463EE /* Result+Expected.swift in Sources */ = {isa = PBXBuildFile; fileRef = 2E6656F8264EC912009463EE /* Result+Expected.swift */; };
		2E82B9DC26E61F4600B7837F /* CongestionLevel.swift in Sources */ = {isa = PBXBuildFile; fileRef = 2E82B9DB26E61F4600B7837F /* CongestionLevel.swift */; };
		2E82B9DE26E6237600B7837F /* CongestionLevelTests.swift in Sources */ = {isa = PBXBuildFile; fileRef = 2E82B9DD26E6237600B7837F /* CongestionLevelTests.swift */; };
		2EBF20AE25D6F89000DB7BF2 /* Utils.swift in Sources */ = {isa = PBXBuildFile; fileRef = 2EBF20AD25D6F89000DB7BF2 /* Utils.swift */; };
		2EFADFFB264C1F9200B618C4 /* DistancedRoadObject.swift in Sources */ = {isa = PBXBuildFile; fileRef = 2EFADFE8264C1F9200B618C4 /* DistancedRoadObject.swift */; };
		2EFADFFD264C1F9200B618C4 /* OpenLROrientation.swift in Sources */ = {isa = PBXBuildFile; fileRef = 2EFADFEB264C1F9200B618C4 /* OpenLROrientation.swift */; };
		2EFADFFE264C1F9200B618C4 /* OpenLRSideOfRoad.swift in Sources */ = {isa = PBXBuildFile; fileRef = 2EFADFEC264C1F9200B618C4 /* OpenLRSideOfRoad.swift */; };
		2EFAE000264C1F9200B618C4 /* RoadObjectPosition.swift in Sources */ = {isa = PBXBuildFile; fileRef = 2EFADFEE264C1F9200B618C4 /* RoadObjectPosition.swift */; };
		2EFAE005264C1F9200B618C4 /* RoadObjectLocation.swift in Sources */ = {isa = PBXBuildFile; fileRef = 2EFADFF3264C1F9200B618C4 /* RoadObjectLocation.swift */; };
		3502231A205BC94E00E1449A /* Constants.swift in Sources */ = {isa = PBXBuildFile; fileRef = 35022319205BC94E00E1449A /* Constants.swift */; };
		350E2C5F22707EB80014CEB3 /* UIScreen.swift in Sources */ = {isa = PBXBuildFile; fileRef = 350E2C5E22707EB80014CEB3 /* UIScreen.swift */; };
		3510300F1F54B67000E3B7E7 /* LaneSnapshotTests.swift in Sources */ = {isa = PBXBuildFile; fileRef = 3510300E1F54B67000E3B7E7 /* LaneSnapshotTests.swift */; };
		351174F41EF1C0530065E248 /* ReplayLocationManager.swift in Sources */ = {isa = PBXBuildFile; fileRef = 351174F31EF1C0530065E248 /* ReplayLocationManager.swift */; };
		351927361F0FA072003A702D /* ScreenCapture.swift in Sources */ = {isa = PBXBuildFile; fileRef = 351927351F0FA072003A702D /* ScreenCapture.swift */; };
		3519D01E21F0842900582FF5 /* CLLocationTests.swift in Sources */ = {isa = PBXBuildFile; fileRef = 3519D01D21F0842900582FF5 /* CLLocationTests.swift */; };
		351BEBF11E5BCC63006FE110 /* MapView.swift in Sources */ = {isa = PBXBuildFile; fileRef = 351BEBDF1E5BCC63006FE110 /* MapView.swift */; };
		351BEBF21E5BCC63006FE110 /* Style.swift in Sources */ = {isa = PBXBuildFile; fileRef = 351BEBE01E5BCC63006FE110 /* Style.swift */; };
		351BEBFC1E5BCC63006FE110 /* NavigationViewController.swift in Sources */ = {isa = PBXBuildFile; fileRef = 351BEBEA1E5BCC63006FE110 /* NavigationViewController.swift */; };
		351BEBFF1E5BCC63006FE110 /* ManeuversStyleKit.swift in Sources */ = {isa = PBXBuildFile; fileRef = 351BEBED1E5BCC63006FE110 /* ManeuversStyleKit.swift */; };
		351BEC011E5BCC63006FE110 /* ManeuverView.swift in Sources */ = {isa = PBXBuildFile; fileRef = 351BEBEF1E5BCC63006FE110 /* ManeuverView.swift */; };
		351BEC021E5BCC63006FE110 /* UIView.swift in Sources */ = {isa = PBXBuildFile; fileRef = 351BEBF01E5BCC63006FE110 /* UIView.swift */; };
		351BEC051E5BCC6C006FE110 /* LaneView.swift in Sources */ = {isa = PBXBuildFile; fileRef = 351BEC031E5BCC6C006FE110 /* LaneView.swift */; };
		351BEC0D1E5BCC72006FE110 /* Bundle.swift in Sources */ = {isa = PBXBuildFile; fileRef = 351BEC081E5BCC72006FE110 /* Bundle.swift */; };
		351BEC291E5BD530006FE110 /* Assets.xcassets in Resources */ = {isa = PBXBuildFile; fileRef = 351BEC281E5BD530006FE110 /* Assets.xcassets */; };
		3525449D1E663D32004C8F1C /* MapboxCoreNavigation.framework in Frameworks */ = {isa = PBXBuildFile; fileRef = C5ADFBC91DDCC7840011824B /* MapboxCoreNavigation.framework */; };
		352762A4225B751A0015B632 /* OptionsTests.swift in Sources */ = {isa = PBXBuildFile; fileRef = 352762A3225B751A0015B632 /* OptionsTests.swift */; };
		352BBC3B1E5E6A0C00703DF1 /* MapboxCoreNavigation.framework in Frameworks */ = {isa = PBXBuildFile; fileRef = C5ADFBC91DDCC7840011824B /* MapboxCoreNavigation.framework */; };
		3531C2701F9E095400D92F9A /* InstructionsBannerView.swift in Sources */ = {isa = PBXBuildFile; fileRef = 3531C26F1F9E095400D92F9A /* InstructionsBannerView.swift */; };
		353280A11FA72871005175F3 /* InstructionLabel.swift in Sources */ = {isa = PBXBuildFile; fileRef = 353280A01FA72871005175F3 /* InstructionLabel.swift */; };
		353610CE1FAB6A8F00FB1746 /* BottomBannerViewController.swift in Sources */ = {isa = PBXBuildFile; fileRef = 353610CD1FAB6A8F00FB1746 /* BottomBannerViewController.swift */; };
		35379D0321480E5700FD402E /* RecentItem.swift in Sources */ = {isa = PBXBuildFile; fileRef = 352C35BF2134958F00D77796 /* RecentItem.swift */; };
		353AA5601FCEF583009F0384 /* StyleManager.swift in Sources */ = {isa = PBXBuildFile; fileRef = 353AA55F1FCEF583009F0384 /* StyleManager.swift */; };
		353E3C8F20A3501C00FD1789 /* MapboxMapsStyle.swift in Sources */ = {isa = PBXBuildFile; fileRef = 353E3C8E20A3501C00FD1789 /* MapboxMapsStyle.swift */; };
		353E68FC1EF0B7F8007B2AE5 /* NavigationLocationManager.swift in Sources */ = {isa = PBXBuildFile; fileRef = 353E68FB1EF0B7F8007B2AE5 /* NavigationLocationManager.swift */; };
		353E68FE1EF0B985007B2AE5 /* BundleAdditions.swift in Sources */ = {isa = PBXBuildFile; fileRef = 353E68FD1EF0B985007B2AE5 /* BundleAdditions.swift */; };
		353E69041EF0C4E5007B2AE5 /* SimulatedLocationManager.swift in Sources */ = {isa = PBXBuildFile; fileRef = 353E69031EF0C4E5007B2AE5 /* SimulatedLocationManager.swift */; };
		353EC9D71FB09708002EB0AB /* StepsViewController.swift in Sources */ = {isa = PBXBuildFile; fileRef = 353EC9D61FB09708002EB0AB /* StepsViewController.swift */; };
		354A9BC620EA991900F03325 /* SessionState.swift in Sources */ = {isa = PBXBuildFile; fileRef = 354A9BC520EA991900F03325 /* SessionState.swift */; };
		354A9BCB20EA9BDA00F03325 /* EventDetails.swift in Sources */ = {isa = PBXBuildFile; fileRef = 354A9BCA20EA9BDA00F03325 /* EventDetails.swift */; };
		355B469B22B902C9009CE634 /* SKUTests.swift in Sources */ = {isa = PBXBuildFile; fileRef = 355B469A22B902C9009CE634 /* SKUTests.swift */; };
		355B469D22B9031E009CE634 /* SKUTestable.swift in Sources */ = {isa = PBXBuildFile; fileRef = 355B469C22B9031E009CE634 /* SKUTestable.swift */; };
		355ED3701FAB724F00BCE1B8 /* BottomBannerViewLayout.swift in Sources */ = {isa = PBXBuildFile; fileRef = 355ED36F1FAB724F00BCE1B8 /* BottomBannerViewLayout.swift */; };
		35726EE81F0856E900AFA1B6 /* DayStyle.swift in Sources */ = {isa = PBXBuildFile; fileRef = 35726EE71F0856E900AFA1B6 /* DayStyle.swift */; };
		3582A25020EEC46B0029C5DE /* Router.swift in Sources */ = {isa = PBXBuildFile; fileRef = 3582A24F20EEC46B0029C5DE /* Router.swift */; };
		3582A25220EFA9680029C5DE /* RouterDelegate.swift in Sources */ = {isa = PBXBuildFile; fileRef = 3582A25120EFA9680029C5DE /* RouterDelegate.swift */; };
		358E31D622562698009B3EC2 /* CarPlayCompassView.swift in Sources */ = {isa = PBXBuildFile; fileRef = 358E31D522562697009B3EC2 /* CarPlayCompassView.swift */; };
		359574A81F28CC5A00838209 /* CLLocation.swift in Sources */ = {isa = PBXBuildFile; fileRef = 359574A71F28CC3800838209 /* CLLocation.swift */; };
		359574AA1F28CCBB00838209 /* LocationTests.swift in Sources */ = {isa = PBXBuildFile; fileRef = 359574A91F28CCBB00838209 /* LocationTests.swift */; };
		3595FE48219190400035B765 /* TestHelper.framework in Frameworks */ = {isa = PBXBuildFile; fileRef = 35CDA85E2190F2A30072B675 /* TestHelper.framework */; };
		3595FE49219190420035B765 /* TestHelper.framework in Frameworks */ = {isa = PBXBuildFile; fileRef = 35CDA85E2190F2A30072B675 /* TestHelper.framework */; };
		359A8AED1FA78D3000BDB486 /* DistanceFormatterTests.swift in Sources */ = {isa = PBXBuildFile; fileRef = 359A8AEC1FA78D3000BDB486 /* DistanceFormatterTests.swift */; };
		359A8AEF1FA7B25B00BDB486 /* LanesStyleKit.swift in Sources */ = {isa = PBXBuildFile; fileRef = 359A8AEE1FA7B25800BDB486 /* LanesStyleKit.swift */; };
		359D1B281FFE70D30052FA42 /* NavigationView.swift in Sources */ = {isa = PBXBuildFile; fileRef = 359D1B271FFE70D30052FA42 /* NavigationView.swift */; };
		359D283C1F9DC14F00FDE9C9 /* UICollectionView.swift in Sources */ = {isa = PBXBuildFile; fileRef = 359D283B1F9DC14F00FDE9C9 /* UICollectionView.swift */; };
		35A262B92050A5CD00AEFF6D /* InstructionsBannerViewSnapshotTests.swift in Sources */ = {isa = PBXBuildFile; fileRef = 35A262B82050A5CD00AEFF6D /* InstructionsBannerViewSnapshotTests.swift */; };
		35A43F77223BD632000CB367 /* RouteLeg.swift in Sources */ = {isa = PBXBuildFile; fileRef = 35A43F76223BD632000CB367 /* RouteLeg.swift */; };
		35A5413B1EFC052700E49846 /* RouteOptions.swift in Sources */ = {isa = PBXBuildFile; fileRef = 35A5413A1EFC052700E49846 /* RouteOptions.swift */; };
		35B1E2951F1FF8EC00A13D32 /* UserCourseView.swift in Sources */ = {isa = PBXBuildFile; fileRef = 35B1E2941F1FF8EC00A13D32 /* UserCourseView.swift */; };
		35B711D41E5E7AD2001EDA8D /* MapboxNavigation.framework in Frameworks */ = {isa = PBXBuildFile; fileRef = 351BEBD71E5BCC28006FE110 /* MapboxNavigation.framework */; };
		35B7837E1F9547B300291F9A /* Transitioning.swift in Sources */ = {isa = PBXBuildFile; fileRef = 35B7837D1F9547B300291F9A /* Transitioning.swift */; };
		35BC7178226F6667003BB5F1 /* CarPlayCompassViewTests.swift in Sources */ = {isa = PBXBuildFile; fileRef = 35BC7177226F6667003BB5F1 /* CarPlayCompassViewTests.swift */; };
		35C77F621FE8219900338416 /* NavigationSettings.swift in Sources */ = {isa = PBXBuildFile; fileRef = 35375EC01F31FA86004CE727 /* NavigationSettings.swift */; };
		35C98731212E02B500808B82 /* RouteController.swift in Sources */ = {isa = PBXBuildFile; fileRef = 35C98730212E02B500808B82 /* RouteController.swift */; };
		35C98733212E037900808B82 /* RouteState.swift in Sources */ = {isa = PBXBuildFile; fileRef = 35C98732212E037900808B82 /* RouteState.swift */; };
		35CF34B11F0A733200C2692E /* UIFont.swift in Sources */ = {isa = PBXBuildFile; fileRef = 35CF34B01F0A733200C2692E /* UIFont.swift */; };
		35D825FE1E6A2EC60088F83B /* MapboxNavigation.h in Headers */ = {isa = PBXBuildFile; fileRef = 35D825FD1E6A2EC60088F83B /* MapboxNavigation.h */; settings = {ATTRIBUTES = (Public, ); }; };
		35DA85791FC45787004092EC /* StatusView.swift in Sources */ = {isa = PBXBuildFile; fileRef = 35DA85781FC45787004092EC /* StatusView.swift */; };
		35DC585D1FABC61100B5A956 /* InstructionsBannerViewIntegrationTests.swift in Sources */ = {isa = PBXBuildFile; fileRef = 35DC585C1FABC61100B5A956 /* InstructionsBannerViewIntegrationTests.swift */; };
		35DC9D911F4323AA001ECD64 /* LanesView.swift in Sources */ = {isa = PBXBuildFile; fileRef = 35DC9D901F4323AA001ECD64 /* LanesView.swift */; };
		35E407681F5625FF00EFC814 /* StyleKitMarker.swift in Sources */ = {isa = PBXBuildFile; fileRef = 35E407671F5625FF00EFC814 /* StyleKitMarker.swift */; };
		35E5B963227B4B620033A124 /* CarPlayCompassViewSnapshotTests.swift in Sources */ = {isa = PBXBuildFile; fileRef = 35E5B962227B4B620033A124 /* CarPlayCompassViewSnapshotTests.swift */; };
		35ECAF2D2092275100DC3BC3 /* UIImage.swift in Sources */ = {isa = PBXBuildFile; fileRef = 35ECAF2C2092275100DC3BC3 /* UIImage.swift */; };
		35EF782A212C324E001B4BB5 /* TunnelAuthorityTests.swift in Sources */ = {isa = PBXBuildFile; fileRef = AE8B1B96207D2B2B003050F6 /* TunnelAuthorityTests.swift */; };
		35EFD009207CA5E800BF3873 /* ManeuverViewSnapshotTests.swift in Sources */ = {isa = PBXBuildFile; fileRef = 3540514E1F73F3F300ED572D /* ManeuverViewSnapshotTests.swift */; };
		35F1F5931FD57EFD00F8E502 /* StyleManagerTests.swift in Sources */ = {isa = PBXBuildFile; fileRef = 35F1F5921FD57EFD00F8E502 /* StyleManagerTests.swift */; };
		35F3387C2232AEBF0071DB5C /* MinimumEditDistance.swift in Sources */ = {isa = PBXBuildFile; fileRef = 35F3387B2232AEBF0071DB5C /* MinimumEditDistance.swift */; };
		35F520C01FB482A200FC9C37 /* NextBannerView.swift in Sources */ = {isa = PBXBuildFile; fileRef = 35F520BF1FB482A200FC9C37 /* NextBannerView.swift */; };
		3A163AE0249901C300D66A0D /* RouteStateTests.swift in Sources */ = {isa = PBXBuildFile; fileRef = 3A163ADF249901C300D66A0D /* RouteStateTests.swift */; };
		3A163AE3249901D000D66A0D /* FixLocation.swift in Sources */ = {isa = PBXBuildFile; fileRef = 3A163AE2249901D000D66A0D /* FixLocation.swift */; };
		3A8187C924BDAE9C00708F19 /* URLSession.swift in Sources */ = {isa = PBXBuildFile; fileRef = 3A8187C824BDAE9C00708F19 /* URLSession.swift */; };
		3EA9301B03F8679BEDD4795F /* Cache.swift in Sources */ = {isa = PBXBuildFile; fileRef = 3EA93A10227A7DAF1861D9F5 /* Cache.swift */; };
		3EA9369C33A8F10DAE9043AA /* ImageDownloader.swift in Sources */ = {isa = PBXBuildFile; fileRef = 3EA934C5D8DBAA19DB0F5271 /* ImageDownloader.swift */; };
		3EA9371104016CD402547F1A /* ImageCache.swift in Sources */ = {isa = PBXBuildFile; fileRef = 3EA938479CF48D7AD1B6369B /* ImageCache.swift */; };
		3EA937B1F4DF73EB004BA6BE /* InstructionPresenter.swift in Sources */ = {isa = PBXBuildFile; fileRef = 3EA93230997B8D59E3B76C8C /* InstructionPresenter.swift */; };
		3EA93A1FEFDDB709DE84BED9 /* ImageRepository.swift in Sources */ = {isa = PBXBuildFile; fileRef = 3EA938BE5468824787100228 /* ImageRepository.swift */; };
		414119FF26C5269A00402B5D /* RoadSubgraphEdge.swift in Sources */ = {isa = PBXBuildFile; fileRef = 414119FE26C5269A00402B5D /* RoadSubgraphEdge.swift */; };
		417D127726E24D0800E0AB16 /* FreeDriveEventDetails.swift in Sources */ = {isa = PBXBuildFile; fileRef = 417D127626E24D0800E0AB16 /* FreeDriveEventDetails.swift */; };
		41AC2E0E273EF61200CA228B /* MapboxNavigationNative.xcframework in Frameworks */ = {isa = PBXBuildFile; fileRef = E2C1CDA6265E22B400E158E0 /* MapboxNavigationNative.xcframework */; };
		41B901EB271048BD007F9F78 /* HistoryRecording.swift in Sources */ = {isa = PBXBuildFile; fileRef = 41B901EA271048BD007F9F78 /* HistoryRecording.swift */; };
		41E8E2B2278ED1B6006990F3 /* NavigationStatus.swift in Sources */ = {isa = PBXBuildFile; fileRef = 41E8E2B1278ED1B6006990F3 /* NavigationStatus.swift */; };
		4303A3992332CD6200B5737D /* UnimplementedLogging.swift in Sources */ = {isa = PBXBuildFile; fileRef = 4303A3982332CD6200B5737D /* UnimplementedLogging.swift */; };
		4316D95C24340555000DD8F8 /* Match.swift in Sources */ = {isa = PBXBuildFile; fileRef = 4316D95B24340555000DD8F8 /* Match.swift */; };
		43FB386923A202420064481E /* Route.swift in Sources */ = {isa = PBXBuildFile; fileRef = DA0557202154EF4700A1F2AA /* Route.swift */; };
		5A1C075824BDEB44000A6330 /* PassiveLocationProvider.swift in Sources */ = {isa = PBXBuildFile; fileRef = 5A1C075724BDEB44000A6330 /* PassiveLocationProvider.swift */; };
		5A39B9282498F9890026DFD1 /* PassiveLocationManager.swift in Sources */ = {isa = PBXBuildFile; fileRef = 5A39B9272498F9890026DFD1 /* PassiveLocationManager.swift */; };
		5A43FC8B24B488DC00BF7943 /* PassiveLocationManagerTests.swift in Sources */ = {isa = PBXBuildFile; fileRef = 5A43FC8A24B488DC00BF7943 /* PassiveLocationManagerTests.swift */; };
		8A04DFBC275EBC1B00D87959 /* TopBannerViewControllerDelegate.swift in Sources */ = {isa = PBXBuildFile; fileRef = 8A04DFBB275EBC1B00D87959 /* TopBannerViewControllerDelegate.swift */; };
		8A0DA5F726A23FF800E7D360 /* route-for-navigation-camera.json in Resources */ = {isa = PBXBuildFile; fileRef = 8A0DA5F626A23FF800E7D360 /* route-for-navigation-camera.json */; };
		8A0E0A52257AD9C300C2E924 /* NightStyle.swift in Sources */ = {isa = PBXBuildFile; fileRef = 8A0E0A51257AD9C300C2E924 /* NightStyle.swift */; };
		8A11FEF027A3514C00285B6F /* CPRouteChoice.swift in Sources */ = {isa = PBXBuildFile; fileRef = 8A11FEEF27A3514C00285B6F /* CPRouteChoice.swift */; };
		8A17635B25CC89D800737520 /* Expression.swift in Sources */ = {isa = PBXBuildFile; fileRef = 8A17635A25CC89D800737520 /* Expression.swift */; };
		8A1856752631FC5300F8AE38 /* NavigationViewportDataSourceOptions.swift in Sources */ = {isa = PBXBuildFile; fileRef = 8A1856742631FC5300F8AE38 /* NavigationViewportDataSourceOptions.swift */; };
		8A18568726320B5900F8AE38 /* FollowingCameraOptions.swift in Sources */ = {isa = PBXBuildFile; fileRef = 8A18568626320B5900F8AE38 /* FollowingCameraOptions.swift */; };
		8A18569926320B8F00F8AE38 /* OverviewCameraOptions.swift in Sources */ = {isa = PBXBuildFile; fileRef = 8A18569826320B8F00F8AE38 /* OverviewCameraOptions.swift */; };
		8A1943A92685DC680066E2F8 /* NavigationGeocodedPlacemark.swift in Sources */ = {isa = PBXBuildFile; fileRef = 8A1943A82685DC680066E2F8 /* NavigationGeocodedPlacemark.swift */; };
		8A2081CB25E07CED00F9B8A6 /* NavigationMapViewIdentifiers.swift in Sources */ = {isa = PBXBuildFile; fileRef = 8A2081C925E07CED00F9B8A6 /* NavigationMapViewIdentifiers.swift */; };
		8A2081CC25E07CED00F9B8A6 /* RouteLineType.swift in Sources */ = {isa = PBXBuildFile; fileRef = 8A2081CA25E07CED00F9B8A6 /* RouteLineType.swift */; };
		8A285E242637859800B11ECD /* OrnamentsController.swift in Sources */ = {isa = PBXBuildFile; fileRef = 8A285E232637859800B11ECD /* OrnamentsController.swift */; };
		8A2DFA8626168A300034A87E /* NavigationCameraDebugView.swift in Sources */ = {isa = PBXBuildFile; fileRef = 8A2DFA8526168A300034A87E /* NavigationCameraDebugView.swift */; };
		8A30113C25DDCC8A00CE192A /* NavigationCameraConstants.swift in Sources */ = {isa = PBXBuildFile; fileRef = 8A30113B25DDCC8A00CE192A /* NavigationCameraConstants.swift */; };
		8A3474F5269F8B9D00BCF135 /* MapViewTests.swift in Sources */ = {isa = PBXBuildFile; fileRef = 8A3474F3269F8B9D00BCF135 /* MapViewTests.swift */; };
		8A379B0F27B5E81B00CE0A23 /* EndOfRouteFeedbackTests.swift in Sources */ = {isa = PBXBuildFile; fileRef = 8A379B0C27B5E3C600CE0A23 /* EndOfRouteFeedbackTests.swift */; };
		8A379B1027B5E98700CE0A23 /* InstructionsCardSnapshotTests.swift in Sources */ = {isa = PBXBuildFile; fileRef = 8A379B0827B5E38000CE0A23 /* InstructionsCardSnapshotTests.swift */; };
		8A379B1127B5EADB00CE0A23 /* InstructionsCardViewControllerTests.swift in Sources */ = {isa = PBXBuildFile; fileRef = 8A379B0A27B5E3A000CE0A23 /* InstructionsCardViewControllerTests.swift */; };
		8A38B42126C5AC130088E168 /* CPMapTemplate+MBTestable.m in Sources */ = {isa = PBXBuildFile; fileRef = 8AB316AE26BB315100C3AC76 /* CPMapTemplate+MBTestable.m */; };
		8A3A219025EEC00200EDA999 /* CoreNavigationNavigator.swift in Sources */ = {isa = PBXBuildFile; fileRef = 8A3A218F25EEC00200EDA999 /* CoreNavigationNavigator.swift */; };
		8A4038F92759526800F8C75C /* route-with-10-legs.json in Resources */ = {isa = PBXBuildFile; fileRef = 8A4038F72759526800F8C75C /* route-with-10-legs.json */; };
		8A4038FA2759526800F8C75C /* route-for-off-route.json in Resources */ = {isa = PBXBuildFile; fileRef = 8A4038F82759526800F8C75C /* route-for-off-route.json */; };
		8A41F5B225BF61AE00BD6FCF /* CarPlayActivity.swift in Sources */ = {isa = PBXBuildFile; fileRef = 8A41F5B125BF61AE00BD6FCF /* CarPlayActivity.swift */; };
		8A41F5EC25BF624900BD6FCF /* MapOrnamentPosition.swift in Sources */ = {isa = PBXBuildFile; fileRef = 8A41F5EB25BF624900BD6FCF /* MapOrnamentPosition.swift */; };
		8A41F63C25BF631500BD6FCF /* NavigationMapView+VanishingRouteLine.swift in Sources */ = {isa = PBXBuildFile; fileRef = 8A41F63A25BF631500BD6FCF /* NavigationMapView+VanishingRouteLine.swift */; };
		8A41F63D25BF631500BD6FCF /* NavigationMapView+BuildingHighlighting.swift in Sources */ = {isa = PBXBuildFile; fileRef = 8A41F63B25BF631500BD6FCF /* NavigationMapView+BuildingHighlighting.swift */; };
		8A44662B260A6C51008BA55E /* ViewportDataSourceType.swift in Sources */ = {isa = PBXBuildFile; fileRef = 8A44662A260A6C51008BA55E /* ViewportDataSourceType.swift */; };
		8A446645260A7B24008BA55E /* BoundingBox.swift in Sources */ = {isa = PBXBuildFile; fileRef = 8A446644260A7B24008BA55E /* BoundingBox.swift */; };
		8A460FB8279B3ED000E3C017 /* InstructionsCardContainerViewDelegate.swift in Sources */ = {isa = PBXBuildFile; fileRef = 8A460FB7279B3ED000E3C017 /* InstructionsCardContainerViewDelegate.swift */; };
		8A50A3C326EC09FB00894A8E /* FeedbackSubtypeViewController.swift in Sources */ = {isa = PBXBuildFile; fileRef = 8A50A3BA26EC09FA00894A8E /* FeedbackSubtypeViewController.swift */; };
		8A50A3C426EC09FB00894A8E /* FeedbackViewController.swift in Sources */ = {isa = PBXBuildFile; fileRef = 8A50A3BB26EC09FA00894A8E /* FeedbackViewController.swift */; };
		8A50A3C526EC09FB00894A8E /* FeedbackViewControllerType.swift in Sources */ = {isa = PBXBuildFile; fileRef = 8A50A3BC26EC09FA00894A8E /* FeedbackViewControllerType.swift */; };
		8A50A3C626EC09FB00894A8E /* PassiveNavigationFeedbackType+FeedbackItem.swift in Sources */ = {isa = PBXBuildFile; fileRef = 8A50A3BD26EC09FA00894A8E /* PassiveNavigationFeedbackType+FeedbackItem.swift */; };
		8A50A3C726EC09FB00894A8E /* FeedbackItemType.swift in Sources */ = {isa = PBXBuildFile; fileRef = 8A50A3BE26EC09FA00894A8E /* FeedbackItemType.swift */; };
		8A50A3C826EC09FB00894A8E /* ActiveNavigationFeedbackType+FeedbackItem.swift in Sources */ = {isa = PBXBuildFile; fileRef = 8A50A3BF26EC09FA00894A8E /* ActiveNavigationFeedbackType+FeedbackItem.swift */; };
		8A50A3C926EC09FB00894A8E /* FeedbackCollectionViewCell.swift in Sources */ = {isa = PBXBuildFile; fileRef = 8A50A3C026EC09FB00894A8E /* FeedbackCollectionViewCell.swift */; };
		8A50A3CA26EC09FB00894A8E /* FeedbackItem.swift in Sources */ = {isa = PBXBuildFile; fileRef = 8A50A3C126EC09FB00894A8E /* FeedbackItem.swift */; };
		8A50A3CB26EC09FB00894A8E /* FeedbackSubtypeCollectionViewCell.swift in Sources */ = {isa = PBXBuildFile; fileRef = 8A50A3C226EC09FB00894A8E /* FeedbackSubtypeCollectionViewCell.swift */; };
		8A50A3CD26EC0A3100894A8E /* DialogViewController.swift in Sources */ = {isa = PBXBuildFile; fileRef = 8A50A3CC26EC0A3100894A8E /* DialogViewController.swift */; };
		8A50A3CF26EC0A8300894A8E /* CongestionLevel+CarPlay.swift in Sources */ = {isa = PBXBuildFile; fileRef = 8A50A3CE26EC0A8300894A8E /* CongestionLevel+CarPlay.swift */; };
		8A50A3D126EC0AA300894A8E /* StyleURI.swift in Sources */ = {isa = PBXBuildFile; fileRef = 8A50A3D026EC0AA300894A8E /* StyleURI.swift */; };
		8A50A3D326EC0AE100894A8E /* IdleTimerManager.swift in Sources */ = {isa = PBXBuildFile; fileRef = 8A50A3D226EC0AE100894A8E /* IdleTimerManager.swift */; };
		8A5B281226D82AB600622FBD /* UserPuckCourseViewSnapshotTests.swift in Sources */ = {isa = PBXBuildFile; fileRef = 8A5B281126D82AB600622FBD /* UserPuckCourseViewSnapshotTests.swift */; };
		8A6C468226C2FA2E00452EBE /* NavigationGeocodedPlacemarkTests.swift in Sources */ = {isa = PBXBuildFile; fileRef = 8A6C468126C2FA2E00452EBE /* NavigationGeocodedPlacemarkTests.swift */; };
		8A75A85D26C44612009CFE83 /* RecentItemTests.swift in Sources */ = {isa = PBXBuildFile; fileRef = 8A75A85C26C44612009CFE83 /* RecentItemTests.swift */; };
		8A7AFE672733483C004617DC /* RoutesPresentationStyle.swift in Sources */ = {isa = PBXBuildFile; fileRef = 8A7AFE662733483C004617DC /* RoutesPresentationStyle.swift */; };
		8A7AFE692733487C004617DC /* RouteDurationAnnotationTailPosition.swift in Sources */ = {isa = PBXBuildFile; fileRef = 8A7AFE682733487C004617DC /* RouteDurationAnnotationTailPosition.swift */; };
		8A88FF74274C252100B9995C /* BuildingHighlighting.swift in Sources */ = {isa = PBXBuildFile; fileRef = 8A88FF73274C252100B9995C /* BuildingHighlighting.swift */; };
		8A8C3D98260175D20071D274 /* CLLocationDirection+Camera.swift in Sources */ = {isa = PBXBuildFile; fileRef = 8A8C3D97260175D20071D274 /* CLLocationDirection+Camera.swift */; };
		8A9270EA2704F6CC00B606D9 /* BundleAdditionsTests.swift in Sources */ = {isa = PBXBuildFile; fileRef = 8A9270E82704F6CC00B606D9 /* BundleAdditionsTests.swift */; };
		8AA849E924E722410008EE59 /* WaypointStyle.swift in Sources */ = {isa = PBXBuildFile; fileRef = 8AA849E824E722410008EE59 /* WaypointStyle.swift */; };
		8AAE94A126A60ADE00AA1127 /* CarPlayMapViewControllerDelegate.swift in Sources */ = {isa = PBXBuildFile; fileRef = 8AAE94A026A60ADE00AA1127 /* CarPlayMapViewControllerDelegate.swift */; };
		8AB316A926BA026B00C3AC76 /* MapTemplateProvider.swift in Sources */ = {isa = PBXBuildFile; fileRef = 8AB316A826BA026B00C3AC76 /* MapTemplateProvider.swift */; };
		8AB316AB26BA029100C3AC76 /* MapTemplateProviderDelegate.swift in Sources */ = {isa = PBXBuildFile; fileRef = 8AB316AA26BA029100C3AC76 /* MapTemplateProviderDelegate.swift */; };
		8AB316C926BCA56D00C3AC76 /* UIViewController.swift in Sources */ = {isa = PBXBuildFile; fileRef = 8AB316C826BCA56D00C3AC76 /* UIViewController.swift */; };
		8AB316CB26BCA72300C3AC76 /* CGSize.swift in Sources */ = {isa = PBXBuildFile; fileRef = 8AB316CA26BCA72300C3AC76 /* CGSize.swift */; };
		8AB8F30026DD7C30003FF4EE /* CGPointTests.swift in Sources */ = {isa = PBXBuildFile; fileRef = 8AB8F2FF26DD7C30003FF4EE /* CGPointTests.swift */; };
		8AB8F30226DD96ED003FF4EE /* UserHaloCourseViewSnapshotTests.swift in Sources */ = {isa = PBXBuildFile; fileRef = 8AB8F30126DD96ED003FF4EE /* UserHaloCourseViewSnapshotTests.swift */; };
		8ABB9E75268E0140009013A5 /* NavigationCameraTests.swift in Sources */ = {isa = PBXBuildFile; fileRef = 8ABB9E74268E0140009013A5 /* NavigationCameraTests.swift */; };
		8ABCD6A426AA0D9400B121B9 /* route-for-navigation-camera-bearing-smoothing.json in Resources */ = {isa = PBXBuildFile; fileRef = 8ABCD6A326AA0D9400B121B9 /* route-for-navigation-camera-bearing-smoothing.json */; };
		8AC3965325DC66570027A035 /* NavigationCameraType.swift in Sources */ = {isa = PBXBuildFile; fileRef = 8AC3965225DC66570027A035 /* NavigationCameraType.swift */; };
		8AC4091E279918470075248E /* NavigationViewLayout.swift in Sources */ = {isa = PBXBuildFile; fileRef = 8AC4091D279918470075248E /* NavigationViewLayout.swift */; };
		8AC40920279918930075248E /* NavigationViewDelegate.swift in Sources */ = {isa = PBXBuildFile; fileRef = 8AC4091F279918930075248E /* NavigationViewDelegate.swift */; };
		8ACF0AAA2706394A00F30423 /* CPInterfaceController.swift in Sources */ = {isa = PBXBuildFile; fileRef = 8ACF0AA92706394A00F30423 /* CPInterfaceController.swift */; };
		8AD12F4C26C193560008AE55 /* LeaksTests.swift in Sources */ = {isa = PBXBuildFile; fileRef = 8AD12F4826C193520008AE55 /* LeaksTests.swift */; };
		8AD12F4D26C1A5C10008AE55 /* Snapshot++.swift in Sources */ = {isa = PBXBuildFile; fileRef = 8AD12F4326C191080008AE55 /* Snapshot++.swift */; };
		8AD220A727C08EA2000734A5 /* ProgressBar.swift in Sources */ = {isa = PBXBuildFile; fileRef = 8AD220A627C08EA2000734A5 /* ProgressBar.swift */; };
		8AD220A927C08F7C000734A5 /* MarkerView.swift in Sources */ = {isa = PBXBuildFile; fileRef = 8AD220A827C08F7C000734A5 /* MarkerView.swift */; };
		8AD220AB27C091EE000734A5 /* Solar.swift in Sources */ = {isa = PBXBuildFile; fileRef = 8AD220AA27C091EE000734A5 /* Solar.swift */; };
		8AD220AF27C09544000734A5 /* Date.swift in Sources */ = {isa = PBXBuildFile; fileRef = 8AD220AE27C09544000734A5 /* Date.swift */; };
		8AD220B127C097F3000734A5 /* HighlightedButton.swift in Sources */ = {isa = PBXBuildFile; fileRef = 8AD220B027C097F3000734A5 /* HighlightedButton.swift */; };
		8AD2210227C1A65A000734A5 /* StyleManagerDelegate.swift in Sources */ = {isa = PBXBuildFile; fileRef = 8AD2210127C1A65A000734A5 /* StyleManagerDelegate.swift */; };
<<<<<<< HEAD
		8AD2210427C1A668000734A5 /* PreviewViewController.swift in Sources */ = {isa = PBXBuildFile; fileRef = 8AD2210327C1A668000734A5 /* PreviewViewController.swift */; };
=======
>>>>>>> 1b1ba5aa
		8AD2210927C42E9E000734A5 /* DistanceLabel.swift in Sources */ = {isa = PBXBuildFile; fileRef = 8AD2210827C42E9D000734A5 /* DistanceLabel.swift */; };
		8AD2210B27C43180000734A5 /* VisualInstructionDelegate.swift in Sources */ = {isa = PBXBuildFile; fileRef = 8AD2210A27C43180000734A5 /* VisualInstructionDelegate.swift */; };
		8AD2210D27C433D8000734A5 /* StepListIndicatorView.swift in Sources */ = {isa = PBXBuildFile; fileRef = 8AD2210C27C433D8000734A5 /* StepListIndicatorView.swift */; };
		8AD2210F27C434CD000734A5 /* TitleLabel.swift in Sources */ = {isa = PBXBuildFile; fileRef = 8AD2210E27C434CD000734A5 /* TitleLabel.swift */; };
		8AD2211127C4353B000734A5 /* SubtitleLabel.swift in Sources */ = {isa = PBXBuildFile; fileRef = 8AD2211027C4353B000734A5 /* SubtitleLabel.swift */; };
		8AD2211327C43654000734A5 /* ManeuverContainerView.swift in Sources */ = {isa = PBXBuildFile; fileRef = 8AD2211227C43654000734A5 /* ManeuverContainerView.swift */; };
		8AD2211527C437F3000734A5 /* ReportButton.swift in Sources */ = {isa = PBXBuildFile; fileRef = 8AD2211427C437F3000734A5 /* ReportButton.swift */; };
		8AD2211727C43B06000734A5 /* LineView.swift in Sources */ = {isa = PBXBuildFile; fileRef = 8AD2211627C43B06000734A5 /* LineView.swift */; };
		8AD2211927C43B66000734A5 /* ResumeButton.swift in Sources */ = {isa = PBXBuildFile; fileRef = 8AD2211827C43B66000734A5 /* ResumeButton.swift */; };
		8AD2211B27C43BB1000734A5 /* StylableLabel.swift in Sources */ = {isa = PBXBuildFile; fileRef = 8AD2211A27C43BB1000734A5 /* StylableLabel.swift */; };
		8AD2211D27C43C13000734A5 /* StylableButton.swift in Sources */ = {isa = PBXBuildFile; fileRef = 8AD2211C27C43C13000734A5 /* StylableButton.swift */; };
		8AD2211F27C43D11000734A5 /* FloatingButton.swift in Sources */ = {isa = PBXBuildFile; fileRef = 8AD2211E27C43D11000734A5 /* FloatingButton.swift */; };
		8AD2212127C43DAB000734A5 /* StylableTextView.swift in Sources */ = {isa = PBXBuildFile; fileRef = 8AD2212027C43DAB000734A5 /* StylableTextView.swift */; };
		8AD2212327C43DEB000734A5 /* StylableView.swift in Sources */ = {isa = PBXBuildFile; fileRef = 8AD2212227C43DEB000734A5 /* StylableView.swift */; };
		8AD2212527C44193000734A5 /* SeparatorView.swift in Sources */ = {isa = PBXBuildFile; fileRef = 8AD2212427C44193000734A5 /* SeparatorView.swift */; };
		8AD2212727C441D7000734A5 /* BannerView.swift in Sources */ = {isa = PBXBuildFile; fileRef = 8AD2212627C441D7000734A5 /* BannerView.swift */; };
		8AD635BB278F667300218D5A /* StepTableViewCell.swift in Sources */ = {isa = PBXBuildFile; fileRef = 8AD635BA278F667300218D5A /* StepTableViewCell.swift */; };
		8AD635BD278F66FC00218D5A /* StepsViewControllerDelegate.swift in Sources */ = {isa = PBXBuildFile; fileRef = 8AD635BC278F66FC00218D5A /* StepsViewControllerDelegate.swift */; };
		8AD6F25B272216A500326D13 /* MapViewStyleTests.swift in Sources */ = {isa = PBXBuildFile; fileRef = 8AD6F25A272216A500326D13 /* MapViewStyleTests.swift */; };
		8AD866F625CA1BF10019A638 /* NavigationCamera.swift in Sources */ = {isa = PBXBuildFile; fileRef = 8AD866EB25CA1BF00019A638 /* NavigationCamera.swift */; };
		8AD866F725CA1BF10019A638 /* NavigationCameraStateTransition.swift in Sources */ = {isa = PBXBuildFile; fileRef = 8AD866EC25CA1BF00019A638 /* NavigationCameraStateTransition.swift */; };
		8AD866F925CA1BF10019A638 /* ViewportDataSource.swift in Sources */ = {isa = PBXBuildFile; fileRef = 8AD866EE25CA1BF00019A638 /* ViewportDataSource.swift */; };
		8AD866FB25CA1BF10019A638 /* NavigationCameraState.swift in Sources */ = {isa = PBXBuildFile; fileRef = 8AD866F025CA1BF10019A638 /* NavigationCameraState.swift */; };
		8AD866FD25CA1BF10019A638 /* CameraStateTransition.swift in Sources */ = {isa = PBXBuildFile; fileRef = 8AD866F225CA1BF10019A638 /* CameraStateTransition.swift */; };
		8AD866FF25CA1BF10019A638 /* NavigationViewportDataSource.swift in Sources */ = {isa = PBXBuildFile; fileRef = 8AD866F425CA1BF10019A638 /* NavigationViewportDataSource.swift */; };
		8AE8FB912717543100EA026A /* UIColor.swift in Sources */ = {isa = PBXBuildFile; fileRef = 8AE8FB902717543100EA026A /* UIColor.swift */; };
		8AE9081225FAA53300F37077 /* Collection.swift in Sources */ = {isa = PBXBuildFile; fileRef = 8AE9081125FAA53300F37077 /* Collection.swift */; };
		8AEB28AA265FF39E00EC7892 /* CarPlaySearchControllerDelegate.swift in Sources */ = {isa = PBXBuildFile; fileRef = 8AEB28A9265FF39E00EC7892 /* CarPlaySearchControllerDelegate.swift */; };
		8AEB28AC265FF42500EC7892 /* CarPlayNavigationViewControllerDelegate.swift in Sources */ = {isa = PBXBuildFile; fileRef = 8AEB28AB265FF42500EC7892 /* CarPlayNavigationViewControllerDelegate.swift */; };
		8AF23ED527AA0B9C0038B40D /* CarPlayManagerSpec.swift in Sources */ = {isa = PBXBuildFile; fileRef = 8AF23ED427AA0B9C0038B40D /* CarPlayManagerSpec.swift */; };
		8AFF2D2326F137CB008267BF /* RoadObjectKind.swift in Sources */ = {isa = PBXBuildFile; fileRef = 8AFF2D2226F137CB008267BF /* RoadObjectKind.swift */; };
		8D1A5CD2212DDFCD0059BA4A /* DispatchTimer.swift in Sources */ = {isa = PBXBuildFile; fileRef = 8D1A5CD1212DDFCD0059BA4A /* DispatchTimer.swift */; };
		8D24A2F62040960C0098CBF8 /* UIEdgeInsets.swift in Sources */ = {isa = PBXBuildFile; fileRef = 8D24A2F52040960C0098CBF8 /* UIEdgeInsets.swift */; };
		8D24A2F820409A890098CBF8 /* CGSize.swift in Sources */ = {isa = PBXBuildFile; fileRef = 8D24A2F720409A890098CBF8 /* CGSize.swift */; };
		8D24A2FA20449B430098CBF8 /* Dictionary.swift in Sources */ = {isa = PBXBuildFile; fileRef = 8D24A2F920449B430098CBF8 /* Dictionary.swift */; };
		8D2AA745211CDD4000EB7F72 /* NavigationService.swift in Sources */ = {isa = PBXBuildFile; fileRef = 8D2AA744211CDD4000EB7F72 /* NavigationService.swift */; };
		8D3322272200E4CA001D44AA /* NavigationOptions.swift in Sources */ = {isa = PBXBuildFile; fileRef = 8D3322262200E4CA001D44AA /* NavigationOptions.swift */; };
		8D424F28215ECAF200432491 /* CoreLocation.framework in Frameworks */ = {isa = PBXBuildFile; fileRef = 8D424F26215ECA5D00432491 /* CoreLocation.framework */; };
		8D4B60E7219CBEB300C41906 /* CarPlayManagerDelegate.swift in Sources */ = {isa = PBXBuildFile; fileRef = 8D4B60E6219CBEB300C41906 /* CarPlayManagerDelegate.swift */; };
		8D4CF9C621349FFB009C3FEE /* NavigationServiceDelegate.swift in Sources */ = {isa = PBXBuildFile; fileRef = 8D4CF9C521349FFB009C3FEE /* NavigationServiceDelegate.swift */; };
		8D53136B20653FA20044891E /* ExitView.swift in Sources */ = {isa = PBXBuildFile; fileRef = 8D53136A20653FA20044891E /* ExitView.swift */; };
		8D54F14A206ECF720038736D /* InstructionPresenterTests.swift in Sources */ = {isa = PBXBuildFile; fileRef = 8D54F149206ECF720038736D /* InstructionPresenterTests.swift */; };
		8D5DFFF1207C04840093765A /* NSAttributedString.swift in Sources */ = {isa = PBXBuildFile; fileRef = 8D5DFFF0207C04840093765A /* NSAttributedString.swift */; };
		8D63A7D0227A580A00520167 /* TopBannerViewController.swift in Sources */ = {isa = PBXBuildFile; fileRef = 8D63A7CF227A580A00520167 /* TopBannerViewController.swift */; };
		8D75F991212B5C7F00F99CF3 /* TunnelAuthority.swift in Sources */ = {isa = PBXBuildFile; fileRef = 8D75F990212B5C7F00F99CF3 /* TunnelAuthority.swift */; };
		8D86AE8B21C31CC80064A304 /* ManeuverArrowSnapshotTests.swift in Sources */ = {isa = PBXBuildFile; fileRef = 8D86AE8A21C31CC80064A304 /* ManeuverArrowSnapshotTests.swift */; };
		8D9ADEA720A0C61A0067E845 /* GenericRouteShield.swift in Sources */ = {isa = PBXBuildFile; fileRef = 8D9ADEA620A0C61A0067E845 /* GenericRouteShield.swift */; };
		8D9CD7FF20880581004DC4B3 /* XCTestCase.swift in Sources */ = {isa = PBXBuildFile; fileRef = 8D9CD7FD20880581004DC4B3 /* XCTestCase.swift */; };
		8DB45E90201698EB001EA6A3 /* UIStackView.swift in Sources */ = {isa = PBXBuildFile; fileRef = 8DB45E8F201698EB001EA6A3 /* UIStackView.swift */; };
		8DB63A3A1FBBCA2200928389 /* RatingControl.swift in Sources */ = {isa = PBXBuildFile; fileRef = 8DB63A391FBBCA2200928389 /* RatingControl.swift */; };
		8DCB4248218A540A00D6FCAD /* NavigationComponent.swift in Sources */ = {isa = PBXBuildFile; fileRef = 8DCB4247218A540A00D6FCAD /* NavigationComponent.swift */; };
		8DDBFCA32205016E0064DEBB /* NavigationCustomizable.swift in Sources */ = {isa = PBXBuildFile; fileRef = 8DDBFCA22205016E0064DEBB /* NavigationCustomizable.swift */; };
		8DE879661FBB9980002F06C0 /* EndOfRouteViewController.swift in Sources */ = {isa = PBXBuildFile; fileRef = 8DE879651FBB9980002F06C0 /* EndOfRouteViewController.swift */; };
		8DEB4066220CE596008BAAB4 /* NavigationMapViewDelegate.swift in Sources */ = {isa = PBXBuildFile; fileRef = 8DEB4065220CE596008BAAB4 /* NavigationMapViewDelegate.swift */; };
		8DEDBCA9222F442900DA2618 /* CarPlayNavigationViewControllerTests.swift in Sources */ = {isa = PBXBuildFile; fileRef = 8DEDBCA7222F433700DA2618 /* CarPlayNavigationViewControllerTests.swift */; };
		8DEDEF3421E3FBE80049E114 /* NavigationViewControllerDelegate.swift in Sources */ = {isa = PBXBuildFile; fileRef = 8DEDEF3321E3FBE80049E114 /* NavigationViewControllerDelegate.swift */; };
		8DF399B21FB257B30034904C /* UIGestureRecognizer.swift in Sources */ = {isa = PBXBuildFile; fileRef = 8DF399B11FB257B30034904C /* UIGestureRecognizer.swift */; };
		8DFD949E221F66BE00152F45 /* BottomBannerSnapshotTests.swift in Sources */ = {isa = PBXBuildFile; fileRef = 8DFD949D221F66BE00152F45 /* BottomBannerSnapshotTests.swift */; };
		AE00A73A209A2C38006A3DC7 /* StepsViewControllerTests.swift in Sources */ = {isa = PBXBuildFile; fileRef = AE00A739209A2C38006A3DC7 /* StepsViewControllerTests.swift */; };
		AE291FFF20975A7E00F23DFC /* NavigationViewControllerTests.swift in Sources */ = {isa = PBXBuildFile; fileRef = AED2156E208F7FEA009AA673 /* NavigationViewControllerTests.swift */; };
		AE46F95520EA735B00537AC2 /* VisualInstruction.swift in Sources */ = {isa = PBXBuildFile; fileRef = AE46F95420EA735B00537AC2 /* VisualInstruction.swift */; };
		AE47A32B22B1F6AE0096458C /* InstructionsCardCell.swift in Sources */ = {isa = PBXBuildFile; fileRef = AE47A32122B1F6AD0096458C /* InstructionsCardCell.swift */; };
		AE47A32C22B1F6AE0096458C /* InstructionsCardViewController.swift in Sources */ = {isa = PBXBuildFile; fileRef = AE47A32222B1F6AD0096458C /* InstructionsCardViewController.swift */; };
		AE47A33022B1F6AE0096458C /* InstructionsCardView.swift in Sources */ = {isa = PBXBuildFile; fileRef = AE47A32622B1F6AE0096458C /* InstructionsCardView.swift */; };
		AE47A33422B1F6AE0096458C /* InstructionsCardContainerView.swift in Sources */ = {isa = PBXBuildFile; fileRef = AE47A32A22B1F6AE0096458C /* InstructionsCardContainerView.swift */; };
		AE7DE6C421A47A03002653D1 /* CarPlaySearchController.swift in Sources */ = {isa = PBXBuildFile; fileRef = AE7DE6C321A47A03002653D1 /* CarPlaySearchController.swift */; };
		AE7DE6C621A47A23002653D1 /* CarPlaySearchController+CPSearchTemplateDelegate.swift in Sources */ = {isa = PBXBuildFile; fileRef = AE7DE6C521A47A23002653D1 /* CarPlaySearchController+CPSearchTemplateDelegate.swift */; };
		AE87207E22CF97B900D7DAB7 /* InstructionsCardCollectionDelegate.swift in Sources */ = {isa = PBXBuildFile; fileRef = AE87207D22CF97B900D7DAB7 /* InstructionsCardCollectionDelegate.swift */; };
		AEC3AC9A2106703100A26F34 /* HighwayShield.swift in Sources */ = {isa = PBXBuildFile; fileRef = AEC3AC992106703100A26F34 /* HighwayShield.swift */; };
		B40B1C61270380EC0065F57D /* VanishingRouteLineTests.swift in Sources */ = {isa = PBXBuildFile; fileRef = B40B1C60270380EC0065F57D /* VanishingRouteLineTests.swift */; };
		B41299CD26D6DE4D004031A3 /* RouteProgress+Arrival.swift in Sources */ = {isa = PBXBuildFile; fileRef = B41299CC26D6DE4D004031A3 /* RouteProgress+Arrival.swift */; };
		B41299CF26D7101F004031A3 /* CLLocationCoordinate2D.swift in Sources */ = {isa = PBXBuildFile; fileRef = B41299CE26D7101F004031A3 /* CLLocationCoordinate2D.swift */; };
		B419BFF225F00A9C0086639B /* Feature.swift in Sources */ = {isa = PBXBuildFile; fileRef = B419BFF125F00A9C0086639B /* Feature.swift */; };
		B426FEF425FFD5DC001884C8 /* RouteControllerTests.swift in Sources */ = {isa = PBXBuildFile; fileRef = 3573EA70215A5A9F009899D7 /* RouteControllerTests.swift */; };
		B426FF0525FFD679001884C8 /* SimulatedLocationManagerTests.swift in Sources */ = {isa = PBXBuildFile; fileRef = 3597ABCF21553B6F00C12785 /* SimulatedLocationManagerTests.swift */; };
		B430D2FA25534FDC0088CC23 /* UserHaloCourseView.swift in Sources */ = {isa = PBXBuildFile; fileRef = B430D2F925534FDC0088CC23 /* UserHaloCourseView.swift */; };
		B4319F2F27A35EA8005A706E /* SpriteRepository.swift in Sources */ = {isa = PBXBuildFile; fileRef = B4319F2E27A35EA8005A706E /* SpriteRepository.swift */; };
		B44177F82649B08400781319 /* UserLocationStyle.swift in Sources */ = {isa = PBXBuildFile; fileRef = B44177F72649B08400781319 /* UserLocationStyle.swift */; };
		B443A48B27BB0CB8000AF101 /* sprite-info.json in Resources */ = {isa = PBXBuildFile; fileRef = B443A48A27BB0CB8000AF101 /* sprite-info.json */; };
		B456A8C12620C9C300FD86D8 /* MMEEventsManager+Spy.h in Headers */ = {isa = PBXBuildFile; fileRef = B456A8B82620C9C000FD86D8 /* MMEEventsManager+Spy.h */; settings = {ATTRIBUTES = (Public, ); }; };
		B456A8D22620C9C700FD86D8 /* MMEEventsManager+Spy.m in Sources */ = {isa = PBXBuildFile; fileRef = B456A8B72620C9C000FD86D8 /* MMEEventsManager+Spy.m */; };
		B456A8EC2620D26B00FD86D8 /* LeakTest.swift in Sources */ = {isa = PBXBuildFile; fileRef = B456A8EB2620D26A00FD86D8 /* LeakTest.swift */; };
		B456A9062620D73700FD86D8 /* CLHeadingPrivate.h in Headers */ = {isa = PBXBuildFile; fileRef = B456A9052620D73700FD86D8 /* CLHeadingPrivate.h */; settings = {ATTRIBUTES = (Public, ); }; };
		B473E901278651DD00D9E821 /* NavigationLocationProviderTests.swift in Sources */ = {isa = PBXBuildFile; fileRef = B473E900278651DD00D9E821 /* NavigationLocationProviderTests.swift */; };
		B47BD90227B1E53D00338EE9 /* WayNameViewTests.swift in Sources */ = {isa = PBXBuildFile; fileRef = B47BD90127B1E53D00338EE9 /* WayNameViewTests.swift */; };
		B47C1B05261FD0C00078546C /* TestHelper.h in Headers */ = {isa = PBXBuildFile; fileRef = B47C1AFF261FD0A30078546C /* TestHelper.h */; settings = {ATTRIBUTES = (Public, ); }; };
		B47C1B1E261FD3290078546C /* CoreLocation.swift in Sources */ = {isa = PBXBuildFile; fileRef = B47C1AE3261FD0A30078546C /* CoreLocation.swift */; };
		B47C1B47261FD3A90078546C /* Date.swift in Sources */ = {isa = PBXBuildFile; fileRef = B47C1ACF261FD0A30078546C /* Date.swift */; };
		B47C1B50261FD3B10078546C /* DirectionsSpy.swift in Sources */ = {isa = PBXBuildFile; fileRef = B47C1B02261FD0A30078546C /* DirectionsSpy.swift */; };
		B47C1B59261FD3B70078546C /* DummyLocationManager.swift in Sources */ = {isa = PBXBuildFile; fileRef = B47C1AD3261FD0A30078546C /* DummyLocationManager.swift */; };
		B47C1B62261FD3BD0078546C /* DummyURLSessionDataTask.swift in Sources */ = {isa = PBXBuildFile; fileRef = B47C1AD2261FD0A30078546C /* DummyURLSessionDataTask.swift */; };
		B47C1B6B261FD3C30078546C /* Fixture.swift in Sources */ = {isa = PBXBuildFile; fileRef = B47C1B00261FD0A30078546C /* Fixture.swift */; };
		B47C1B7D261FD3D50078546C /* NavigationEventsManagerTestDoubles.swift in Sources */ = {isa = PBXBuildFile; fileRef = B47C1AD0261FD0A30078546C /* NavigationEventsManagerTestDoubles.swift */; };
		B47C1B86261FD3E00078546C /* NavigationPlotter.swift in Sources */ = {isa = PBXBuildFile; fileRef = B47C1B01261FD0A30078546C /* NavigationPlotter.swift */; };
		B47C1B8F261FD3E70078546C /* NavigationServiceTestDoubles.swift in Sources */ = {isa = PBXBuildFile; fileRef = B47C1AE2261FD0A30078546C /* NavigationServiceTestDoubles.swift */; };
		B4843887270F8E1600E161E6 /* SimulationType.swift in Sources */ = {isa = PBXBuildFile; fileRef = B4843886270F8E1600E161E6 /* SimulationType.swift */; };
		B493FB1D2767EDDB002AF455 /* InstructionsBannerViewDelegate.swift in Sources */ = {isa = PBXBuildFile; fileRef = B493FB1C2767EDDB002AF455 /* InstructionsBannerViewDelegate.swift */; };
		B4A78D19261FD47700FDF212 /* route-with-banner-instructions.json in Resources */ = {isa = PBXBuildFile; fileRef = B47C1AE5261FD0A30078546C /* route-with-banner-instructions.json */; };
		B4A78D1A261FD47700FDF212 /* route-with-missing-road-classes.json in Resources */ = {isa = PBXBuildFile; fileRef = B47C1AE6261FD0A30078546C /* route-with-missing-road-classes.json */; };
		B4A78D1B261FD47700FDF212 /* route-with-instructions.json in Resources */ = {isa = PBXBuildFile; fileRef = B47C1AE7261FD0A30078546C /* route-with-instructions.json */; };
		B4A78D1C261FD47700FDF212 /* routeWithTunnels_9thStreetDC.json in Resources */ = {isa = PBXBuildFile; fileRef = B47C1AE8261FD0A30078546C /* routeWithTunnels_9thStreetDC.json */; };
		B4A78D1D261FD47700FDF212 /* PipeFittersUnion-FourSeasonsBoston.json in Resources */ = {isa = PBXBuildFile; fileRef = B47C1AE9261FD0A30078546C /* PipeFittersUnion-FourSeasonsBoston.json */; };
		B4A78D1E261FD47700FDF212 /* route-with-straight-roundabout.json in Resources */ = {isa = PBXBuildFile; fileRef = B47C1AEA261FD0A30078546C /* route-with-straight-roundabout.json */; };
		B4A78D20261FD47700FDF212 /* route-doubling-back.json in Resources */ = {isa = PBXBuildFile; fileRef = B47C1AEC261FD0A30078546C /* route-doubling-back.json */; };
		B4A78D21261FD47700FDF212 /* route-for-lane-testing.json in Resources */ = {isa = PBXBuildFile; fileRef = B47C1AED261FD0A30078546C /* route-for-lane-testing.json */; };
		B4A78D22261FD47700FDF212 /* straight-line.json in Resources */ = {isa = PBXBuildFile; fileRef = B47C1AEE261FD0A30078546C /* straight-line.json */; };
		B4A78D23261FD47700FDF212 /* EmptyStyle.json in Resources */ = {isa = PBXBuildFile; fileRef = B47C1AEF261FD0A30078546C /* EmptyStyle.json */; };
		B4A78D24261FD47700FDF212 /* multileg-route.json in Resources */ = {isa = PBXBuildFile; fileRef = B47C1AF0261FD0A30078546C /* multileg-route.json */; };
		B4A78D25261FD47700FDF212 /* route-with-same-congestion-different-road-classes.json in Resources */ = {isa = PBXBuildFile; fileRef = B47C1AF1261FD0A30078546C /* route-with-same-congestion-different-road-classes.json */; };
		B4A78D26261FD47700FDF212 /* route-with-not-present-road-classes.json in Resources */ = {isa = PBXBuildFile; fileRef = B47C1AF2261FD0A30078546C /* route-with-not-present-road-classes.json */; };
		B4A78D27261FD47700FDF212 /* DCA-Arboretum.json in Resources */ = {isa = PBXBuildFile; fileRef = B47C1AF3261FD0A30078546C /* DCA-Arboretum.json */; };
		B4A78D28261FD47700FDF212 /* routeWithInstructions.json in Resources */ = {isa = PBXBuildFile; fileRef = B47C1AF4261FD0A30078546C /* routeWithInstructions.json */; };
		B4A78D29261FD47700FDF212 /* 9-legged-route.json in Resources */ = {isa = PBXBuildFile; fileRef = B47C1AF5261FD0A30078546C /* 9-legged-route.json */; };
		B4A78D2B261FD47700FDF212 /* route.json in Resources */ = {isa = PBXBuildFile; fileRef = B47C1AF7261FD0A30078546C /* route.json */; };
		B4A78D2C261FD47700FDF212 /* route-with-tertiary.json in Resources */ = {isa = PBXBuildFile; fileRef = B47C1AF8261FD0A30078546C /* route-with-tertiary.json */; };
		B4A78D2D261FD47700FDF212 /* DCA-Arboretum-dummy-faster-route.json in Resources */ = {isa = PBXBuildFile; fileRef = B47C1AF9261FD0A30078546C /* DCA-Arboretum-dummy-faster-route.json */; };
		B4A78D2E261FD47700FDF212 /* route-with-mixed-road-classes.json in Resources */ = {isa = PBXBuildFile; fileRef = B47C1AFA261FD0A30078546C /* route-with-mixed-road-classes.json */; };
		B4A78D2F261FD47700FDF212 /* sthlm-double-back-replay.json in Resources */ = {isa = PBXBuildFile; fileRef = B47C1AFB261FD0A30078546C /* sthlm-double-back-replay.json */; };
		B4A78D30261FD47700FDF212 /* route-with-road-classes-single-congestion.json in Resources */ = {isa = PBXBuildFile; fileRef = B47C1AFC261FD0A30078546C /* route-with-road-classes-single-congestion.json */; };
		B4A78D32261FD47700FDF212 /* sthlm-double-back.json in Resources */ = {isa = PBXBuildFile; fileRef = B47C1AFE261FD0A30078546C /* sthlm-double-back.json */; };
		B4BB0AD52704D1D7006F502D /* short_route.json in Resources */ = {isa = PBXBuildFile; fileRef = B4BB0AD42704D1D7006F502D /* short_route.json */; };
		B4BB0AD72704D1E6006F502D /* multileg_route.json in Resources */ = {isa = PBXBuildFile; fileRef = B4BB0AD62704D1E6006F502D /* multileg_route.json */; };
		B4E19C47268114840011581F /* NavigationLocationProvider.swift in Sources */ = {isa = PBXBuildFile; fileRef = B4E19C46268114840011581F /* NavigationLocationProvider.swift */; };
		B4E6711F27BB09D6004EE9C1 /* SpriteInfoCacheTests.swift in Sources */ = {isa = PBXBuildFile; fileRef = B4E6711E27BB09D6004EE9C1 /* SpriteInfoCacheTests.swift */; };
		B4E6712227BB0A56004EE9C1 /* SpriteInfoCache.swift in Sources */ = {isa = PBXBuildFile; fileRef = B4E6712027BB09EF004EE9C1 /* SpriteInfoCache.swift */; };
		B4F4FEAD27AB1E11003915A9 /* SpriteRepositoryTests.swift in Sources */ = {isa = PBXBuildFile; fileRef = B4B61B9627A882E200AA127E /* SpriteRepositoryTests.swift */; };
		C51511D120EAC89D00372A91 /* CPMapTemplate.swift in Sources */ = {isa = PBXBuildFile; fileRef = C51511D020EAC89D00372A91 /* CPMapTemplate.swift */; };
		C51DF8661F38C31C006C6A15 /* Locale.swift in Sources */ = {isa = PBXBuildFile; fileRef = C51DF8651F38C31C006C6A15 /* Locale.swift */; };
		C520EE901EBB84F9008805BC /* Navigation.storyboard in Resources */ = {isa = PBXBuildFile; fileRef = C520EE921EBB84F9008805BC /* Navigation.storyboard */; };
		C52AC1261DF0E48600396B9F /* RouteProgressTests.swift in Sources */ = {isa = PBXBuildFile; fileRef = C52AC1251DF0E48600396B9F /* RouteProgressTests.swift */; };
		C53208AB1E81FFB900910266 /* NavigationMapView.swift in Sources */ = {isa = PBXBuildFile; fileRef = C53208AA1E81FFB900910266 /* NavigationMapView.swift */; };
		C5381F03204E052A00A5493E /* UIDevice.swift in Sources */ = {isa = PBXBuildFile; fileRef = C5381F01204E03B600A5493E /* UIDevice.swift */; };
		C53C196D1F38EA25008DB406 /* Localizable.strings in Resources */ = {isa = PBXBuildFile; fileRef = C53C196F1F38EA25008DB406 /* Localizable.strings */; };
		C54C655220336F2600D338E0 /* Constants.swift in Sources */ = {isa = PBXBuildFile; fileRef = C54C655120336F2600D338E0 /* Constants.swift */; };
		C551B0E620D42222009A986F /* NavigationLocationManagerTests.swift in Sources */ = {isa = PBXBuildFile; fileRef = C551B0E520D42222009A986F /* NavigationLocationManagerTests.swift */; };
		C55C299920D2E2F600B0406C /* NavigationMapViewTests.swift in Sources */ = {isa = PBXBuildFile; fileRef = C55C299820D2E2F600B0406C /* NavigationMapViewTests.swift */; };
		C561735B1F182113005954F6 /* RouteStep.swift in Sources */ = {isa = PBXBuildFile; fileRef = C561735A1F182113005954F6 /* RouteStep.swift */; };
		C57491DF1FACC42F006F97BC /* CGPoint.swift in Sources */ = {isa = PBXBuildFile; fileRef = C57491DE1FACC42F006F97BC /* CGPoint.swift */; };
		C578DA081EFD0FFF0052079F /* ProcessInfo.swift in Sources */ = {isa = PBXBuildFile; fileRef = C578DA071EFD0FFF0052079F /* ProcessInfo.swift */; };
		C582BA2C2073E77E00647DAA /* StringTests.swift in Sources */ = {isa = PBXBuildFile; fileRef = C582BA2B2073E77E00647DAA /* StringTests.swift */; };
		C582FD5F203626E900A9086E /* CLLocationDirection.swift in Sources */ = {isa = PBXBuildFile; fileRef = C582FD5E203626E900A9086E /* CLLocationDirection.swift */; };
		C58822001FB0F0D7008B0A2D /* Error.swift in Sources */ = {isa = PBXBuildFile; fileRef = C58821FF1FB0F0D7008B0A2D /* Error.swift */; };
		C588C3C21F33882100520EF2 /* String.swift in Sources */ = {isa = PBXBuildFile; fileRef = 35BF8CA31F28EBD8003F6125 /* String.swift */; };
		C58D6BAD1DDCF2AE00387F53 /* CoreConstants.swift in Sources */ = {isa = PBXBuildFile; fileRef = C58D6BAC1DDCF2AE00387F53 /* CoreConstants.swift */; };
		C5A6B2DD1F4CE8E8004260EA /* StyleType.swift in Sources */ = {isa = PBXBuildFile; fileRef = C5A6B2DC1F4CE8E8004260EA /* StyleType.swift */; };
		C5A7EC5C1FD610A80008B9BA /* VisualInstructionComponent.swift in Sources */ = {isa = PBXBuildFile; fileRef = C5A7EC5B1FD610A80008B9BA /* VisualInstructionComponent.swift */; };
		C5ABB50E20408D2C00AFA92C /* NavigationServiceTests.swift in Sources */ = {isa = PBXBuildFile; fileRef = C5ABB50D20408D2C00AFA92C /* NavigationServiceTests.swift */; };
		C5ADFBD81DDCC7840011824B /* MapboxCoreNavigationTests.swift in Sources */ = {isa = PBXBuildFile; fileRef = C5ADFBD71DDCC7840011824B /* MapboxCoreNavigationTests.swift */; };
		C5C94C1B1DDCD22B0097296A /* MapboxCoreNavigation.h in Headers */ = {isa = PBXBuildFile; fileRef = C5ADFBCC1DDCC7840011824B /* MapboxCoreNavigation.h */; settings = {ATTRIBUTES = (Public, ); }; };
		C5C94C1C1DDCD2340097296A /* LegacyRouteController.swift in Sources */ = {isa = PBXBuildFile; fileRef = C5ADFBF91DDCC9580011824B /* LegacyRouteController.swift */; };
		C5C94C1D1DDCD2370097296A /* RouteProgress.swift in Sources */ = {isa = PBXBuildFile; fileRef = C5ADFBFB1DDCC9AD0011824B /* RouteProgress.swift */; };
		C5CFE4881EF2FD4C006F48E8 /* MMEEventsManager.swift in Sources */ = {isa = PBXBuildFile; fileRef = C5CFE4871EF2FD4C006F48E8 /* MMEEventsManager.swift */; };
		C5D9800F1EFBCDAD006DBF2E /* Date.swift in Sources */ = {isa = PBXBuildFile; fileRef = C5D9800E1EFBCDAD006DBF2E /* Date.swift */; };
		C5E7A31C1F4F6828001CB015 /* NavigationRouteOptions.swift in Sources */ = {isa = PBXBuildFile; fileRef = C5E7A31B1F4F6828001CB015 /* NavigationRouteOptions.swift */; };
		C5FFAC1520D96F5C009E7F98 /* CarPlayNavigationViewController.swift in Sources */ = {isa = PBXBuildFile; fileRef = C5FFAC1420D96F5B009E7F98 /* CarPlayNavigationViewController.swift */; };
		CFD47D9020FD85EC00BC1E49 /* ResourceOptionsManager.swift in Sources */ = {isa = PBXBuildFile; fileRef = CFD47D8F20FD85EC00BC1E49 /* ResourceOptionsManager.swift */; };
		DA0557252155040700A1F2AA /* RouteTests.swift in Sources */ = {isa = PBXBuildFile; fileRef = DA0557242155040700A1F2AA /* RouteTests.swift */; };
		DA1755F82357B6BD00B06C1D /* StringTests.swift in Sources */ = {isa = PBXBuildFile; fileRef = C5A60EC820A2417200C21178 /* StringTests.swift */; };
		DA2A01F025F308B100AAB4C6 /* RoadGraphPath.swift in Sources */ = {isa = PBXBuildFile; fileRef = DA2A01EF25F308B100AAB4C6 /* RoadGraphPath.swift */; };
		DA3525702010A5210048DDFC /* Localizable.stringsdict in Resources */ = {isa = PBXBuildFile; fileRef = DA35256E2010A5200048DDFC /* Localizable.stringsdict */; };
		DA443DDE2278C90E00ED1307 /* CPTrip.swift in Sources */ = {isa = PBXBuildFile; fileRef = DA443DDD2278C90E00ED1307 /* CPTrip.swift */; };
		DA4A8EC02704FF950071C85C /* EventLocation.swift in Sources */ = {isa = PBXBuildFile; fileRef = DA4A8EBF2704FF950071C85C /* EventLocation.swift */; };
		DA5F44AC25F07A6800F573EC /* RoadGraphPosition.swift in Sources */ = {isa = PBXBuildFile; fileRef = DA5F44A525F07A6500F573EC /* RoadGraphPosition.swift */; };
		DA5F44B025F07A6800F573EC /* RoadGraphEdge.swift in Sources */ = {isa = PBXBuildFile; fileRef = DA5F44A925F07A6700F573EC /* RoadGraphEdge.swift */; };
		DA5F44BA25F07AA500F573EC /* RoadGraphEdgeMetadata.swift in Sources */ = {isa = PBXBuildFile; fileRef = DA5F44B925F07AA500F573EC /* RoadGraphEdgeMetadata.swift */; };
		DA5F44C625F07AB700F573EC /* RoadGraph.swift in Sources */ = {isa = PBXBuildFile; fileRef = DA5F44C325F07AB500F573EC /* RoadGraph.swift */; };
		DA5F44C725F07AB700F573EC /* RoadName.swift in Sources */ = {isa = PBXBuildFile; fileRef = DA5F44C425F07AB500F573EC /* RoadName.swift */; };
		DA5F44C825F07AB700F573EC /* MapboxStreetsRoadClass.swift in Sources */ = {isa = PBXBuildFile; fileRef = DA5F44C525F07AB600F573EC /* MapboxStreetsRoadClass.swift */; };
		DA5F44DC25F07D1500F573EC /* RoadObjectEdgeLocation.swift in Sources */ = {isa = PBXBuildFile; fileRef = DA5F44DB25F07D1400F573EC /* RoadObjectEdgeLocation.swift */; };
		DA5F44F525F07D3B00F573EC /* RoadObjectStoreDelegate.swift in Sources */ = {isa = PBXBuildFile; fileRef = DA5F44F325F07D3A00F573EC /* RoadObjectStoreDelegate.swift */; };
		DA5F44F625F07D3B00F573EC /* RoadObjectStore.swift in Sources */ = {isa = PBXBuildFile; fileRef = DA5F44F425F07D3B00F573EC /* RoadObjectStore.swift */; };
		DA5F450025F07DE200F573EC /* ElectronicHorizonOptions.swift in Sources */ = {isa = PBXBuildFile; fileRef = DA5F44FF25F07DE200F573EC /* ElectronicHorizonOptions.swift */; };
		DA66063023B32F99007832E5 /* Array.swift in Sources */ = {isa = PBXBuildFile; fileRef = DA66062F23B32F99007832E5 /* Array.swift */; };
		DA7A97CF26A7613D001B6A9A /* RouteOptionsTests.swift in Sources */ = {isa = PBXBuildFile; fileRef = DA7A97CE26A7613C001B6A9A /* RouteOptionsTests.swift */; };
		DA85D5EF25DB4AA4008A2AD4 /* LaneViewTests.swift in Sources */ = {isa = PBXBuildFile; fileRef = DA85D5EE25DB4AA3008A2AD4 /* LaneViewTests.swift */; };
		DA8F3A7623B5D84900B56786 /* SpeedLimitView.swift in Sources */ = {isa = PBXBuildFile; fileRef = DA8F3A7523B5D84900B56786 /* SpeedLimitView.swift */; };
		DA8F3A7823B5DB7900B56786 /* SpeedLimitStyleKit.swift in Sources */ = {isa = PBXBuildFile; fileRef = DA8F3A7723B5DB7900B56786 /* SpeedLimitStyleKit.swift */; };
		DA972D3926FB9ABD009F5615 /* routeWithNoDistance.json in Resources */ = {isa = PBXBuildFile; fileRef = DA972D3826FB9ABD009F5615 /* routeWithNoDistance.json */; };
		DAAE5F301EAE4C4700832871 /* Localizable.strings in Resources */ = {isa = PBXBuildFile; fileRef = DAAE5F321EAE4C4700832871 /* Localizable.strings */; };
		DABA591525E58D5600D0C1DB /* Accounts.swift in Sources */ = {isa = PBXBuildFile; fileRef = DABA591425E58D5600D0C1DB /* Accounts.swift */; };
		DAD17202214DB12B009C8161 /* CPMapTemplateTests.swift in Sources */ = {isa = PBXBuildFile; fileRef = DAD17201214DB12B009C8161 /* CPMapTemplateTests.swift */; };
		DAD903AF23E3DCC80057CF1F /* DateTests.swift in Sources */ = {isa = PBXBuildFile; fileRef = DAD903AE23E3DCC80057CF1F /* DateTests.swift */; };
		DADD82802161EC0300B8B47D /* UIViewAnimationOptionsTests.swift in Sources */ = {isa = PBXBuildFile; fileRef = DADD827F2161EC0300B8B47D /* UIViewAnimationOptionsTests.swift */; };
		DAF27248264E028B00C0AC37 /* Geometry.swift in Sources */ = {isa = PBXBuildFile; fileRef = DAF27247264E028B00C0AC37 /* Geometry.swift */; };
		DAF27252264E02D800C0AC37 /* RoadObject.swift in Sources */ = {isa = PBXBuildFile; fileRef = DAF27251264E02D800C0AC37 /* RoadObject.swift */; };
		DAFA92071F01735000A7FB09 /* DistanceFormatter.swift in Sources */ = {isa = PBXBuildFile; fileRef = 351BEC0B1E5BCC72006FE110 /* DistanceFormatter.swift */; };
		E20E3AC526C50AC6002E13EE /* BillingServiceMock.swift in Sources */ = {isa = PBXBuildFile; fileRef = E20E3AC426C50AC5002E13EE /* BillingServiceMock.swift */; };
		E20F43C326BBD0A600346E71 /* RouterDelegateSpy.swift in Sources */ = {isa = PBXBuildFile; fileRef = E20F43C226BBD0A600346E71 /* RouterDelegateSpy.swift */; };
		E23A76C62715E76A0098C23C /* ReplayLocationManager+TestSupport.swift in Sources */ = {isa = PBXBuildFile; fileRef = E23A76C52715E76A0098C23C /* ReplayLocationManager+TestSupport.swift */; };
		E23D8B6B269D7EE90094CEFA /* TilesetDescriptorFactoryTests.swift in Sources */ = {isa = PBXBuildFile; fileRef = E23D8B6A269D7EE90094CEFA /* TilesetDescriptorFactoryTests.swift */; };
		E24CD8202768E36000B6ABBD /* LeakTests.swift in Sources */ = {isa = PBXBuildFile; fileRef = E24CD81F2768E36000B6ABBD /* LeakTests.swift */; };
		E26AB4FD269F7BCA00FD756B /* TestCase.swift in Sources */ = {isa = PBXBuildFile; fileRef = E26AB4FC269F7BCA00FD756B /* TestCase.swift */; };
		E2805A5826CB994500165DB9 /* NSLock+MapboxInternal.swift in Sources */ = {isa = PBXBuildFile; fileRef = E2805A5726CB994500165DB9 /* NSLock+MapboxInternal.swift */; };
		E2814D982693412E000AD987 /* BillingHandlerTests.swift in Sources */ = {isa = PBXBuildFile; fileRef = E2814D972693412E000AD987 /* BillingHandlerTests.swift */; };
		E2842798265B907C003F86E4 /* UnimplementedLoggingTests.swift in Sources */ = {isa = PBXBuildFile; fileRef = E2842797265B907C003F86E4 /* UnimplementedLoggingTests.swift */; };
		E2B4B22A272A814600FF0F57 /* ReplayLocationManagerTests.swift in Sources */ = {isa = PBXBuildFile; fileRef = E2B4B228272A814600FF0F57 /* ReplayLocationManagerTests.swift */; };
		E2BBB458273254830016BC45 /* PassiveLocationManagerDelegateSpy.swift in Sources */ = {isa = PBXBuildFile; fileRef = E2BBB457273254830016BC45 /* PassiveLocationManagerDelegateSpy.swift */; };
		E2C1CDA0265E22AA00E158E0 /* MapboxDirections.xcframework in Frameworks */ = {isa = PBXBuildFile; fileRef = E2C1CD9F265E22AA00E158E0 /* MapboxDirections.xcframework */; };
		E2C1CDA1265E22AA00E158E0 /* MapboxDirections.xcframework in Embed Frameworks */ = {isa = PBXBuildFile; fileRef = E2C1CD9F265E22AA00E158E0 /* MapboxDirections.xcframework */; settings = {ATTRIBUTES = (CodeSignOnCopy, RemoveHeadersOnCopy, ); }; };
		E2C1CDA4265E22AF00E158E0 /* MapboxMobileEvents.xcframework in Frameworks */ = {isa = PBXBuildFile; fileRef = E2C1CDA3265E22AF00E158E0 /* MapboxMobileEvents.xcframework */; };
		E2C1CDA5265E22AF00E158E0 /* MapboxMobileEvents.xcframework in Embed Frameworks */ = {isa = PBXBuildFile; fileRef = E2C1CDA3265E22AF00E158E0 /* MapboxMobileEvents.xcframework */; settings = {ATTRIBUTES = (CodeSignOnCopy, RemoveHeadersOnCopy, ); }; };
		E2C1CDA7265E22B400E158E0 /* MapboxNavigationNative.xcframework in Frameworks */ = {isa = PBXBuildFile; fileRef = E2C1CDA6265E22B400E158E0 /* MapboxNavigationNative.xcframework */; };
		E2C1CDA8265E22B400E158E0 /* MapboxNavigationNative.xcframework in Embed Frameworks */ = {isa = PBXBuildFile; fileRef = E2C1CDA6265E22B400E158E0 /* MapboxNavigationNative.xcframework */; settings = {ATTRIBUTES = (CodeSignOnCopy, RemoveHeadersOnCopy, ); }; };
		E2C1CDAA265E22B900E158E0 /* Polyline.xcframework in Frameworks */ = {isa = PBXBuildFile; fileRef = E2C1CDA9265E22B900E158E0 /* Polyline.xcframework */; };
		E2C1CDAB265E22B900E158E0 /* Polyline.xcframework in Embed Frameworks */ = {isa = PBXBuildFile; fileRef = E2C1CDA9265E22B900E158E0 /* Polyline.xcframework */; settings = {ATTRIBUTES = (CodeSignOnCopy, RemoveHeadersOnCopy, ); }; };
		E2C1CDAD265E22BD00E158E0 /* Turf.xcframework in Frameworks */ = {isa = PBXBuildFile; fileRef = E2C1CDAC265E22BD00E158E0 /* Turf.xcframework */; };
		E2C1CDAE265E22BD00E158E0 /* Turf.xcframework in Embed Frameworks */ = {isa = PBXBuildFile; fileRef = E2C1CDAC265E22BD00E158E0 /* Turf.xcframework */; settings = {ATTRIBUTES = (CodeSignOnCopy, RemoveHeadersOnCopy, ); }; };
		E2C1CDB0265E22C100E158E0 /* MapboxCommon.xcframework in Frameworks */ = {isa = PBXBuildFile; fileRef = E2C1CDAF265E22C100E158E0 /* MapboxCommon.xcframework */; };
		E2C1CDB1265E22C100E158E0 /* MapboxCommon.xcframework in Embed Frameworks */ = {isa = PBXBuildFile; fileRef = E2C1CDAF265E22C100E158E0 /* MapboxCommon.xcframework */; settings = {ATTRIBUTES = (CodeSignOnCopy, RemoveHeadersOnCopy, ); }; };
		E2C1CDB2265E439300E158E0 /* MapboxMobileEvents.xcframework in Frameworks */ = {isa = PBXBuildFile; fileRef = E2C1CDA3265E22AF00E158E0 /* MapboxMobileEvents.xcframework */; };
		E2C1CDB3265E43BC00E158E0 /* MapboxCoreNavigation.framework in Frameworks */ = {isa = PBXBuildFile; fileRef = C5ADFBC91DDCC7840011824B /* MapboxCoreNavigation.framework */; };
		E2C1CDB5265E43D500E158E0 /* Quick.xcframework in Frameworks */ = {isa = PBXBuildFile; fileRef = E2C1CDB4265E43D500E158E0 /* Quick.xcframework */; };
		E2C1CDB7265E43E100E158E0 /* Nimble.xcframework in Frameworks */ = {isa = PBXBuildFile; fileRef = E2C1CDB6265E43E100E158E0 /* Nimble.xcframework */; };
		E2C623A726CBFCE1005769FA /* OnMainQueue.swift in Sources */ = {isa = PBXBuildFile; fileRef = E2C623A626CBFCE1005769FA /* OnMainQueue.swift */; };
		E2C9D8A7268DCB7B005D8955 /* XCTestCase++.swift in Sources */ = {isa = PBXBuildFile; fileRef = E2C9D8A6268DCB7B005D8955 /* XCTestCase++.swift */; };
		E2C9D8A9268DCE31005D8955 /* XCTest.framework in Frameworks */ = {isa = PBXBuildFile; fileRef = E2C9D8A8268DCE31005D8955 /* XCTest.framework */; };
		E2CC18F4265FA28900D61CBC /* Cedar.framework in Frameworks */ = {isa = PBXBuildFile; fileRef = E2CC18F3265FA28900D61CBC /* Cedar.framework */; };
		E2D14952265CF97D008135A3 /* CarPlayTestHelper.h in Headers */ = {isa = PBXBuildFile; fileRef = E2D14950265CF97D008135A3 /* CarPlayTestHelper.h */; settings = {ATTRIBUTES = (Public, ); }; };
		E2D1495B265CF9D1008135A3 /* CPNavigationSessionFake.m in Sources */ = {isa = PBXBuildFile; fileRef = E2D14957265CF9D1008135A3 /* CPNavigationSessionFake.m */; };
		E2D1495C265CF9D1008135A3 /* CPBarButton+MBTestable.m in Sources */ = {isa = PBXBuildFile; fileRef = E2D14958265CF9D1008135A3 /* CPBarButton+MBTestable.m */; };
		E2D1495D265CF9D1008135A3 /* FakeCPInterfaceController.m in Sources */ = {isa = PBXBuildFile; fileRef = E2D14959265CF9D1008135A3 /* FakeCPInterfaceController.m */; };
		E2D14962265CF9D9008135A3 /* FakeCPInterfaceController.h in Headers */ = {isa = PBXBuildFile; fileRef = E2D1495E265CF9D9008135A3 /* FakeCPInterfaceController.h */; settings = {ATTRIBUTES = (Public, ); }; };
		E2D14963265CF9D9008135A3 /* CPNavigationSessionFake.h in Headers */ = {isa = PBXBuildFile; fileRef = E2D1495F265CF9D9008135A3 /* CPNavigationSessionFake.h */; settings = {ATTRIBUTES = (Public, ); }; };
		E2D14964265CF9D9008135A3 /* CPBarButton+MBTestable.h in Headers */ = {isa = PBXBuildFile; fileRef = E2D14960265CF9D9008135A3 /* CPBarButton+MBTestable.h */; settings = {ATTRIBUTES = (Public, ); }; };
		E2D14965265CF9D9008135A3 /* CPMapTemplate+MBTestable.h in Headers */ = {isa = PBXBuildFile; fileRef = E2D14961265CF9D9008135A3 /* CPMapTemplate+MBTestable.h */; settings = {ATTRIBUTES = (Public, ); }; };
		E2D14966265CFACB008135A3 /* CarPlayTestHelper.framework in Frameworks */ = {isa = PBXBuildFile; fileRef = E2D1494E265CF97D008135A3 /* CarPlayTestHelper.framework */; };
		E2D1496B265CFB4D008135A3 /* waypoint-after-turn.json in Resources */ = {isa = PBXBuildFile; fileRef = E2D14967265CFB4D008135A3 /* waypoint-after-turn.json */; };
		E2D1496D265CFB4D008135A3 /* Images.xcassets in Resources */ = {isa = PBXBuildFile; fileRef = E2D14969265CFB4D008135A3 /* Images.xcassets */; };
		E2D1496E265CFB4D008135A3 /* md5_crazy_strings.txt in Resources */ = {isa = PBXBuildFile; fileRef = E2D1496A265CFB4D008135A3 /* md5_crazy_strings.txt */; };
		E2D1497B265CFB5B008135A3 /* 107.gph.gz in Resources */ = {isa = PBXBuildFile; fileRef = E2D14973265CFB5B008135A3 /* 107.gph.gz */; };
		E2D1497C265CFB5B008135A3 /* 509.gph.gz in Resources */ = {isa = PBXBuildFile; fileRef = E2D14976265CFB5B008135A3 /* 509.gph.gz */; };
		E2D1497D265CFB5B008135A3 /* 878.gph.gz in Resources */ = {isa = PBXBuildFile; fileRef = E2D1497A265CFB5B008135A3 /* 878.gph.gz */; };
		E2D14980265CFD33008135A3 /* CarPlayUtils.swift in Sources */ = {isa = PBXBuildFile; fileRef = E2D1497E265CFD33008135A3 /* CarPlayUtils.swift */; };
		E2D14983265CFD3C008135A3 /* StatusViewTests.swift in Sources */ = {isa = PBXBuildFile; fileRef = E2D14982265CFD3C008135A3 /* StatusViewTests.swift */; };
		E2DAFABA27BCF3C200BA12BD /* RoutesCoordinator.swift in Sources */ = {isa = PBXBuildFile; fileRef = E2DAFAB927BCF3C200BA12BD /* RoutesCoordinator.swift */; };
		E2F08C70269DB17C002EFDC5 /* AccessToken.swift in Sources */ = {isa = PBXBuildFile; fileRef = E2F08C6F269DB17C002EFDC5 /* AccessToken.swift */; };
		F46FF187260277F7007CC0E0 /* DateComponentsFormatter+NavigationAdditions.swift in Sources */ = {isa = PBXBuildFile; fileRef = F46FF186260277F7007CC0E0 /* DateComponentsFormatter+NavigationAdditions.swift */; };
/* End PBXBuildFile section */

/* Begin PBXContainerItemProxy section */
		3525449B1E663D2C004C8F1C /* PBXContainerItemProxy */ = {
			isa = PBXContainerItemProxy;
			containerPortal = C5ADFBC01DDCC7840011824B /* Project object */;
			proxyType = 1;
			remoteGlobalIDString = C5ADFBC81DDCC7840011824B;
			remoteInfo = MapboxCoreNavigation;
		};
		3595FE4A219191FE0035B765 /* PBXContainerItemProxy */ = {
			isa = PBXContainerItemProxy;
			containerPortal = C5ADFBC01DDCC7840011824B /* Project object */;
			proxyType = 1;
			remoteGlobalIDString = 35CDA85D2190F2A30072B675;
			remoteInfo = TestHelper;
		};
		35B711D51E5E7AD2001EDA8D /* PBXContainerItemProxy */ = {
			isa = PBXContainerItemProxy;
			containerPortal = C5ADFBC01DDCC7840011824B /* Project object */;
			proxyType = 1;
			remoteGlobalIDString = 351BEBD61E5BCC28006FE110;
			remoteInfo = MapboxNavigation;
		};
		35C8DC182191EC800053328C /* PBXContainerItemProxy */ = {
			isa = PBXContainerItemProxy;
			containerPortal = C5ADFBC01DDCC7840011824B /* Project object */;
			proxyType = 1;
			remoteGlobalIDString = 35CDA85D2190F2A30072B675;
			remoteInfo = TestHelper;
		};
		35CEA3571E5CEBBC009F2255 /* PBXContainerItemProxy */ = {
			isa = PBXContainerItemProxy;
			containerPortal = C5ADFBC01DDCC7840011824B /* Project object */;
			proxyType = 1;
			remoteGlobalIDString = C5ADFBC81DDCC7840011824B;
			remoteInfo = MapboxCoreNavigation;
		};
		C5ADFBD41DDCC7840011824B /* PBXContainerItemProxy */ = {
			isa = PBXContainerItemProxy;
			containerPortal = C5ADFBC01DDCC7840011824B /* Project object */;
			proxyType = 1;
			remoteGlobalIDString = C5ADFBC81DDCC7840011824B;
			remoteInfo = MapboxCoreNavigation;
		};
/* End PBXContainerItemProxy section */

/* Begin PBXCopyFilesBuildPhase section */
		8A07D32225CA0B50005E1790 /* Embed Frameworks */ = {
			isa = PBXCopyFilesBuildPhase;
			buildActionMask = 2147483647;
			dstPath = "";
			dstSubfolderSpec = 10;
			files = (
			);
			name = "Embed Frameworks";
			runOnlyForDeploymentPostprocessing = 0;
		};
		E2C1CDA2265E22AA00E158E0 /* Embed Frameworks */ = {
			isa = PBXCopyFilesBuildPhase;
			buildActionMask = 2147483647;
			dstPath = "";
			dstSubfolderSpec = 10;
			files = (
				E2C1CDA1265E22AA00E158E0 /* MapboxDirections.xcframework in Embed Frameworks */,
				E2C1CDB1265E22C100E158E0 /* MapboxCommon.xcframework in Embed Frameworks */,
				E2C1CDA5265E22AF00E158E0 /* MapboxMobileEvents.xcframework in Embed Frameworks */,
				E2C1CDA8265E22B400E158E0 /* MapboxNavigationNative.xcframework in Embed Frameworks */,
				E2C1CDAE265E22BD00E158E0 /* Turf.xcframework in Embed Frameworks */,
				E2C1CDAB265E22B900E158E0 /* Polyline.xcframework in Embed Frameworks */,
			);
			name = "Embed Frameworks";
			runOnlyForDeploymentPostprocessing = 0;
		};
/* End PBXCopyFilesBuildPhase section */

/* Begin PBXFileReference section */
		110766AC26A5A64000832F01 /* PassiveNavigationEventDetails.swift */ = {isa = PBXFileReference; fileEncoding = 4; lastKnownFileType = sourcecode.swift; path = PassiveNavigationEventDetails.swift; sourceTree = "<group>"; };
		118D882C26F8CA0700B2ED7B /* FeedbackEvent.swift */ = {isa = PBXFileReference; fileEncoding = 4; lastKnownFileType = sourcecode.swift; path = FeedbackEvent.swift; sourceTree = "<group>"; };
		118D882D26F8CA0700B2ED7B /* EndOfRouteFeedback.swift */ = {isa = PBXFileReference; fileEncoding = 4; lastKnownFileType = sourcecode.swift; path = EndOfRouteFeedback.swift; sourceTree = "<group>"; };
		118D882E26F8CA0700B2ED7B /* ActiveNavigationFeedbackType.swift */ = {isa = PBXFileReference; fileEncoding = 4; lastKnownFileType = sourcecode.swift; path = ActiveNavigationFeedbackType.swift; sourceTree = "<group>"; };
		118D882F26F8CA0700B2ED7B /* FeedbackType.swift */ = {isa = PBXFileReference; fileEncoding = 4; lastKnownFileType = sourcecode.swift; path = FeedbackType.swift; sourceTree = "<group>"; };
		118D883026F8CA0700B2ED7B /* PassiveNavigationFeedbackType.swift */ = {isa = PBXFileReference; fileEncoding = 4; lastKnownFileType = sourcecode.swift; path = PassiveNavigationFeedbackType.swift; sourceTree = "<group>"; };
		118D883126F8CA0700B2ED7B /* CoreFeedbackEvent.swift */ = {isa = PBXFileReference; fileEncoding = 4; lastKnownFileType = sourcecode.swift; path = CoreFeedbackEvent.swift; sourceTree = "<group>"; };
		118D883226F8CA0700B2ED7B /* FeedbackScreenshotOption.swift */ = {isa = PBXFileReference; fileEncoding = 4; lastKnownFileType = sourcecode.swift; path = FeedbackScreenshotOption.swift; sourceTree = "<group>"; };
		118D883326F8CA0700B2ED7B /* NavigationEventsManager.swift */ = {isa = PBXFileReference; fileEncoding = 4; lastKnownFileType = sourcecode.swift; path = NavigationEventsManager.swift; sourceTree = "<group>"; };
		11B3D6D526A60EBD0057C6F4 /* ActiveNavigationEventDetails.swift */ = {isa = PBXFileReference; lastKnownFileType = sourcecode.swift; path = ActiveNavigationEventDetails.swift; sourceTree = "<group>"; };
		11D1F89D269601150053A93F /* NativeHandlersFactoryTests.swift */ = {isa = PBXFileReference; fileEncoding = 4; lastKnownFileType = sourcecode.swift; path = NativeHandlersFactoryTests.swift; sourceTree = "<group>"; };
		11D1F89F2696048D0053A93F /* Dictionary+DeepMerge.swift */ = {isa = PBXFileReference; lastKnownFileType = sourcecode.swift; path = "Dictionary+DeepMerge.swift"; sourceTree = "<group>"; };
		11D1F8A12696EBD40053A93F /* Dictionary+Equality.swift */ = {isa = PBXFileReference; lastKnownFileType = sourcecode.swift; path = "Dictionary+Equality.swift"; sourceTree = "<group>"; };
		160D8278205996DA00D278D6 /* DataCache.swift */ = {isa = PBXFileReference; lastKnownFileType = sourcecode.swift; path = DataCache.swift; sourceTree = "<group>"; };
		160D827A2059973C00D278D6 /* DataCacheTests.swift */ = {isa = PBXFileReference; lastKnownFileType = sourcecode.swift; path = DataCacheTests.swift; sourceTree = "<group>"; };
		162039CE216C348500875F5C /* NavigationEventsManagerTests.swift */ = {isa = PBXFileReference; lastKnownFileType = sourcecode.swift; path = NavigationEventsManagerTests.swift; sourceTree = "<group>"; };
		166224442025699600EA4824 /* ImageRepositoryTests.swift */ = {isa = PBXFileReference; lastKnownFileType = sourcecode.swift; path = ImageRepositoryTests.swift; sourceTree = "<group>"; };
		1662244620256C0700EA4824 /* ImageLoadingURLProtocolSpy.swift */ = {isa = PBXFileReference; lastKnownFileType = sourcecode.swift; path = ImageLoadingURLProtocolSpy.swift; sourceTree = "<group>"; };
		1662244A2029059C00EA4824 /* ImageCacheTests.swift */ = {isa = PBXFileReference; lastKnownFileType = sourcecode.swift; path = ImageCacheTests.swift; sourceTree = "<group>"; };
		169A9709216440820082A6A0 /* NavigationViewControllerTestDoubles.swift */ = {isa = PBXFileReference; lastKnownFileType = sourcecode.swift; path = NavigationViewControllerTestDoubles.swift; sourceTree = "<group>"; };
		16A509D4202A87B20011D788 /* ImageDownloaderTests.swift */ = {isa = PBXFileReference; lastKnownFileType = sourcecode.swift; path = ImageDownloaderTests.swift; sourceTree = "<group>"; };
		16A509D6202BC0CA0011D788 /* ImageDownload.swift */ = {isa = PBXFileReference; lastKnownFileType = sourcecode.swift; path = ImageDownload.swift; sourceTree = "<group>"; };
		16C2A420211526EE00FE6E68 /* CarPlayManager.swift */ = {isa = PBXFileReference; lastKnownFileType = sourcecode.swift; path = CarPlayManager.swift; sourceTree = "<group>"; };
		16E3625B201265D600DF0592 /* ImageDownloadOperationSpy.swift */ = {isa = PBXFileReference; lastKnownFileType = sourcecode.swift; path = ImageDownloadOperationSpy.swift; sourceTree = "<group>"; };
		16EF6C1D21193A9600AA580B /* CarPlayManagerTests.swift */ = {isa = PBXFileReference; lastKnownFileType = sourcecode.swift; path = CarPlayManagerTests.swift; sourceTree = "<group>"; };
		16EF6C21211BA4B300AA580B /* CarPlayMapViewController.swift */ = {isa = PBXFileReference; lastKnownFileType = sourcecode.swift; path = CarPlayMapViewController.swift; sourceTree = "<group>"; };
		1FFDFD91249C1AA70091746A /* JunctionView.swift */ = {isa = PBXFileReference; lastKnownFileType = sourcecode.swift; path = JunctionView.swift; sourceTree = "<group>"; };
		2B01E4B3274671540002A5F7 /* MapboxRoutingProvider.swift */ = {isa = PBXFileReference; fileEncoding = 4; lastKnownFileType = sourcecode.swift; path = MapboxRoutingProvider.swift; sourceTree = "<group>"; };
		2B01E4B4274671540002A5F7 /* RoutingProvider.swift */ = {isa = PBXFileReference; fileEncoding = 4; lastKnownFileType = sourcecode.swift; path = RoutingProvider.swift; sourceTree = "<group>"; };
		2B01E4B5274671550002A5F7 /* Directions+RoutingProvider.swift */ = {isa = PBXFileReference; fileEncoding = 4; lastKnownFileType = sourcecode.swift; path = "Directions+RoutingProvider.swift"; sourceTree = "<group>"; };
		2B07444024B4832400615E87 /* TokenTestViewController.swift */ = {isa = PBXFileReference; lastKnownFileType = sourcecode.swift; path = TokenTestViewController.swift; sourceTree = "<group>"; };
		2B3ED38B2609FA7900861A84 /* ArrivalController.swift */ = {isa = PBXFileReference; lastKnownFileType = sourcecode.swift; path = ArrivalController.swift; sourceTree = "<group>"; };
		2B3ED3952609FB2300861A84 /* CameraController.swift */ = {isa = PBXFileReference; lastKnownFileType = sourcecode.swift; path = CameraController.swift; sourceTree = "<group>"; };
		2B3ED3B3260A162900861A84 /* NavigationViewData.swift */ = {isa = PBXFileReference; lastKnownFileType = sourcecode.swift; path = NavigationViewData.swift; sourceTree = "<group>"; };
		2B42586B2657BF9000B487C3 /* TilesetDescriptorFactory.swift */ = {isa = PBXFileReference; fileEncoding = 4; lastKnownFileType = sourcecode.swift; path = TilesetDescriptorFactory.swift; sourceTree = "<group>"; };
		2B42586C2657BF9100B487C3 /* TileStore.swift */ = {isa = PBXFileReference; fileEncoding = 4; lastKnownFileType = sourcecode.swift; path = TileStore.swift; sourceTree = "<group>"; };
		2B5407EA24470B0A006C820B /* AVAudioSession.swift */ = {isa = PBXFileReference; lastKnownFileType = sourcecode.swift; path = AVAudioSession.swift; sourceTree = "<group>"; };
		2B72EC5D241276D10003B370 /* RouteVoiceController.swift */ = {isa = PBXFileReference; fileEncoding = 4; lastKnownFileType = sourcecode.swift; path = RouteVoiceController.swift; sourceTree = "<group>"; };
		2B72EC5F2412AA800003B370 /* SystemSpeechSynthesizer.swift */ = {isa = PBXFileReference; lastKnownFileType = sourcecode.swift; path = SystemSpeechSynthesizer.swift; sourceTree = "<group>"; };
		2B7ACA9925E3F84600B0ACFD /* PredictiveCacheManager.swift */ = {isa = PBXFileReference; fileEncoding = 4; lastKnownFileType = sourcecode.swift; path = PredictiveCacheManager.swift; sourceTree = "<group>"; };
		2B7ACA9A25E3F84600B0ACFD /* PredictiveCacheOptions.swift */ = {isa = PBXFileReference; fileEncoding = 4; lastKnownFileType = sourcecode.swift; path = PredictiveCacheOptions.swift; sourceTree = "<group>"; };
		2B8098402411375700FED452 /* SpeechSynthesizing.swift */ = {isa = PBXFileReference; lastKnownFileType = sourcecode.swift; path = SpeechSynthesizing.swift; sourceTree = "<group>"; };
		2B8098422411447E00FED452 /* MultiplexedSpeechSynthesizer.swift */ = {isa = PBXFileReference; lastKnownFileType = sourcecode.swift; path = MultiplexedSpeechSynthesizer.swift; sourceTree = "<group>"; };
		2B81EC27241A237E00145086 /* SpeechSynthesizersControllerTests.swift */ = {isa = PBXFileReference; lastKnownFileType = sourcecode.swift; path = SpeechSynthesizersControllerTests.swift; sourceTree = "<group>"; };
		2B8712682639631C001082A9 /* TileStoreConfiguration.swift */ = {isa = PBXFileReference; lastKnownFileType = sourcecode.swift; path = TileStoreConfiguration.swift; sourceTree = "<group>"; };
		2B91C9B02416357700E532A5 /* MapboxSpeechSynthesizer.swift */ = {isa = PBXFileReference; lastKnownFileType = sourcecode.swift; path = MapboxSpeechSynthesizer.swift; sourceTree = "<group>"; };
		2BBED92E265E2C7D00F90032 /* NativeHandlersFactory.swift */ = {isa = PBXFileReference; fileEncoding = 4; lastKnownFileType = sourcecode.swift; path = NativeHandlersFactory.swift; sourceTree = "<group>"; };
		2BBED93A267A3AB900F90032 /* BillingHandler.swift */ = {isa = PBXFileReference; lastKnownFileType = sourcecode.swift; path = BillingHandler.swift; sourceTree = "<group>"; };
		2BBEEDA42508DB1700C8DA4A /* RouteLegProgress.swift */ = {isa = PBXFileReference; lastKnownFileType = sourcecode.swift; path = RouteLegProgress.swift; sourceTree = "<group>"; };
		2BBEEDA62508E1E300C8DA4A /* RouteStepProgress.swift */ = {isa = PBXFileReference; lastKnownFileType = sourcecode.swift; path = RouteStepProgress.swift; sourceTree = "<group>"; };
		2BDD653C2614BCA1005B8B55 /* WayNameView.swift */ = {isa = PBXFileReference; lastKnownFileType = sourcecode.swift; path = WayNameView.swift; sourceTree = "<group>"; };
		2BDD65462615B93C005B8B55 /* VectorSource.swift */ = {isa = PBXFileReference; lastKnownFileType = sourcecode.swift; path = VectorSource.swift; sourceTree = "<group>"; };
		2BDD65502615C0E0005B8B55 /* RouteLineController.swift */ = {isa = PBXFileReference; fileEncoding = 4; lastKnownFileType = sourcecode.swift; path = RouteLineController.swift; sourceTree = "<group>"; };
		2BE701162535940D00F46E4E /* Tunnel.swift */ = {isa = PBXFileReference; lastKnownFileType = sourcecode.swift; path = Tunnel.swift; sourceTree = "<group>"; };
		2BE701242535943900F46E4E /* BorderCrossing.swift */ = {isa = PBXFileReference; lastKnownFileType = sourcecode.swift; path = BorderCrossing.swift; sourceTree = "<group>"; };
		2BE7012C2535946300F46E4E /* TollCollection.swift */ = {isa = PBXFileReference; lastKnownFileType = sourcecode.swift; path = TollCollection.swift; sourceTree = "<group>"; };
		2BE701342535948100F46E4E /* RestStop.swift */ = {isa = PBXFileReference; lastKnownFileType = sourcecode.swift; path = RestStop.swift; sourceTree = "<group>"; };
		2BE7013C25359C7B00F46E4E /* RouteAlert.swift */ = {isa = PBXFileReference; lastKnownFileType = sourcecode.swift; path = RouteAlert.swift; sourceTree = "<group>"; };
		2BE7016825371E3400F46E4E /* Incident.swift */ = {isa = PBXFileReference; lastKnownFileType = sourcecode.swift; path = Incident.swift; sourceTree = "<group>"; };
		2BEF16462775C8FD0085E3C6 /* MapMatchingResult.swift */ = {isa = PBXFileReference; fileEncoding = 4; lastKnownFileType = sourcecode.swift; path = MapMatchingResult.swift; sourceTree = "<group>"; };
		2BF398C0274BDEA8000C9A72 /* Directions.swift */ = {isa = PBXFileReference; lastKnownFileType = sourcecode.swift; path = Directions.swift; sourceTree = "<group>"; };
		2BF398C2274FE99A000C9A72 /* HandlerFactory.swift */ = {isa = PBXFileReference; fileEncoding = 4; lastKnownFileType = sourcecode.swift; path = HandlerFactory.swift; sourceTree = "<group>"; };
		2E50E0BF264E35CA009D3848 /* RoadObjectMatcher.swift */ = {isa = PBXFileReference; lastKnownFileType = sourcecode.swift; path = RoadObjectMatcher.swift; sourceTree = "<group>"; };
		2E50E0D1264E468B009D3848 /* RoadObjectMatcherError.swift */ = {isa = PBXFileReference; lastKnownFileType = sourcecode.swift; path = RoadObjectMatcherError.swift; sourceTree = "<group>"; };
		2E50E0DB264E49C8009D3848 /* RoadObjectMatcherDelegate.swift */ = {isa = PBXFileReference; lastKnownFileType = sourcecode.swift; path = RoadObjectMatcherDelegate.swift; sourceTree = "<group>"; };
		2E50E0E5264E49EF009D3848 /* OpenLRIdentifier.swift */ = {isa = PBXFileReference; lastKnownFileType = sourcecode.swift; path = OpenLRIdentifier.swift; sourceTree = "<group>"; };
		2E6656F8264EC912009463EE /* Result+Expected.swift */ = {isa = PBXFileReference; lastKnownFileType = sourcecode.swift; path = "Result+Expected.swift"; sourceTree = "<group>"; };
		2E82B9DB26E61F4600B7837F /* CongestionLevel.swift */ = {isa = PBXFileReference; fileEncoding = 4; lastKnownFileType = sourcecode.swift; path = CongestionLevel.swift; sourceTree = "<group>"; };
		2E82B9DD26E6237600B7837F /* CongestionLevelTests.swift */ = {isa = PBXFileReference; fileEncoding = 4; lastKnownFileType = sourcecode.swift; path = CongestionLevelTests.swift; sourceTree = "<group>"; };
		2EBF20AD25D6F89000DB7BF2 /* Utils.swift */ = {isa = PBXFileReference; lastKnownFileType = sourcecode.swift; path = Utils.swift; sourceTree = "<group>"; };
		2EFADFE8264C1F9200B618C4 /* DistancedRoadObject.swift */ = {isa = PBXFileReference; fileEncoding = 4; lastKnownFileType = sourcecode.swift; path = DistancedRoadObject.swift; sourceTree = "<group>"; };
		2EFADFEB264C1F9200B618C4 /* OpenLROrientation.swift */ = {isa = PBXFileReference; fileEncoding = 4; lastKnownFileType = sourcecode.swift; path = OpenLROrientation.swift; sourceTree = "<group>"; };
		2EFADFEC264C1F9200B618C4 /* OpenLRSideOfRoad.swift */ = {isa = PBXFileReference; fileEncoding = 4; lastKnownFileType = sourcecode.swift; path = OpenLRSideOfRoad.swift; sourceTree = "<group>"; };
		2EFADFEE264C1F9200B618C4 /* RoadObjectPosition.swift */ = {isa = PBXFileReference; fileEncoding = 4; lastKnownFileType = sourcecode.swift; path = RoadObjectPosition.swift; sourceTree = "<group>"; };
		2EFADFF3264C1F9200B618C4 /* RoadObjectLocation.swift */ = {isa = PBXFileReference; fileEncoding = 4; lastKnownFileType = sourcecode.swift; path = RoadObjectLocation.swift; sourceTree = "<group>"; };
		35022319205BC94E00E1449A /* Constants.swift */ = {isa = PBXFileReference; lastKnownFileType = sourcecode.swift; path = Constants.swift; sourceTree = "<group>"; };
		350E2C5E22707EB80014CEB3 /* UIScreen.swift */ = {isa = PBXFileReference; lastKnownFileType = sourcecode.swift; path = UIScreen.swift; sourceTree = "<group>"; };
		3510300E1F54B67000E3B7E7 /* LaneSnapshotTests.swift */ = {isa = PBXFileReference; lastKnownFileType = sourcecode.swift; path = LaneSnapshotTests.swift; sourceTree = "<group>"; };
		351174F31EF1C0530065E248 /* ReplayLocationManager.swift */ = {isa = PBXFileReference; lastKnownFileType = sourcecode.swift; path = ReplayLocationManager.swift; sourceTree = "<group>"; };
		35190E931F461A32007C1393 /* ru */ = {isa = PBXFileReference; lastKnownFileType = text.plist.strings; name = ru; path = ru.lproj/Navigation.strings; sourceTree = "<group>"; };
		351927351F0FA072003A702D /* ScreenCapture.swift */ = {isa = PBXFileReference; fileEncoding = 4; lastKnownFileType = sourcecode.swift; path = ScreenCapture.swift; sourceTree = "<group>"; };
		3519D01D21F0842900582FF5 /* CLLocationTests.swift */ = {isa = PBXFileReference; lastKnownFileType = sourcecode.swift; path = CLLocationTests.swift; sourceTree = "<group>"; };
		351BEBD71E5BCC28006FE110 /* MapboxNavigation.framework */ = {isa = PBXFileReference; explicitFileType = wrapper.framework; includeInIndex = 0; path = MapboxNavigation.framework; sourceTree = BUILT_PRODUCTS_DIR; };
		351BEBDA1E5BCC28006FE110 /* Info.plist */ = {isa = PBXFileReference; lastKnownFileType = text.plist.xml; path = Info.plist; sourceTree = "<group>"; };
		351BEBDF1E5BCC63006FE110 /* MapView.swift */ = {isa = PBXFileReference; fileEncoding = 4; lastKnownFileType = sourcecode.swift; path = MapView.swift; sourceTree = "<group>"; };
		351BEBE01E5BCC63006FE110 /* Style.swift */ = {isa = PBXFileReference; fileEncoding = 4; lastKnownFileType = sourcecode.swift; path = Style.swift; sourceTree = "<group>"; };
		351BEBEA1E5BCC63006FE110 /* NavigationViewController.swift */ = {isa = PBXFileReference; fileEncoding = 4; lastKnownFileType = sourcecode.swift; lineEnding = 0; path = NavigationViewController.swift; sourceTree = "<group>"; };
		351BEBED1E5BCC63006FE110 /* ManeuversStyleKit.swift */ = {isa = PBXFileReference; fileEncoding = 4; lastKnownFileType = sourcecode.swift; path = ManeuversStyleKit.swift; sourceTree = "<group>"; };
		351BEBEF1E5BCC63006FE110 /* ManeuverView.swift */ = {isa = PBXFileReference; fileEncoding = 4; lastKnownFileType = sourcecode.swift; path = ManeuverView.swift; sourceTree = "<group>"; };
		351BEBF01E5BCC63006FE110 /* UIView.swift */ = {isa = PBXFileReference; fileEncoding = 4; lastKnownFileType = sourcecode.swift; path = UIView.swift; sourceTree = "<group>"; };
		351BEC031E5BCC6C006FE110 /* LaneView.swift */ = {isa = PBXFileReference; fileEncoding = 4; lastKnownFileType = sourcecode.swift; path = LaneView.swift; sourceTree = "<group>"; };
		351BEC081E5BCC72006FE110 /* Bundle.swift */ = {isa = PBXFileReference; fileEncoding = 4; lastKnownFileType = sourcecode.swift; path = Bundle.swift; sourceTree = "<group>"; };
		351BEC0B1E5BCC72006FE110 /* DistanceFormatter.swift */ = {isa = PBXFileReference; fileEncoding = 4; lastKnownFileType = sourcecode.swift; path = DistanceFormatter.swift; sourceTree = "<group>"; };
		351BEC281E5BD530006FE110 /* Assets.xcassets */ = {isa = PBXFileReference; lastKnownFileType = folder.assetcatalog; name = Assets.xcassets; path = Resources/Assets.xcassets; sourceTree = "<group>"; };
		352762A3225B751A0015B632 /* OptionsTests.swift */ = {isa = PBXFileReference; lastKnownFileType = sourcecode.swift; path = OptionsTests.swift; sourceTree = "<group>"; };
		352C35BF2134958F00D77796 /* RecentItem.swift */ = {isa = PBXFileReference; lastKnownFileType = sourcecode.swift; path = RecentItem.swift; sourceTree = "<group>"; };
		3531C2691F9DDC6F00D92F9A /* pt-BR */ = {isa = PBXFileReference; lastKnownFileType = text.plist.strings; name = "pt-BR"; path = "pt-BR.lproj/Navigation.strings"; sourceTree = "<group>"; };
		3531C26A1F9DDC6F00D92F9A /* pt-BR */ = {isa = PBXFileReference; lastKnownFileType = text.plist.strings; name = "pt-BR"; path = "pt-BR.lproj/Localizable.strings"; sourceTree = "<group>"; };
		3531C26B1F9DDC6F00D92F9A /* pt-BR */ = {isa = PBXFileReference; lastKnownFileType = text.plist.strings; name = "pt-BR"; path = "pt-BR.lproj/Localizable.strings"; sourceTree = "<group>"; };
		3531C26F1F9E095400D92F9A /* InstructionsBannerView.swift */ = {isa = PBXFileReference; lastKnownFileType = sourcecode.swift; path = InstructionsBannerView.swift; sourceTree = "<group>"; };
		353280A01FA72871005175F3 /* InstructionLabel.swift */ = {isa = PBXFileReference; lastKnownFileType = sourcecode.swift; path = InstructionLabel.swift; sourceTree = "<group>"; };
		353610CD1FAB6A8F00FB1746 /* BottomBannerViewController.swift */ = {isa = PBXFileReference; lastKnownFileType = sourcecode.swift; path = BottomBannerViewController.swift; sourceTree = "<group>"; };
		35375EC01F31FA86004CE727 /* NavigationSettings.swift */ = {isa = PBXFileReference; fileEncoding = 4; lastKnownFileType = sourcecode.swift; path = NavigationSettings.swift; sourceTree = "<group>"; };
		353AA55F1FCEF583009F0384 /* StyleManager.swift */ = {isa = PBXFileReference; lastKnownFileType = sourcecode.swift; path = StyleManager.swift; sourceTree = "<group>"; };
		353E3C8E20A3501C00FD1789 /* MapboxMapsStyle.swift */ = {isa = PBXFileReference; lastKnownFileType = sourcecode.swift; path = MapboxMapsStyle.swift; sourceTree = "<group>"; };
		353E68FB1EF0B7F8007B2AE5 /* NavigationLocationManager.swift */ = {isa = PBXFileReference; lastKnownFileType = sourcecode.swift; path = NavigationLocationManager.swift; sourceTree = "<group>"; };
		353E68FD1EF0B985007B2AE5 /* BundleAdditions.swift */ = {isa = PBXFileReference; lastKnownFileType = sourcecode.swift; path = BundleAdditions.swift; sourceTree = "<group>"; };
		353E69031EF0C4E5007B2AE5 /* SimulatedLocationManager.swift */ = {isa = PBXFileReference; lastKnownFileType = sourcecode.swift; path = SimulatedLocationManager.swift; sourceTree = "<group>"; };
		353EC9D61FB09708002EB0AB /* StepsViewController.swift */ = {isa = PBXFileReference; lastKnownFileType = sourcecode.swift; path = StepsViewController.swift; sourceTree = "<group>"; };
		3540514E1F73F3F300ED572D /* ManeuverViewSnapshotTests.swift */ = {isa = PBXFileReference; lastKnownFileType = sourcecode.swift; path = ManeuverViewSnapshotTests.swift; sourceTree = "<group>"; };
		354691B022C0D97000626C4F /* yo */ = {isa = PBXFileReference; lastKnownFileType = text.plist.strings; name = yo; path = yo.lproj/Localizable.strings; sourceTree = "<group>"; };
		354691B122C0D97000626C4F /* yo */ = {isa = PBXFileReference; lastKnownFileType = text.plist.strings; name = yo; path = yo.lproj/Localizable.strings; sourceTree = "<group>"; };
		354691B222C0D97000626C4F /* yo */ = {isa = PBXFileReference; lastKnownFileType = text.plist.stringsdict; name = yo; path = Resources/yo.lproj/Localizable.stringsdict; sourceTree = "<group>"; };
		354A9BC520EA991900F03325 /* SessionState.swift */ = {isa = PBXFileReference; lastKnownFileType = sourcecode.swift; path = SessionState.swift; sourceTree = "<group>"; };
		354A9BCA20EA9BDA00F03325 /* EventDetails.swift */ = {isa = PBXFileReference; lastKnownFileType = sourcecode.swift; path = EventDetails.swift; sourceTree = "<group>"; };
		355B469A22B902C9009CE634 /* SKUTests.swift */ = {isa = PBXFileReference; lastKnownFileType = sourcecode.swift; path = SKUTests.swift; sourceTree = "<group>"; };
		355B469C22B9031E009CE634 /* SKUTestable.swift */ = {isa = PBXFileReference; lastKnownFileType = sourcecode.swift; path = SKUTestable.swift; sourceTree = "<group>"; };
		355ED36F1FAB724F00BCE1B8 /* BottomBannerViewLayout.swift */ = {isa = PBXFileReference; lastKnownFileType = sourcecode.swift; path = BottomBannerViewLayout.swift; sourceTree = "<group>"; };
		35726EE71F0856E900AFA1B6 /* DayStyle.swift */ = {isa = PBXFileReference; lastKnownFileType = sourcecode.swift; path = DayStyle.swift; sourceTree = "<group>"; };
		3573EA70215A5A9F009899D7 /* RouteControllerTests.swift */ = {isa = PBXFileReference; lastKnownFileType = sourcecode.swift; path = RouteControllerTests.swift; sourceTree = "<group>"; };
		357F0DF01EB9D99F00A0B53C /* sv */ = {isa = PBXFileReference; fileEncoding = 4; lastKnownFileType = text.plist.strings; name = sv; path = sv.lproj/Localizable.strings; sourceTree = "<group>"; };
		357F0DF11EB9DAB400A0B53C /* vi */ = {isa = PBXFileReference; fileEncoding = 4; lastKnownFileType = text.plist.strings; name = vi; path = vi.lproj/Localizable.strings; sourceTree = "<group>"; };
		3582A24F20EEC46B0029C5DE /* Router.swift */ = {isa = PBXFileReference; lastKnownFileType = sourcecode.swift; path = Router.swift; sourceTree = "<group>"; };
		3582A25120EFA9680029C5DE /* RouterDelegate.swift */ = {isa = PBXFileReference; lastKnownFileType = sourcecode.swift; path = RouterDelegate.swift; sourceTree = "<group>"; };
		358E31D522562697009B3EC2 /* CarPlayCompassView.swift */ = {isa = PBXFileReference; lastKnownFileType = sourcecode.swift; path = CarPlayCompassView.swift; sourceTree = "<group>"; };
		359574A71F28CC3800838209 /* CLLocation.swift */ = {isa = PBXFileReference; lastKnownFileType = sourcecode.swift; path = CLLocation.swift; sourceTree = "<group>"; };
		359574A91F28CCBB00838209 /* LocationTests.swift */ = {isa = PBXFileReference; lastKnownFileType = sourcecode.swift; path = LocationTests.swift; sourceTree = "<group>"; };
		3597ABCF21553B6F00C12785 /* SimulatedLocationManagerTests.swift */ = {isa = PBXFileReference; lastKnownFileType = sourcecode.swift; path = SimulatedLocationManagerTests.swift; sourceTree = "<group>"; };
		359A8AEC1FA78D3000BDB486 /* DistanceFormatterTests.swift */ = {isa = PBXFileReference; fileEncoding = 4; lastKnownFileType = sourcecode.swift; path = DistanceFormatterTests.swift; sourceTree = "<group>"; };
		359A8AEE1FA7B25800BDB486 /* LanesStyleKit.swift */ = {isa = PBXFileReference; fileEncoding = 4; lastKnownFileType = sourcecode.swift; path = LanesStyleKit.swift; sourceTree = "<group>"; };
		359D1B271FFE70D30052FA42 /* NavigationView.swift */ = {isa = PBXFileReference; lastKnownFileType = sourcecode.swift; path = NavigationView.swift; sourceTree = "<group>"; };
		359D283B1F9DC14F00FDE9C9 /* UICollectionView.swift */ = {isa = PBXFileReference; lastKnownFileType = sourcecode.swift; path = UICollectionView.swift; sourceTree = "<group>"; };
		35A262B82050A5CD00AEFF6D /* InstructionsBannerViewSnapshotTests.swift */ = {isa = PBXFileReference; lastKnownFileType = sourcecode.swift; path = InstructionsBannerViewSnapshotTests.swift; sourceTree = "<group>"; };
		35A43F76223BD632000CB367 /* RouteLeg.swift */ = {isa = PBXFileReference; fileEncoding = 4; lastKnownFileType = sourcecode.swift; path = RouteLeg.swift; sourceTree = "<group>"; };
		35A5413A1EFC052700E49846 /* RouteOptions.swift */ = {isa = PBXFileReference; lastKnownFileType = sourcecode.swift; path = RouteOptions.swift; sourceTree = "<group>"; };
		35B1E2941F1FF8EC00A13D32 /* UserCourseView.swift */ = {isa = PBXFileReference; lastKnownFileType = sourcecode.swift; path = UserCourseView.swift; sourceTree = "<group>"; };
		35B711CF1E5E7AD2001EDA8D /* MapboxNavigationTests.xctest */ = {isa = PBXFileReference; explicitFileType = wrapper.cfbundle; includeInIndex = 0; path = MapboxNavigationTests.xctest; sourceTree = BUILT_PRODUCTS_DIR; };
		35B711D31E5E7AD2001EDA8D /* Info.plist */ = {isa = PBXFileReference; lastKnownFileType = text.plist.xml; path = Info.plist; sourceTree = "<group>"; };
		35B7837D1F9547B300291F9A /* Transitioning.swift */ = {isa = PBXFileReference; lastKnownFileType = sourcecode.swift; path = Transitioning.swift; sourceTree = "<group>"; };
		35BC7177226F6667003BB5F1 /* CarPlayCompassViewTests.swift */ = {isa = PBXFileReference; lastKnownFileType = sourcecode.swift; path = CarPlayCompassViewTests.swift; sourceTree = "<group>"; };
		35BF8CA31F28EBD8003F6125 /* String.swift */ = {isa = PBXFileReference; lastKnownFileType = sourcecode.swift; path = String.swift; sourceTree = "<group>"; };
		35C6ED9A1EBB1DE400A27EF8 /* ca */ = {isa = PBXFileReference; fileEncoding = 4; lastKnownFileType = text.plist.strings; name = ca; path = ca.lproj/Localizable.strings; sourceTree = "<group>"; };
		35C98730212E02B500808B82 /* RouteController.swift */ = {isa = PBXFileReference; lastKnownFileType = sourcecode.swift; path = RouteController.swift; sourceTree = "<group>"; };
		35C98732212E037900808B82 /* RouteState.swift */ = {isa = PBXFileReference; lastKnownFileType = sourcecode.swift; path = RouteState.swift; sourceTree = "<group>"; };
		35CDA85E2190F2A30072B675 /* TestHelper.framework */ = {isa = PBXFileReference; explicitFileType = wrapper.framework; includeInIndex = 0; path = TestHelper.framework; sourceTree = BUILT_PRODUCTS_DIR; };
		35CF34B01F0A733200C2692E /* UIFont.swift */ = {isa = PBXFileReference; lastKnownFileType = sourcecode.swift; path = UIFont.swift; sourceTree = "<group>"; };
		35D825FD1E6A2EC60088F83B /* MapboxNavigation.h */ = {isa = PBXFileReference; fileEncoding = 4; lastKnownFileType = sourcecode.c.h; path = MapboxNavigation.h; sourceTree = "<group>"; };
		35DA85781FC45787004092EC /* StatusView.swift */ = {isa = PBXFileReference; lastKnownFileType = sourcecode.swift; path = StatusView.swift; sourceTree = "<group>"; };
		35DC585C1FABC61100B5A956 /* InstructionsBannerViewIntegrationTests.swift */ = {isa = PBXFileReference; lastKnownFileType = sourcecode.swift; path = InstructionsBannerViewIntegrationTests.swift; sourceTree = "<group>"; };
		35DC9D901F4323AA001ECD64 /* LanesView.swift */ = {isa = PBXFileReference; lastKnownFileType = sourcecode.swift; path = LanesView.swift; sourceTree = "<group>"; };
		35E407671F5625FF00EFC814 /* StyleKitMarker.swift */ = {isa = PBXFileReference; lastKnownFileType = sourcecode.swift; path = StyleKitMarker.swift; sourceTree = "<group>"; };
		35E5B962227B4B620033A124 /* CarPlayCompassViewSnapshotTests.swift */ = {isa = PBXFileReference; lastKnownFileType = sourcecode.swift; path = CarPlayCompassViewSnapshotTests.swift; sourceTree = "<group>"; };
		35ECAF2C2092275100DC3BC3 /* UIImage.swift */ = {isa = PBXFileReference; lastKnownFileType = sourcecode.swift; path = UIImage.swift; sourceTree = "<group>"; };
		35F1F5921FD57EFD00F8E502 /* StyleManagerTests.swift */ = {isa = PBXFileReference; lastKnownFileType = sourcecode.swift; path = StyleManagerTests.swift; sourceTree = "<group>"; };
		35F3387B2232AEBF0071DB5C /* MinimumEditDistance.swift */ = {isa = PBXFileReference; lastKnownFileType = sourcecode.swift; path = MinimumEditDistance.swift; sourceTree = "<group>"; };
		35F520BF1FB482A200FC9C37 /* NextBannerView.swift */ = {isa = PBXFileReference; lastKnownFileType = sourcecode.swift; path = NextBannerView.swift; sourceTree = "<group>"; };
		3A163ADF249901C300D66A0D /* RouteStateTests.swift */ = {isa = PBXFileReference; lastKnownFileType = sourcecode.swift; path = RouteStateTests.swift; sourceTree = "<group>"; };
		3A163AE2249901D000D66A0D /* FixLocation.swift */ = {isa = PBXFileReference; lastKnownFileType = sourcecode.swift; path = FixLocation.swift; sourceTree = "<group>"; };
		3A8187C824BDAE9C00708F19 /* URLSession.swift */ = {isa = PBXFileReference; lastKnownFileType = sourcecode.swift; path = URLSession.swift; sourceTree = "<group>"; };
		3EA93230997B8D59E3B76C8C /* InstructionPresenter.swift */ = {isa = PBXFileReference; fileEncoding = 4; lastKnownFileType = sourcecode.swift; path = InstructionPresenter.swift; sourceTree = "<group>"; };
		3EA934C5D8DBAA19DB0F5271 /* ImageDownloader.swift */ = {isa = PBXFileReference; fileEncoding = 4; lastKnownFileType = sourcecode.swift; path = ImageDownloader.swift; sourceTree = "<group>"; };
		3EA938479CF48D7AD1B6369B /* ImageCache.swift */ = {isa = PBXFileReference; fileEncoding = 4; lastKnownFileType = sourcecode.swift; path = ImageCache.swift; sourceTree = "<group>"; };
		3EA938BE5468824787100228 /* ImageRepository.swift */ = {isa = PBXFileReference; fileEncoding = 4; lastKnownFileType = sourcecode.swift; path = ImageRepository.swift; sourceTree = "<group>"; };
		3EA93A10227A7DAF1861D9F5 /* Cache.swift */ = {isa = PBXFileReference; fileEncoding = 4; lastKnownFileType = sourcecode.swift; path = Cache.swift; sourceTree = "<group>"; };
		414119FE26C5269A00402B5D /* RoadSubgraphEdge.swift */ = {isa = PBXFileReference; fileEncoding = 4; lastKnownFileType = sourcecode.swift; path = RoadSubgraphEdge.swift; sourceTree = "<group>"; };
		417D127626E24D0800E0AB16 /* FreeDriveEventDetails.swift */ = {isa = PBXFileReference; fileEncoding = 4; lastKnownFileType = sourcecode.swift; path = FreeDriveEventDetails.swift; sourceTree = "<group>"; };
		41B901EA271048BD007F9F78 /* HistoryRecording.swift */ = {isa = PBXFileReference; fileEncoding = 4; lastKnownFileType = sourcecode.swift; path = HistoryRecording.swift; sourceTree = "<group>"; };
		41E8E2B1278ED1B6006990F3 /* NavigationStatus.swift */ = {isa = PBXFileReference; fileEncoding = 4; lastKnownFileType = sourcecode.swift; path = NavigationStatus.swift; sourceTree = "<group>"; };
		4303A3982332CD6200B5737D /* UnimplementedLogging.swift */ = {isa = PBXFileReference; lastKnownFileType = sourcecode.swift; path = UnimplementedLogging.swift; sourceTree = "<group>"; };
		4316D95B24340555000DD8F8 /* Match.swift */ = {isa = PBXFileReference; lastKnownFileType = sourcecode.swift; path = Match.swift; sourceTree = "<group>"; };
		43E69517233D297B0019BF6E /* cover.md */ = {isa = PBXFileReference; lastKnownFileType = net.daringfireball.markdown; name = cover.md; path = docs/cover.md; sourceTree = "<group>"; };
		5A1C075724BDEB44000A6330 /* PassiveLocationProvider.swift */ = {isa = PBXFileReference; lastKnownFileType = sourcecode.swift; path = PassiveLocationProvider.swift; sourceTree = "<group>"; };
		5A39B9272498F9890026DFD1 /* PassiveLocationManager.swift */ = {isa = PBXFileReference; lastKnownFileType = sourcecode.swift; path = PassiveLocationManager.swift; sourceTree = "<group>"; };
		5A43FC8A24B488DC00BF7943 /* PassiveLocationManagerTests.swift */ = {isa = PBXFileReference; lastKnownFileType = sourcecode.swift; path = PassiveLocationManagerTests.swift; sourceTree = "<group>"; };
		8A04DFBB275EBC1B00D87959 /* TopBannerViewControllerDelegate.swift */ = {isa = PBXFileReference; lastKnownFileType = sourcecode.swift; path = TopBannerViewControllerDelegate.swift; sourceTree = "<group>"; };
		8A0DA5F626A23FF800E7D360 /* route-for-navigation-camera.json */ = {isa = PBXFileReference; fileEncoding = 4; lastKnownFileType = text.json; path = "route-for-navigation-camera.json"; sourceTree = "<group>"; };
		8A0E0A51257AD9C300C2E924 /* NightStyle.swift */ = {isa = PBXFileReference; lastKnownFileType = sourcecode.swift; path = NightStyle.swift; sourceTree = "<group>"; };
		8A11FEEF27A3514C00285B6F /* CPRouteChoice.swift */ = {isa = PBXFileReference; lastKnownFileType = sourcecode.swift; path = CPRouteChoice.swift; sourceTree = "<group>"; };
		8A17635A25CC89D800737520 /* Expression.swift */ = {isa = PBXFileReference; lastKnownFileType = sourcecode.swift; path = Expression.swift; sourceTree = "<group>"; };
		8A1856742631FC5300F8AE38 /* NavigationViewportDataSourceOptions.swift */ = {isa = PBXFileReference; fileEncoding = 4; lastKnownFileType = sourcecode.swift; path = NavigationViewportDataSourceOptions.swift; sourceTree = "<group>"; };
		8A18568626320B5900F8AE38 /* FollowingCameraOptions.swift */ = {isa = PBXFileReference; lastKnownFileType = sourcecode.swift; path = FollowingCameraOptions.swift; sourceTree = "<group>"; };
		8A18569826320B8F00F8AE38 /* OverviewCameraOptions.swift */ = {isa = PBXFileReference; lastKnownFileType = sourcecode.swift; path = OverviewCameraOptions.swift; sourceTree = "<group>"; };
		8A1943A82685DC680066E2F8 /* NavigationGeocodedPlacemark.swift */ = {isa = PBXFileReference; lastKnownFileType = sourcecode.swift; path = NavigationGeocodedPlacemark.swift; sourceTree = "<group>"; };
		8A2081C925E07CED00F9B8A6 /* NavigationMapViewIdentifiers.swift */ = {isa = PBXFileReference; fileEncoding = 4; lastKnownFileType = sourcecode.swift; path = NavigationMapViewIdentifiers.swift; sourceTree = "<group>"; };
		8A2081CA25E07CED00F9B8A6 /* RouteLineType.swift */ = {isa = PBXFileReference; fileEncoding = 4; lastKnownFileType = sourcecode.swift; path = RouteLineType.swift; sourceTree = "<group>"; };
		8A285E232637859800B11ECD /* OrnamentsController.swift */ = {isa = PBXFileReference; fileEncoding = 4; lastKnownFileType = sourcecode.swift; path = OrnamentsController.swift; sourceTree = "<group>"; };
		8A2DFA8526168A300034A87E /* NavigationCameraDebugView.swift */ = {isa = PBXFileReference; fileEncoding = 4; lastKnownFileType = sourcecode.swift; path = NavigationCameraDebugView.swift; sourceTree = "<group>"; };
		8A30113B25DDCC8A00CE192A /* NavigationCameraConstants.swift */ = {isa = PBXFileReference; lastKnownFileType = sourcecode.swift; path = NavigationCameraConstants.swift; sourceTree = "<group>"; };
		8A3474F3269F8B9D00BCF135 /* MapViewTests.swift */ = {isa = PBXFileReference; fileEncoding = 4; lastKnownFileType = sourcecode.swift; path = MapViewTests.swift; sourceTree = "<group>"; };
		8A379B0827B5E38000CE0A23 /* InstructionsCardSnapshotTests.swift */ = {isa = PBXFileReference; fileEncoding = 4; lastKnownFileType = sourcecode.swift; path = InstructionsCardSnapshotTests.swift; sourceTree = "<group>"; };
		8A379B0A27B5E3A000CE0A23 /* InstructionsCardViewControllerTests.swift */ = {isa = PBXFileReference; fileEncoding = 4; lastKnownFileType = sourcecode.swift; path = InstructionsCardViewControllerTests.swift; sourceTree = "<group>"; };
		8A379B0C27B5E3C600CE0A23 /* EndOfRouteFeedbackTests.swift */ = {isa = PBXFileReference; fileEncoding = 4; lastKnownFileType = sourcecode.swift; path = EndOfRouteFeedbackTests.swift; sourceTree = "<group>"; };
		8A3A218F25EEC00200EDA999 /* CoreNavigationNavigator.swift */ = {isa = PBXFileReference; lastKnownFileType = sourcecode.swift; path = CoreNavigationNavigator.swift; sourceTree = "<group>"; };
		8A4038F72759526800F8C75C /* route-with-10-legs.json */ = {isa = PBXFileReference; fileEncoding = 4; lastKnownFileType = text.json; path = "route-with-10-legs.json"; sourceTree = "<group>"; };
		8A4038F82759526800F8C75C /* route-for-off-route.json */ = {isa = PBXFileReference; fileEncoding = 4; lastKnownFileType = text.json; path = "route-for-off-route.json"; sourceTree = "<group>"; };
		8A41F5B125BF61AE00BD6FCF /* CarPlayActivity.swift */ = {isa = PBXFileReference; fileEncoding = 4; lastKnownFileType = sourcecode.swift; path = CarPlayActivity.swift; sourceTree = "<group>"; };
		8A41F5EB25BF624900BD6FCF /* MapOrnamentPosition.swift */ = {isa = PBXFileReference; fileEncoding = 4; lastKnownFileType = sourcecode.swift; path = MapOrnamentPosition.swift; sourceTree = "<group>"; };
		8A41F63A25BF631500BD6FCF /* NavigationMapView+VanishingRouteLine.swift */ = {isa = PBXFileReference; fileEncoding = 4; lastKnownFileType = sourcecode.swift; path = "NavigationMapView+VanishingRouteLine.swift"; sourceTree = "<group>"; };
		8A41F63B25BF631500BD6FCF /* NavigationMapView+BuildingHighlighting.swift */ = {isa = PBXFileReference; fileEncoding = 4; lastKnownFileType = sourcecode.swift; path = "NavigationMapView+BuildingHighlighting.swift"; sourceTree = "<group>"; };
		8A44662A260A6C51008BA55E /* ViewportDataSourceType.swift */ = {isa = PBXFileReference; lastKnownFileType = sourcecode.swift; path = ViewportDataSourceType.swift; sourceTree = "<group>"; };
		8A446644260A7B24008BA55E /* BoundingBox.swift */ = {isa = PBXFileReference; lastKnownFileType = sourcecode.swift; path = BoundingBox.swift; sourceTree = "<group>"; };
		8A460FB7279B3ED000E3C017 /* InstructionsCardContainerViewDelegate.swift */ = {isa = PBXFileReference; lastKnownFileType = sourcecode.swift; path = InstructionsCardContainerViewDelegate.swift; sourceTree = "<group>"; };
		8A50A3BA26EC09FA00894A8E /* FeedbackSubtypeViewController.swift */ = {isa = PBXFileReference; fileEncoding = 4; lastKnownFileType = sourcecode.swift; name = FeedbackSubtypeViewController.swift; path = Feedback/FeedbackSubtypeViewController.swift; sourceTree = "<group>"; };
		8A50A3BB26EC09FA00894A8E /* FeedbackViewController.swift */ = {isa = PBXFileReference; fileEncoding = 4; lastKnownFileType = sourcecode.swift; name = FeedbackViewController.swift; path = Feedback/FeedbackViewController.swift; sourceTree = "<group>"; };
		8A50A3BC26EC09FA00894A8E /* FeedbackViewControllerType.swift */ = {isa = PBXFileReference; fileEncoding = 4; lastKnownFileType = sourcecode.swift; name = FeedbackViewControllerType.swift; path = Feedback/FeedbackViewControllerType.swift; sourceTree = "<group>"; };
		8A50A3BD26EC09FA00894A8E /* PassiveNavigationFeedbackType+FeedbackItem.swift */ = {isa = PBXFileReference; fileEncoding = 4; lastKnownFileType = sourcecode.swift; name = "PassiveNavigationFeedbackType+FeedbackItem.swift"; path = "Feedback/PassiveNavigationFeedbackType+FeedbackItem.swift"; sourceTree = "<group>"; };
		8A50A3BE26EC09FA00894A8E /* FeedbackItemType.swift */ = {isa = PBXFileReference; fileEncoding = 4; lastKnownFileType = sourcecode.swift; name = FeedbackItemType.swift; path = Feedback/FeedbackItemType.swift; sourceTree = "<group>"; };
		8A50A3BF26EC09FA00894A8E /* ActiveNavigationFeedbackType+FeedbackItem.swift */ = {isa = PBXFileReference; fileEncoding = 4; lastKnownFileType = sourcecode.swift; name = "ActiveNavigationFeedbackType+FeedbackItem.swift"; path = "Feedback/ActiveNavigationFeedbackType+FeedbackItem.swift"; sourceTree = "<group>"; };
		8A50A3C026EC09FB00894A8E /* FeedbackCollectionViewCell.swift */ = {isa = PBXFileReference; fileEncoding = 4; lastKnownFileType = sourcecode.swift; name = FeedbackCollectionViewCell.swift; path = Feedback/FeedbackCollectionViewCell.swift; sourceTree = "<group>"; };
		8A50A3C126EC09FB00894A8E /* FeedbackItem.swift */ = {isa = PBXFileReference; fileEncoding = 4; lastKnownFileType = sourcecode.swift; name = FeedbackItem.swift; path = Feedback/FeedbackItem.swift; sourceTree = "<group>"; };
		8A50A3C226EC09FB00894A8E /* FeedbackSubtypeCollectionViewCell.swift */ = {isa = PBXFileReference; fileEncoding = 4; lastKnownFileType = sourcecode.swift; name = FeedbackSubtypeCollectionViewCell.swift; path = Feedback/FeedbackSubtypeCollectionViewCell.swift; sourceTree = "<group>"; };
		8A50A3CC26EC0A3100894A8E /* DialogViewController.swift */ = {isa = PBXFileReference; fileEncoding = 4; lastKnownFileType = sourcecode.swift; name = DialogViewController.swift; path = Feedback/DialogViewController.swift; sourceTree = "<group>"; };
		8A50A3CE26EC0A8300894A8E /* CongestionLevel+CarPlay.swift */ = {isa = PBXFileReference; fileEncoding = 4; lastKnownFileType = sourcecode.swift; path = "CongestionLevel+CarPlay.swift"; sourceTree = "<group>"; };
		8A50A3D026EC0AA300894A8E /* StyleURI.swift */ = {isa = PBXFileReference; fileEncoding = 4; lastKnownFileType = sourcecode.swift; path = StyleURI.swift; sourceTree = "<group>"; };
		8A50A3D226EC0AE100894A8E /* IdleTimerManager.swift */ = {isa = PBXFileReference; fileEncoding = 4; lastKnownFileType = sourcecode.swift; path = IdleTimerManager.swift; sourceTree = "<group>"; };
		8A5B281126D82AB600622FBD /* UserPuckCourseViewSnapshotTests.swift */ = {isa = PBXFileReference; lastKnownFileType = sourcecode.swift; path = UserPuckCourseViewSnapshotTests.swift; sourceTree = "<group>"; };
		8A6C468126C2FA2E00452EBE /* NavigationGeocodedPlacemarkTests.swift */ = {isa = PBXFileReference; lastKnownFileType = sourcecode.swift; path = NavigationGeocodedPlacemarkTests.swift; sourceTree = "<group>"; };
		8A75A85C26C44612009CFE83 /* RecentItemTests.swift */ = {isa = PBXFileReference; lastKnownFileType = sourcecode.swift; path = RecentItemTests.swift; sourceTree = "<group>"; };
		8A7AFE662733483C004617DC /* RoutesPresentationStyle.swift */ = {isa = PBXFileReference; lastKnownFileType = sourcecode.swift; path = RoutesPresentationStyle.swift; sourceTree = "<group>"; };
		8A7AFE682733487C004617DC /* RouteDurationAnnotationTailPosition.swift */ = {isa = PBXFileReference; lastKnownFileType = sourcecode.swift; path = RouteDurationAnnotationTailPosition.swift; sourceTree = "<group>"; };
		8A88FF73274C252100B9995C /* BuildingHighlighting.swift */ = {isa = PBXFileReference; lastKnownFileType = sourcecode.swift; path = BuildingHighlighting.swift; sourceTree = "<group>"; };
		8A8C3D97260175D20071D274 /* CLLocationDirection+Camera.swift */ = {isa = PBXFileReference; lastKnownFileType = sourcecode.swift; path = "CLLocationDirection+Camera.swift"; sourceTree = "<group>"; };
		8A9270E82704F6CC00B606D9 /* BundleAdditionsTests.swift */ = {isa = PBXFileReference; lastKnownFileType = sourcecode.swift; path = BundleAdditionsTests.swift; sourceTree = "<group>"; };
		8AA849E824E722410008EE59 /* WaypointStyle.swift */ = {isa = PBXFileReference; lastKnownFileType = sourcecode.swift; path = WaypointStyle.swift; sourceTree = "<group>"; };
		8AAE94A026A60ADE00AA1127 /* CarPlayMapViewControllerDelegate.swift */ = {isa = PBXFileReference; lastKnownFileType = sourcecode.swift; path = CarPlayMapViewControllerDelegate.swift; sourceTree = "<group>"; };
		8AB316A826BA026B00C3AC76 /* MapTemplateProvider.swift */ = {isa = PBXFileReference; lastKnownFileType = sourcecode.swift; path = MapTemplateProvider.swift; sourceTree = "<group>"; };
		8AB316AA26BA029100C3AC76 /* MapTemplateProviderDelegate.swift */ = {isa = PBXFileReference; lastKnownFileType = sourcecode.swift; path = MapTemplateProviderDelegate.swift; sourceTree = "<group>"; };
		8AB316AE26BB315100C3AC76 /* CPMapTemplate+MBTestable.m */ = {isa = PBXFileReference; fileEncoding = 4; lastKnownFileType = sourcecode.c.objc; path = "CPMapTemplate+MBTestable.m"; sourceTree = "<group>"; };
		8AB316C826BCA56D00C3AC76 /* UIViewController.swift */ = {isa = PBXFileReference; lastKnownFileType = sourcecode.swift; path = UIViewController.swift; sourceTree = "<group>"; };
		8AB316CA26BCA72300C3AC76 /* CGSize.swift */ = {isa = PBXFileReference; lastKnownFileType = sourcecode.swift; path = CGSize.swift; sourceTree = "<group>"; };
		8AB8F2FF26DD7C30003FF4EE /* CGPointTests.swift */ = {isa = PBXFileReference; lastKnownFileType = sourcecode.swift; path = CGPointTests.swift; sourceTree = "<group>"; };
		8AB8F30126DD96ED003FF4EE /* UserHaloCourseViewSnapshotTests.swift */ = {isa = PBXFileReference; lastKnownFileType = sourcecode.swift; path = UserHaloCourseViewSnapshotTests.swift; sourceTree = "<group>"; };
		8ABB9E74268E0140009013A5 /* NavigationCameraTests.swift */ = {isa = PBXFileReference; lastKnownFileType = sourcecode.swift; path = NavigationCameraTests.swift; sourceTree = "<group>"; };
		8ABCD6A326AA0D9400B121B9 /* route-for-navigation-camera-bearing-smoothing.json */ = {isa = PBXFileReference; fileEncoding = 4; lastKnownFileType = text.json; path = "route-for-navigation-camera-bearing-smoothing.json"; sourceTree = "<group>"; };
		8AC3965225DC66570027A035 /* NavigationCameraType.swift */ = {isa = PBXFileReference; lastKnownFileType = sourcecode.swift; path = NavigationCameraType.swift; sourceTree = "<group>"; };
		8AC4091D279918470075248E /* NavigationViewLayout.swift */ = {isa = PBXFileReference; lastKnownFileType = sourcecode.swift; path = NavigationViewLayout.swift; sourceTree = "<group>"; };
		8AC4091F279918930075248E /* NavigationViewDelegate.swift */ = {isa = PBXFileReference; lastKnownFileType = sourcecode.swift; path = NavigationViewDelegate.swift; sourceTree = "<group>"; };
		8ACF0AA92706394A00F30423 /* CPInterfaceController.swift */ = {isa = PBXFileReference; lastKnownFileType = sourcecode.swift; path = CPInterfaceController.swift; sourceTree = "<group>"; };
		8AD12F4326C191080008AE55 /* Snapshot++.swift */ = {isa = PBXFileReference; fileEncoding = 4; lastKnownFileType = sourcecode.swift; path = "Snapshot++.swift"; sourceTree = "<group>"; };
		8AD12F4826C193520008AE55 /* LeaksTests.swift */ = {isa = PBXFileReference; fileEncoding = 4; lastKnownFileType = sourcecode.swift; path = LeaksTests.swift; sourceTree = "<group>"; };
		8AD220A627C08EA2000734A5 /* ProgressBar.swift */ = {isa = PBXFileReference; lastKnownFileType = sourcecode.swift; path = ProgressBar.swift; sourceTree = "<group>"; };
		8AD220A827C08F7C000734A5 /* MarkerView.swift */ = {isa = PBXFileReference; lastKnownFileType = sourcecode.swift; path = MarkerView.swift; sourceTree = "<group>"; };
		8AD220AA27C091EE000734A5 /* Solar.swift */ = {isa = PBXFileReference; lastKnownFileType = sourcecode.swift; path = Solar.swift; sourceTree = "<group>"; };
		8AD220AE27C09544000734A5 /* Date.swift */ = {isa = PBXFileReference; lastKnownFileType = sourcecode.swift; path = Date.swift; sourceTree = "<group>"; };
		8AD220B027C097F3000734A5 /* HighlightedButton.swift */ = {isa = PBXFileReference; lastKnownFileType = sourcecode.swift; path = HighlightedButton.swift; sourceTree = "<group>"; };
		8AD2210127C1A65A000734A5 /* StyleManagerDelegate.swift */ = {isa = PBXFileReference; fileEncoding = 4; lastKnownFileType = sourcecode.swift; path = StyleManagerDelegate.swift; sourceTree = "<group>"; };
<<<<<<< HEAD
		8AD2210327C1A668000734A5 /* PreviewViewController.swift */ = {isa = PBXFileReference; fileEncoding = 4; lastKnownFileType = sourcecode.swift; path = PreviewViewController.swift; sourceTree = "<group>"; };
=======
>>>>>>> 1b1ba5aa
		8AD2210827C42E9D000734A5 /* DistanceLabel.swift */ = {isa = PBXFileReference; lastKnownFileType = sourcecode.swift; path = DistanceLabel.swift; sourceTree = "<group>"; };
		8AD2210A27C43180000734A5 /* VisualInstructionDelegate.swift */ = {isa = PBXFileReference; lastKnownFileType = sourcecode.swift; path = VisualInstructionDelegate.swift; sourceTree = "<group>"; };
		8AD2210C27C433D8000734A5 /* StepListIndicatorView.swift */ = {isa = PBXFileReference; lastKnownFileType = sourcecode.swift; path = StepListIndicatorView.swift; sourceTree = "<group>"; };
		8AD2210E27C434CD000734A5 /* TitleLabel.swift */ = {isa = PBXFileReference; lastKnownFileType = sourcecode.swift; path = TitleLabel.swift; sourceTree = "<group>"; };
		8AD2211027C4353B000734A5 /* SubtitleLabel.swift */ = {isa = PBXFileReference; lastKnownFileType = sourcecode.swift; path = SubtitleLabel.swift; sourceTree = "<group>"; };
		8AD2211227C43654000734A5 /* ManeuverContainerView.swift */ = {isa = PBXFileReference; lastKnownFileType = sourcecode.swift; path = ManeuverContainerView.swift; sourceTree = "<group>"; };
		8AD2211427C437F3000734A5 /* ReportButton.swift */ = {isa = PBXFileReference; lastKnownFileType = sourcecode.swift; path = ReportButton.swift; sourceTree = "<group>"; };
		8AD2211627C43B06000734A5 /* LineView.swift */ = {isa = PBXFileReference; lastKnownFileType = sourcecode.swift; path = LineView.swift; sourceTree = "<group>"; };
		8AD2211827C43B66000734A5 /* ResumeButton.swift */ = {isa = PBXFileReference; lastKnownFileType = sourcecode.swift; path = ResumeButton.swift; sourceTree = "<group>"; };
		8AD2211A27C43BB1000734A5 /* StylableLabel.swift */ = {isa = PBXFileReference; lastKnownFileType = sourcecode.swift; path = StylableLabel.swift; sourceTree = "<group>"; };
		8AD2211C27C43C13000734A5 /* StylableButton.swift */ = {isa = PBXFileReference; lastKnownFileType = sourcecode.swift; path = StylableButton.swift; sourceTree = "<group>"; };
		8AD2211E27C43D11000734A5 /* FloatingButton.swift */ = {isa = PBXFileReference; lastKnownFileType = sourcecode.swift; path = FloatingButton.swift; sourceTree = "<group>"; };
		8AD2212027C43DAB000734A5 /* StylableTextView.swift */ = {isa = PBXFileReference; lastKnownFileType = sourcecode.swift; path = StylableTextView.swift; sourceTree = "<group>"; };
		8AD2212227C43DEB000734A5 /* StylableView.swift */ = {isa = PBXFileReference; lastKnownFileType = sourcecode.swift; path = StylableView.swift; sourceTree = "<group>"; };
		8AD2212427C44193000734A5 /* SeparatorView.swift */ = {isa = PBXFileReference; lastKnownFileType = sourcecode.swift; path = SeparatorView.swift; sourceTree = "<group>"; };
		8AD2212627C441D7000734A5 /* BannerView.swift */ = {isa = PBXFileReference; lastKnownFileType = sourcecode.swift; path = BannerView.swift; sourceTree = "<group>"; };
		8AD635BA278F667300218D5A /* StepTableViewCell.swift */ = {isa = PBXFileReference; lastKnownFileType = sourcecode.swift; path = StepTableViewCell.swift; sourceTree = "<group>"; };
		8AD635BC278F66FC00218D5A /* StepsViewControllerDelegate.swift */ = {isa = PBXFileReference; lastKnownFileType = sourcecode.swift; path = StepsViewControllerDelegate.swift; sourceTree = "<group>"; };
		8AD6F25A272216A500326D13 /* MapViewStyleTests.swift */ = {isa = PBXFileReference; lastKnownFileType = sourcecode.swift; path = MapViewStyleTests.swift; sourceTree = "<group>"; };
		8AD866EB25CA1BF00019A638 /* NavigationCamera.swift */ = {isa = PBXFileReference; fileEncoding = 4; lastKnownFileType = sourcecode.swift; path = NavigationCamera.swift; sourceTree = "<group>"; };
		8AD866EC25CA1BF00019A638 /* NavigationCameraStateTransition.swift */ = {isa = PBXFileReference; fileEncoding = 4; lastKnownFileType = sourcecode.swift; path = NavigationCameraStateTransition.swift; sourceTree = "<group>"; };
		8AD866EE25CA1BF00019A638 /* ViewportDataSource.swift */ = {isa = PBXFileReference; fileEncoding = 4; lastKnownFileType = sourcecode.swift; path = ViewportDataSource.swift; sourceTree = "<group>"; };
		8AD866F025CA1BF10019A638 /* NavigationCameraState.swift */ = {isa = PBXFileReference; fileEncoding = 4; lastKnownFileType = sourcecode.swift; path = NavigationCameraState.swift; sourceTree = "<group>"; };
		8AD866F225CA1BF10019A638 /* CameraStateTransition.swift */ = {isa = PBXFileReference; fileEncoding = 4; lastKnownFileType = sourcecode.swift; path = CameraStateTransition.swift; sourceTree = "<group>"; };
		8AD866F425CA1BF10019A638 /* NavigationViewportDataSource.swift */ = {isa = PBXFileReference; fileEncoding = 4; lastKnownFileType = sourcecode.swift; path = NavigationViewportDataSource.swift; sourceTree = "<group>"; };
		8AE8FB902717543100EA026A /* UIColor.swift */ = {isa = PBXFileReference; lastKnownFileType = sourcecode.swift; path = UIColor.swift; sourceTree = "<group>"; };
		8AE9081125FAA53300F37077 /* Collection.swift */ = {isa = PBXFileReference; lastKnownFileType = sourcecode.swift; path = Collection.swift; sourceTree = "<group>"; };
		8AEB28A9265FF39E00EC7892 /* CarPlaySearchControllerDelegate.swift */ = {isa = PBXFileReference; lastKnownFileType = sourcecode.swift; path = CarPlaySearchControllerDelegate.swift; sourceTree = "<group>"; };
		8AEB28AB265FF42500EC7892 /* CarPlayNavigationViewControllerDelegate.swift */ = {isa = PBXFileReference; lastKnownFileType = sourcecode.swift; path = CarPlayNavigationViewControllerDelegate.swift; sourceTree = "<group>"; };
		8AF23ED427AA0B9C0038B40D /* CarPlayManagerSpec.swift */ = {isa = PBXFileReference; lastKnownFileType = sourcecode.swift; path = CarPlayManagerSpec.swift; sourceTree = "<group>"; };
		8AFF2D2226F137CB008267BF /* RoadObjectKind.swift */ = {isa = PBXFileReference; fileEncoding = 4; lastKnownFileType = sourcecode.swift; path = RoadObjectKind.swift; sourceTree = "<group>"; };
		8B808F862487CFEC00EEE453 /* el */ = {isa = PBXFileReference; lastKnownFileType = text.plist.strings; name = el; path = el.lproj/Navigation.strings; sourceTree = "<group>"; };
		8B808F892487CFEC00EEE453 /* el */ = {isa = PBXFileReference; lastKnownFileType = text.plist.strings; name = el; path = el.lproj/Localizable.strings; sourceTree = "<group>"; };
		8B808F972487D2B900EEE453 /* el */ = {isa = PBXFileReference; lastKnownFileType = text.plist.strings; name = el; path = el.lproj/Localizable.strings; sourceTree = "<group>"; };
		8B808F982487D2BE00EEE453 /* el */ = {isa = PBXFileReference; lastKnownFileType = text.plist.stringsdict; name = el; path = Resources/el.lproj/Localizable.stringsdict; sourceTree = "<group>"; };
		8D1A5CD1212DDFCD0059BA4A /* DispatchTimer.swift */ = {isa = PBXFileReference; lastKnownFileType = sourcecode.swift; path = DispatchTimer.swift; sourceTree = "<group>"; };
		8D24A2F52040960C0098CBF8 /* UIEdgeInsets.swift */ = {isa = PBXFileReference; lastKnownFileType = sourcecode.swift; path = UIEdgeInsets.swift; sourceTree = "<group>"; };
		8D24A2F720409A890098CBF8 /* CGSize.swift */ = {isa = PBXFileReference; lastKnownFileType = sourcecode.swift; path = CGSize.swift; sourceTree = "<group>"; };
		8D24A2F920449B430098CBF8 /* Dictionary.swift */ = {isa = PBXFileReference; fileEncoding = 4; lastKnownFileType = sourcecode.swift; path = Dictionary.swift; sourceTree = "<group>"; };
		8D2AA744211CDD4000EB7F72 /* NavigationService.swift */ = {isa = PBXFileReference; lastKnownFileType = sourcecode.swift; path = NavigationService.swift; sourceTree = "<group>"; };
		8D3322262200E4CA001D44AA /* NavigationOptions.swift */ = {isa = PBXFileReference; lastKnownFileType = sourcecode.swift; path = NavigationOptions.swift; sourceTree = "<group>"; };
		8D424F26215ECA5D00432491 /* CoreLocation.framework */ = {isa = PBXFileReference; lastKnownFileType = wrapper.framework; name = CoreLocation.framework; path = System/Library/Frameworks/CoreLocation.framework; sourceTree = SDKROOT; };
		8D4B60E6219CBEB300C41906 /* CarPlayManagerDelegate.swift */ = {isa = PBXFileReference; lastKnownFileType = sourcecode.swift; path = CarPlayManagerDelegate.swift; sourceTree = "<group>"; };
		8D4CF9C521349FFB009C3FEE /* NavigationServiceDelegate.swift */ = {isa = PBXFileReference; lastKnownFileType = sourcecode.swift; path = NavigationServiceDelegate.swift; sourceTree = "<group>"; };
		8D53136A20653FA20044891E /* ExitView.swift */ = {isa = PBXFileReference; lastKnownFileType = sourcecode.swift; path = ExitView.swift; sourceTree = "<group>"; };
		8D54F149206ECF720038736D /* InstructionPresenterTests.swift */ = {isa = PBXFileReference; lastKnownFileType = sourcecode.swift; path = InstructionPresenterTests.swift; sourceTree = "<group>"; };
		8D5DFFF0207C04840093765A /* NSAttributedString.swift */ = {isa = PBXFileReference; lastKnownFileType = sourcecode.swift; path = NSAttributedString.swift; sourceTree = "<group>"; };
		8D63A7CF227A580A00520167 /* TopBannerViewController.swift */ = {isa = PBXFileReference; lastKnownFileType = sourcecode.swift; path = TopBannerViewController.swift; sourceTree = "<group>"; };
		8D75F990212B5C7F00F99CF3 /* TunnelAuthority.swift */ = {isa = PBXFileReference; lastKnownFileType = sourcecode.swift; path = TunnelAuthority.swift; sourceTree = "<group>"; };
		8D86AE8A21C31CC80064A304 /* ManeuverArrowSnapshotTests.swift */ = {isa = PBXFileReference; lastKnownFileType = sourcecode.swift; path = ManeuverArrowSnapshotTests.swift; sourceTree = "<group>"; };
		8D9ADEA620A0C61A0067E845 /* GenericRouteShield.swift */ = {isa = PBXFileReference; lastKnownFileType = sourcecode.swift; path = GenericRouteShield.swift; sourceTree = "<group>"; };
		8D9CD7FD20880581004DC4B3 /* XCTestCase.swift */ = {isa = PBXFileReference; lastKnownFileType = sourcecode.swift; path = XCTestCase.swift; sourceTree = "<group>"; };
		8DB45E8F201698EB001EA6A3 /* UIStackView.swift */ = {isa = PBXFileReference; lastKnownFileType = sourcecode.swift; path = UIStackView.swift; sourceTree = "<group>"; };
		8DB63A391FBBCA2200928389 /* RatingControl.swift */ = {isa = PBXFileReference; lastKnownFileType = sourcecode.swift; path = RatingControl.swift; sourceTree = "<group>"; };
		8DCB4247218A540A00D6FCAD /* NavigationComponent.swift */ = {isa = PBXFileReference; lastKnownFileType = sourcecode.swift; path = NavigationComponent.swift; sourceTree = "<group>"; };
		8DDBFCA22205016E0064DEBB /* NavigationCustomizable.swift */ = {isa = PBXFileReference; lastKnownFileType = sourcecode.swift; path = NavigationCustomizable.swift; sourceTree = "<group>"; };
		8DE879651FBB9980002F06C0 /* EndOfRouteViewController.swift */ = {isa = PBXFileReference; lastKnownFileType = sourcecode.swift; path = EndOfRouteViewController.swift; sourceTree = "<group>"; };
		8DEB4065220CE596008BAAB4 /* NavigationMapViewDelegate.swift */ = {isa = PBXFileReference; lastKnownFileType = sourcecode.swift; path = NavigationMapViewDelegate.swift; sourceTree = "<group>"; };
		8DEDBCA7222F433700DA2618 /* CarPlayNavigationViewControllerTests.swift */ = {isa = PBXFileReference; lastKnownFileType = sourcecode.swift; path = CarPlayNavigationViewControllerTests.swift; sourceTree = "<group>"; };
		8DEDEF3321E3FBE80049E114 /* NavigationViewControllerDelegate.swift */ = {isa = PBXFileReference; lastKnownFileType = sourcecode.swift; path = NavigationViewControllerDelegate.swift; sourceTree = "<group>"; };
		8DF399B11FB257B30034904C /* UIGestureRecognizer.swift */ = {isa = PBXFileReference; lastKnownFileType = sourcecode.swift; path = UIGestureRecognizer.swift; sourceTree = "<group>"; };
		8DF8E4DE2202696800B29FEF /* Cartfile */ = {isa = PBXFileReference; lastKnownFileType = text; path = Cartfile; sourceTree = "<group>"; };
		8DF8E4DF2202696800B29FEF /* README.md */ = {isa = PBXFileReference; lastKnownFileType = net.daringfireball.markdown; path = README.md; sourceTree = "<group>"; };
		8DF8E4E12202696800B29FEF /* MapboxCoreNavigation.podspec */ = {isa = PBXFileReference; lastKnownFileType = text; path = MapboxCoreNavigation.podspec; sourceTree = "<group>"; };
		8DF8E4E22202696800B29FEF /* CHANGELOG.md */ = {isa = PBXFileReference; lastKnownFileType = net.daringfireball.markdown; path = CHANGELOG.md; sourceTree = "<group>"; };
		8DF8E4E32202696800B29FEF /* Cartfile.private */ = {isa = PBXFileReference; lastKnownFileType = text; path = Cartfile.private; sourceTree = "<group>"; };
		8DF8E4E42202696800B29FEF /* custom-navigation.md */ = {isa = PBXFileReference; lastKnownFileType = net.daringfireball.markdown; path = "custom-navigation.md"; sourceTree = "<group>"; };
		8DF8E4E52202696800B29FEF /* MapboxNavigation.podspec */ = {isa = PBXFileReference; lastKnownFileType = text; path = MapboxNavigation.podspec; sourceTree = "<group>"; };
		8DF8E4E62202696800B29FEF /* LICENSE.md */ = {isa = PBXFileReference; lastKnownFileType = net.daringfireball.markdown; path = LICENSE.md; sourceTree = "<group>"; };
		8DFD949D221F66BE00152F45 /* BottomBannerSnapshotTests.swift */ = {isa = PBXFileReference; lastKnownFileType = sourcecode.swift; path = BottomBannerSnapshotTests.swift; sourceTree = "<group>"; };
		AE00A739209A2C38006A3DC7 /* StepsViewControllerTests.swift */ = {isa = PBXFileReference; lastKnownFileType = sourcecode.swift; path = StepsViewControllerTests.swift; sourceTree = "<group>"; };
		AE46F95420EA735B00537AC2 /* VisualInstruction.swift */ = {isa = PBXFileReference; lastKnownFileType = sourcecode.swift; path = VisualInstruction.swift; sourceTree = "<group>"; };
		AE47A32122B1F6AD0096458C /* InstructionsCardCell.swift */ = {isa = PBXFileReference; fileEncoding = 4; lastKnownFileType = sourcecode.swift; path = InstructionsCardCell.swift; sourceTree = "<group>"; };
		AE47A32222B1F6AD0096458C /* InstructionsCardViewController.swift */ = {isa = PBXFileReference; fileEncoding = 4; lastKnownFileType = sourcecode.swift; path = InstructionsCardViewController.swift; sourceTree = "<group>"; };
		AE47A32622B1F6AE0096458C /* InstructionsCardView.swift */ = {isa = PBXFileReference; fileEncoding = 4; lastKnownFileType = sourcecode.swift; path = InstructionsCardView.swift; sourceTree = "<group>"; };
		AE47A32A22B1F6AE0096458C /* InstructionsCardContainerView.swift */ = {isa = PBXFileReference; fileEncoding = 4; lastKnownFileType = sourcecode.swift; path = InstructionsCardContainerView.swift; sourceTree = "<group>"; };
		AE7DE6C321A47A03002653D1 /* CarPlaySearchController.swift */ = {isa = PBXFileReference; lastKnownFileType = sourcecode.swift; path = CarPlaySearchController.swift; sourceTree = "<group>"; };
		AE7DE6C521A47A23002653D1 /* CarPlaySearchController+CPSearchTemplateDelegate.swift */ = {isa = PBXFileReference; lastKnownFileType = sourcecode.swift; path = "CarPlaySearchController+CPSearchTemplateDelegate.swift"; sourceTree = "<group>"; };
		AE87207D22CF97B900D7DAB7 /* InstructionsCardCollectionDelegate.swift */ = {isa = PBXFileReference; lastKnownFileType = sourcecode.swift; path = InstructionsCardCollectionDelegate.swift; sourceTree = "<group>"; };
		AE8B1B96207D2B2B003050F6 /* TunnelAuthorityTests.swift */ = {isa = PBXFileReference; lastKnownFileType = sourcecode.swift; path = TunnelAuthorityTests.swift; sourceTree = "<group>"; };
		AEC3AC992106703100A26F34 /* HighwayShield.swift */ = {isa = PBXFileReference; lastKnownFileType = sourcecode.swift; path = HighwayShield.swift; sourceTree = "<group>"; };
		AED2156E208F7FEA009AA673 /* NavigationViewControllerTests.swift */ = {isa = PBXFileReference; lastKnownFileType = sourcecode.swift; path = NavigationViewControllerTests.swift; sourceTree = "<group>"; };
		B40B1C60270380EC0065F57D /* VanishingRouteLineTests.swift */ = {isa = PBXFileReference; lastKnownFileType = sourcecode.swift; path = VanishingRouteLineTests.swift; sourceTree = "<group>"; };
		B41299CC26D6DE4D004031A3 /* RouteProgress+Arrival.swift */ = {isa = PBXFileReference; lastKnownFileType = sourcecode.swift; path = "RouteProgress+Arrival.swift"; sourceTree = "<group>"; };
		B41299CE26D7101F004031A3 /* CLLocationCoordinate2D.swift */ = {isa = PBXFileReference; lastKnownFileType = sourcecode.swift; path = CLLocationCoordinate2D.swift; sourceTree = "<group>"; };
		B417913A2624F9EA001E0348 /* MBXInfo.plist */ = {isa = PBXFileReference; fileEncoding = 4; lastKnownFileType = text.plist.xml; path = MBXInfo.plist; sourceTree = "<group>"; };
		B419BFF125F00A9C0086639B /* Feature.swift */ = {isa = PBXFileReference; lastKnownFileType = sourcecode.swift; path = Feature.swift; sourceTree = "<group>"; };
		B430D2F925534FDC0088CC23 /* UserHaloCourseView.swift */ = {isa = PBXFileReference; lastKnownFileType = sourcecode.swift; path = UserHaloCourseView.swift; sourceTree = "<group>"; };
		B4319F2E27A35EA8005A706E /* SpriteRepository.swift */ = {isa = PBXFileReference; lastKnownFileType = sourcecode.swift; path = SpriteRepository.swift; sourceTree = "<group>"; };
		B44177F72649B08400781319 /* UserLocationStyle.swift */ = {isa = PBXFileReference; lastKnownFileType = sourcecode.swift; path = UserLocationStyle.swift; sourceTree = "<group>"; };
		B443A48A27BB0CB8000AF101 /* sprite-info.json */ = {isa = PBXFileReference; fileEncoding = 4; lastKnownFileType = text.json; path = "sprite-info.json"; sourceTree = "<group>"; };
		B456A8B72620C9C000FD86D8 /* MMEEventsManager+Spy.m */ = {isa = PBXFileReference; lastKnownFileType = sourcecode.c.objc; name = "MMEEventsManager+Spy.m"; path = "include/MMEEventsManager+Spy.m"; sourceTree = "<group>"; };
		B456A8B82620C9C000FD86D8 /* MMEEventsManager+Spy.h */ = {isa = PBXFileReference; lastKnownFileType = sourcecode.c.h; name = "MMEEventsManager+Spy.h"; path = "include/MMEEventsManager+Spy.h"; sourceTree = "<group>"; };
		B456A8EB2620D26A00FD86D8 /* LeakTest.swift */ = {isa = PBXFileReference; fileEncoding = 4; lastKnownFileType = sourcecode.swift; path = LeakTest.swift; sourceTree = "<group>"; };
		B456A9052620D73700FD86D8 /* CLHeadingPrivate.h */ = {isa = PBXFileReference; fileEncoding = 4; lastKnownFileType = sourcecode.c.h; name = CLHeadingPrivate.h; path = include/CLHeadingPrivate.h; sourceTree = "<group>"; };
		B473E900278651DD00D9E821 /* NavigationLocationProviderTests.swift */ = {isa = PBXFileReference; lastKnownFileType = sourcecode.swift; path = NavigationLocationProviderTests.swift; sourceTree = "<group>"; };
		B47BD90127B1E53D00338EE9 /* WayNameViewTests.swift */ = {isa = PBXFileReference; lastKnownFileType = sourcecode.swift; path = WayNameViewTests.swift; sourceTree = "<group>"; };
		B47C1AAA261FCDF30078546C /* CTestHelper.h */ = {isa = PBXFileReference; lastKnownFileType = sourcecode.c.h; path = CTestHelper.h; sourceTree = "<group>"; };
		B47C1ACF261FD0A30078546C /* Date.swift */ = {isa = PBXFileReference; lastKnownFileType = sourcecode.swift; path = Date.swift; sourceTree = "<group>"; };
		B47C1AD0261FD0A30078546C /* NavigationEventsManagerTestDoubles.swift */ = {isa = PBXFileReference; lastKnownFileType = sourcecode.swift; path = NavigationEventsManagerTestDoubles.swift; sourceTree = "<group>"; };
		B47C1AD2261FD0A30078546C /* DummyURLSessionDataTask.swift */ = {isa = PBXFileReference; lastKnownFileType = sourcecode.swift; path = DummyURLSessionDataTask.swift; sourceTree = "<group>"; };
		B47C1AD3261FD0A30078546C /* DummyLocationManager.swift */ = {isa = PBXFileReference; lastKnownFileType = sourcecode.swift; path = DummyLocationManager.swift; sourceTree = "<group>"; };
		B47C1AE2261FD0A30078546C /* NavigationServiceTestDoubles.swift */ = {isa = PBXFileReference; lastKnownFileType = sourcecode.swift; path = NavigationServiceTestDoubles.swift; sourceTree = "<group>"; };
		B47C1AE3261FD0A30078546C /* CoreLocation.swift */ = {isa = PBXFileReference; lastKnownFileType = sourcecode.swift; path = CoreLocation.swift; sourceTree = "<group>"; };
		B47C1AE5261FD0A30078546C /* route-with-banner-instructions.json */ = {isa = PBXFileReference; lastKnownFileType = text.json; path = "route-with-banner-instructions.json"; sourceTree = "<group>"; };
		B47C1AE6261FD0A30078546C /* route-with-missing-road-classes.json */ = {isa = PBXFileReference; lastKnownFileType = text.json; path = "route-with-missing-road-classes.json"; sourceTree = "<group>"; };
		B47C1AE7261FD0A30078546C /* route-with-instructions.json */ = {isa = PBXFileReference; lastKnownFileType = text.json; path = "route-with-instructions.json"; sourceTree = "<group>"; };
		B47C1AE8261FD0A30078546C /* routeWithTunnels_9thStreetDC.json */ = {isa = PBXFileReference; lastKnownFileType = text.json; path = routeWithTunnels_9thStreetDC.json; sourceTree = "<group>"; };
		B47C1AE9261FD0A30078546C /* PipeFittersUnion-FourSeasonsBoston.json */ = {isa = PBXFileReference; lastKnownFileType = text.json; path = "PipeFittersUnion-FourSeasonsBoston.json"; sourceTree = "<group>"; };
		B47C1AEA261FD0A30078546C /* route-with-straight-roundabout.json */ = {isa = PBXFileReference; lastKnownFileType = text.json; path = "route-with-straight-roundabout.json"; sourceTree = "<group>"; };
		B47C1AEC261FD0A30078546C /* route-doubling-back.json */ = {isa = PBXFileReference; lastKnownFileType = text.json; path = "route-doubling-back.json"; sourceTree = "<group>"; };
		B47C1AED261FD0A30078546C /* route-for-lane-testing.json */ = {isa = PBXFileReference; lastKnownFileType = text.json; path = "route-for-lane-testing.json"; sourceTree = "<group>"; };
		B47C1AEE261FD0A30078546C /* straight-line.json */ = {isa = PBXFileReference; lastKnownFileType = text.json; path = "straight-line.json"; sourceTree = "<group>"; };
		B47C1AEF261FD0A30078546C /* EmptyStyle.json */ = {isa = PBXFileReference; lastKnownFileType = text.json; path = EmptyStyle.json; sourceTree = "<group>"; };
		B47C1AF0261FD0A30078546C /* multileg-route.json */ = {isa = PBXFileReference; lastKnownFileType = text.json; path = "multileg-route.json"; sourceTree = "<group>"; };
		B47C1AF1261FD0A30078546C /* route-with-same-congestion-different-road-classes.json */ = {isa = PBXFileReference; lastKnownFileType = text.json; path = "route-with-same-congestion-different-road-classes.json"; sourceTree = "<group>"; };
		B47C1AF2261FD0A30078546C /* route-with-not-present-road-classes.json */ = {isa = PBXFileReference; lastKnownFileType = text.json; path = "route-with-not-present-road-classes.json"; sourceTree = "<group>"; };
		B47C1AF3261FD0A30078546C /* DCA-Arboretum.json */ = {isa = PBXFileReference; lastKnownFileType = text.json; path = "DCA-Arboretum.json"; sourceTree = "<group>"; };
		B47C1AF4261FD0A30078546C /* routeWithInstructions.json */ = {isa = PBXFileReference; lastKnownFileType = text.json; path = routeWithInstructions.json; sourceTree = "<group>"; };
		B47C1AF5261FD0A30078546C /* 9-legged-route.json */ = {isa = PBXFileReference; lastKnownFileType = text.json; path = "9-legged-route.json"; sourceTree = "<group>"; };
		B47C1AF7261FD0A30078546C /* route.json */ = {isa = PBXFileReference; lastKnownFileType = text.json; path = route.json; sourceTree = "<group>"; };
		B47C1AF8261FD0A30078546C /* route-with-tertiary.json */ = {isa = PBXFileReference; lastKnownFileType = text.json; path = "route-with-tertiary.json"; sourceTree = "<group>"; };
		B47C1AF9261FD0A30078546C /* DCA-Arboretum-dummy-faster-route.json */ = {isa = PBXFileReference; lastKnownFileType = text.json; path = "DCA-Arboretum-dummy-faster-route.json"; sourceTree = "<group>"; };
		B47C1AFA261FD0A30078546C /* route-with-mixed-road-classes.json */ = {isa = PBXFileReference; lastKnownFileType = text.json; path = "route-with-mixed-road-classes.json"; sourceTree = "<group>"; };
		B47C1AFB261FD0A30078546C /* sthlm-double-back-replay.json */ = {isa = PBXFileReference; lastKnownFileType = text.json; path = "sthlm-double-back-replay.json"; sourceTree = "<group>"; };
		B47C1AFC261FD0A30078546C /* route-with-road-classes-single-congestion.json */ = {isa = PBXFileReference; lastKnownFileType = text.json; path = "route-with-road-classes-single-congestion.json"; sourceTree = "<group>"; };
		B47C1AFE261FD0A30078546C /* sthlm-double-back.json */ = {isa = PBXFileReference; lastKnownFileType = text.json; path = "sthlm-double-back.json"; sourceTree = "<group>"; };
		B47C1AFF261FD0A30078546C /* TestHelper.h */ = {isa = PBXFileReference; lastKnownFileType = sourcecode.c.h; path = TestHelper.h; sourceTree = "<group>"; };
		B47C1B00261FD0A30078546C /* Fixture.swift */ = {isa = PBXFileReference; lastKnownFileType = sourcecode.swift; path = Fixture.swift; sourceTree = "<group>"; };
		B47C1B01261FD0A30078546C /* NavigationPlotter.swift */ = {isa = PBXFileReference; lastKnownFileType = sourcecode.swift; path = NavigationPlotter.swift; sourceTree = "<group>"; };
		B47C1B02261FD0A30078546C /* DirectionsSpy.swift */ = {isa = PBXFileReference; lastKnownFileType = sourcecode.swift; path = DirectionsSpy.swift; sourceTree = "<group>"; };
		B47C1B03261FD0A30078546C /* Info.plist */ = {isa = PBXFileReference; lastKnownFileType = text.plist.xml; path = Info.plist; sourceTree = "<group>"; };
		B4843886270F8E1600E161E6 /* SimulationType.swift */ = {isa = PBXFileReference; lastKnownFileType = sourcecode.swift; path = SimulationType.swift; sourceTree = "<group>"; };
		B493FB1C2767EDDB002AF455 /* InstructionsBannerViewDelegate.swift */ = {isa = PBXFileReference; lastKnownFileType = sourcecode.swift; path = InstructionsBannerViewDelegate.swift; sourceTree = "<group>"; };
		B4B61B9627A882E200AA127E /* SpriteRepositoryTests.swift */ = {isa = PBXFileReference; fileEncoding = 4; lastKnownFileType = sourcecode.swift; path = SpriteRepositoryTests.swift; sourceTree = "<group>"; };
		B4BB0AD42704D1D7006F502D /* short_route.json */ = {isa = PBXFileReference; fileEncoding = 4; lastKnownFileType = text.json; path = short_route.json; sourceTree = "<group>"; };
		B4BB0AD62704D1E6006F502D /* multileg_route.json */ = {isa = PBXFileReference; fileEncoding = 4; lastKnownFileType = text.json; path = multileg_route.json; sourceTree = "<group>"; };
		B4D4291826260D5900EE92A8 /* MBXInfo.plist */ = {isa = PBXFileReference; lastKnownFileType = text.plist.xml; path = MBXInfo.plist; sourceTree = "<group>"; };
		B4E19C46268114840011581F /* NavigationLocationProvider.swift */ = {isa = PBXFileReference; fileEncoding = 4; lastKnownFileType = sourcecode.swift; path = NavigationLocationProvider.swift; sourceTree = "<group>"; };
		B4E6711E27BB09D6004EE9C1 /* SpriteInfoCacheTests.swift */ = {isa = PBXFileReference; fileEncoding = 4; lastKnownFileType = sourcecode.swift; path = SpriteInfoCacheTests.swift; sourceTree = "<group>"; };
		B4E6712027BB09EF004EE9C1 /* SpriteInfoCache.swift */ = {isa = PBXFileReference; fileEncoding = 4; lastKnownFileType = sourcecode.swift; path = SpriteInfoCache.swift; sourceTree = "<group>"; };
		C51511D020EAC89D00372A91 /* CPMapTemplate.swift */ = {isa = PBXFileReference; lastKnownFileType = sourcecode.swift; path = CPMapTemplate.swift; sourceTree = "<group>"; };
		C51DF8651F38C31C006C6A15 /* Locale.swift */ = {isa = PBXFileReference; fileEncoding = 4; lastKnownFileType = sourcecode.swift; path = Locale.swift; sourceTree = "<group>"; };
		C520EE911EBB84F9008805BC /* Base */ = {isa = PBXFileReference; lastKnownFileType = file.storyboard; name = Base; path = Base.lproj/Navigation.storyboard; sourceTree = "<group>"; };
		C520EE941EBBBD55008805BC /* en */ = {isa = PBXFileReference; lastKnownFileType = text.plist.strings; name = en; path = en.lproj/Navigation.strings; sourceTree = "<group>"; };
		C52AC1251DF0E48600396B9F /* RouteProgressTests.swift */ = {isa = PBXFileReference; fileEncoding = 4; lastKnownFileType = sourcecode.swift; path = RouteProgressTests.swift; sourceTree = "<group>"; };
		C53208AA1E81FFB900910266 /* NavigationMapView.swift */ = {isa = PBXFileReference; fileEncoding = 4; lastKnownFileType = sourcecode.swift; lineEnding = 0; path = NavigationMapView.swift; sourceTree = "<group>"; };
		C5381F01204E03B600A5493E /* UIDevice.swift */ = {isa = PBXFileReference; lastKnownFileType = sourcecode.swift; path = UIDevice.swift; sourceTree = "<group>"; };
		C53C19701F38EACD008DB406 /* zh-Hans */ = {isa = PBXFileReference; lastKnownFileType = text.plist.strings; name = "zh-Hans"; path = "zh-Hans.lproj/Localizable.strings"; sourceTree = "<group>"; };
		C53C19711F38EADB008DB406 /* it */ = {isa = PBXFileReference; lastKnownFileType = text.plist.strings; name = it; path = it.lproj/Localizable.strings; sourceTree = "<group>"; };
		C53C19721F38EADB008DB406 /* es */ = {isa = PBXFileReference; fileEncoding = 4; lastKnownFileType = text.plist.strings; name = es; path = es.lproj/Localizable.strings; sourceTree = "<group>"; };
		C53C19731F38EADC008DB406 /* lt */ = {isa = PBXFileReference; fileEncoding = 4; lastKnownFileType = text.plist.strings; name = lt; path = lt.lproj/Localizable.strings; sourceTree = "<group>"; };
		C53C19751F38EADE008DB406 /* fr */ = {isa = PBXFileReference; lastKnownFileType = text.plist.strings; name = fr; path = fr.lproj/Localizable.strings; sourceTree = "<group>"; };
		C53C19771F38EAE4008DB406 /* ca */ = {isa = PBXFileReference; fileEncoding = 4; lastKnownFileType = text.plist.strings; name = ca; path = ca.lproj/Localizable.strings; sourceTree = "<group>"; };
		C54C655120336F2600D338E0 /* Constants.swift */ = {isa = PBXFileReference; lastKnownFileType = sourcecode.swift; path = Constants.swift; sourceTree = "<group>"; };
		C551B0E520D42222009A986F /* NavigationLocationManagerTests.swift */ = {isa = PBXFileReference; lastKnownFileType = sourcecode.swift; path = NavigationLocationManagerTests.swift; sourceTree = "<group>"; };
		C55C299820D2E2F600B0406C /* NavigationMapViewTests.swift */ = {isa = PBXFileReference; lastKnownFileType = sourcecode.swift; path = NavigationMapViewTests.swift; sourceTree = "<group>"; };
		C561735A1F182113005954F6 /* RouteStep.swift */ = {isa = PBXFileReference; fileEncoding = 4; lastKnownFileType = sourcecode.swift; path = RouteStep.swift; sourceTree = "<group>"; };
		C57491DE1FACC42F006F97BC /* CGPoint.swift */ = {isa = PBXFileReference; lastKnownFileType = sourcecode.swift; path = CGPoint.swift; sourceTree = "<group>"; };
		C578DA071EFD0FFF0052079F /* ProcessInfo.swift */ = {isa = PBXFileReference; fileEncoding = 4; lastKnownFileType = sourcecode.swift; path = ProcessInfo.swift; sourceTree = "<group>"; };
		C582BA2B2073E77E00647DAA /* StringTests.swift */ = {isa = PBXFileReference; lastKnownFileType = sourcecode.swift; path = StringTests.swift; sourceTree = "<group>"; };
		C582FD5E203626E900A9086E /* CLLocationDirection.swift */ = {isa = PBXFileReference; lastKnownFileType = sourcecode.swift; path = CLLocationDirection.swift; sourceTree = "<group>"; };
		C58821FF1FB0F0D7008B0A2D /* Error.swift */ = {isa = PBXFileReference; lastKnownFileType = sourcecode.swift; path = Error.swift; sourceTree = "<group>"; };
		C58D6BAC1DDCF2AE00387F53 /* CoreConstants.swift */ = {isa = PBXFileReference; fileEncoding = 4; lastKnownFileType = sourcecode.swift; path = CoreConstants.swift; sourceTree = "<group>"; };
		C5A60EC820A2417200C21178 /* StringTests.swift */ = {isa = PBXFileReference; lastKnownFileType = sourcecode.swift; path = StringTests.swift; sourceTree = "<group>"; };
		C5A6B2DC1F4CE8E8004260EA /* StyleType.swift */ = {isa = PBXFileReference; lastKnownFileType = sourcecode.swift; path = StyleType.swift; sourceTree = "<group>"; };
		C5A7EC5B1FD610A80008B9BA /* VisualInstructionComponent.swift */ = {isa = PBXFileReference; lastKnownFileType = sourcecode.swift; path = VisualInstructionComponent.swift; sourceTree = "<group>"; };
		C5ABB50D20408D2C00AFA92C /* NavigationServiceTests.swift */ = {isa = PBXFileReference; lastKnownFileType = sourcecode.swift; path = NavigationServiceTests.swift; sourceTree = "<group>"; };
		C5ADFBC91DDCC7840011824B /* MapboxCoreNavigation.framework */ = {isa = PBXFileReference; explicitFileType = wrapper.framework; includeInIndex = 0; path = MapboxCoreNavigation.framework; sourceTree = BUILT_PRODUCTS_DIR; };
		C5ADFBCC1DDCC7840011824B /* MapboxCoreNavigation.h */ = {isa = PBXFileReference; lastKnownFileType = sourcecode.c.h; path = MapboxCoreNavigation.h; sourceTree = "<group>"; };
		C5ADFBCD1DDCC7840011824B /* Info.plist */ = {isa = PBXFileReference; lastKnownFileType = text.plist.xml; path = Info.plist; sourceTree = "<group>"; };
		C5ADFBD21DDCC7840011824B /* MapboxCoreNavigationTests.xctest */ = {isa = PBXFileReference; explicitFileType = wrapper.cfbundle; includeInIndex = 0; path = MapboxCoreNavigationTests.xctest; sourceTree = BUILT_PRODUCTS_DIR; };
		C5ADFBD71DDCC7840011824B /* MapboxCoreNavigationTests.swift */ = {isa = PBXFileReference; lastKnownFileType = sourcecode.swift; path = MapboxCoreNavigationTests.swift; sourceTree = "<group>"; };
		C5ADFBD91DDCC7840011824B /* Info.plist */ = {isa = PBXFileReference; lastKnownFileType = text.plist.xml; path = Info.plist; sourceTree = "<group>"; };
		C5ADFBF91DDCC9580011824B /* LegacyRouteController.swift */ = {isa = PBXFileReference; fileEncoding = 4; lastKnownFileType = sourcecode.swift; path = LegacyRouteController.swift; sourceTree = "<group>"; };
		C5ADFBFB1DDCC9AD0011824B /* RouteProgress.swift */ = {isa = PBXFileReference; fileEncoding = 4; lastKnownFileType = sourcecode.swift; path = RouteProgress.swift; sourceTree = "<group>"; };
		C5BF7370206AB0DE00CDBB6D /* MapboxCoreNavigationTests-Bridging-Header.h */ = {isa = PBXFileReference; lastKnownFileType = sourcecode.c.h; path = "MapboxCoreNavigationTests-Bridging-Header.h"; sourceTree = "<group>"; };
		C5CFE4871EF2FD4C006F48E8 /* MMEEventsManager.swift */ = {isa = PBXFileReference; fileEncoding = 4; lastKnownFileType = sourcecode.swift; path = MMEEventsManager.swift; sourceTree = "<group>"; };
		C5D9800E1EFBCDAD006DBF2E /* Date.swift */ = {isa = PBXFileReference; fileEncoding = 4; lastKnownFileType = sourcecode.swift; path = Date.swift; sourceTree = "<group>"; };
		C5E7A31B1F4F6828001CB015 /* NavigationRouteOptions.swift */ = {isa = PBXFileReference; lastKnownFileType = sourcecode.swift; path = NavigationRouteOptions.swift; sourceTree = "<group>"; };
		C5FFAC1420D96F5B009E7F98 /* CarPlayNavigationViewController.swift */ = {isa = PBXFileReference; fileEncoding = 4; lastKnownFileType = sourcecode.swift; path = CarPlayNavigationViewController.swift; sourceTree = "<group>"; };
		CFD47D8F20FD85EC00BC1E49 /* ResourceOptionsManager.swift */ = {isa = PBXFileReference; fileEncoding = 4; lastKnownFileType = sourcecode.swift; path = ResourceOptionsManager.swift; sourceTree = "<group>"; };
		DA0557202154EF4700A1F2AA /* Route.swift */ = {isa = PBXFileReference; lastKnownFileType = sourcecode.swift; path = Route.swift; sourceTree = "<group>"; };
		DA0557242155040700A1F2AA /* RouteTests.swift */ = {isa = PBXFileReference; lastKnownFileType = sourcecode.swift; path = RouteTests.swift; sourceTree = "<group>"; };
		DA0DBA2125FC4CC200E86BDF /* ca */ = {isa = PBXFileReference; lastKnownFileType = text.plist.stringsdict; name = ca; path = Resources/ca.lproj/Localizable.stringsdict; sourceTree = "<group>"; };
		DA1811FE20128B0900C91918 /* he */ = {isa = PBXFileReference; lastKnownFileType = text.plist.strings; name = he; path = he.lproj/Navigation.strings; sourceTree = "<group>"; };
		DA18120120128B7B00C91918 /* he */ = {isa = PBXFileReference; lastKnownFileType = text.plist.strings; name = he; path = he.lproj/Localizable.strings; sourceTree = "<group>"; };
		DA18120320128E9400C91918 /* fr */ = {isa = PBXFileReference; lastKnownFileType = text.plist.strings; name = fr; path = fr.lproj/Localizable.strings; sourceTree = "<group>"; };
		DA181204201290FC00C91918 /* es */ = {isa = PBXFileReference; lastKnownFileType = text.plist.stringsdict; name = es; path = Resources/es.lproj/Localizable.stringsdict; sourceTree = "<group>"; };
		DA1812052012910000C91918 /* vi */ = {isa = PBXFileReference; lastKnownFileType = text.plist.stringsdict; name = vi; path = Resources/vi.lproj/Localizable.stringsdict; sourceTree = "<group>"; };
		DA181207201292E700C91918 /* fr */ = {isa = PBXFileReference; lastKnownFileType = text.plist.stringsdict; name = fr; path = Resources/fr.lproj/Localizable.stringsdict; sourceTree = "<group>"; };
		DA2A01EF25F308B100AAB4C6 /* RoadGraphPath.swift */ = {isa = PBXFileReference; lastKnownFileType = sourcecode.swift; path = RoadGraphPath.swift; sourceTree = "<group>"; };
		DA33273B1F50C70E00C5EE88 /* sl */ = {isa = PBXFileReference; fileEncoding = 4; lastKnownFileType = text.plist.strings; name = sl; path = sl.lproj/Navigation.strings; sourceTree = "<group>"; };
		DA33273F1F50C7E400C5EE88 /* uk */ = {isa = PBXFileReference; fileEncoding = 4; lastKnownFileType = text.plist.strings; name = uk; path = uk.lproj/Navigation.strings; sourceTree = "<group>"; };
		DA35256F2010A5200048DDFC /* en */ = {isa = PBXFileReference; lastKnownFileType = text.plist.stringsdict; name = en; path = Resources/en.lproj/Localizable.stringsdict; sourceTree = "<group>"; };
		DA352572201143BA0048DDFC /* da */ = {isa = PBXFileReference; lastKnownFileType = text.plist.strings; name = da; path = da.lproj/Navigation.strings; sourceTree = "<group>"; };
		DA352573201143D30048DDFC /* da */ = {isa = PBXFileReference; lastKnownFileType = text.plist.strings; name = da; path = da.lproj/Localizable.strings; sourceTree = "<group>"; };
		DA443DDD2278C90E00ED1307 /* CPTrip.swift */ = {isa = PBXFileReference; lastKnownFileType = sourcecode.swift; path = CPTrip.swift; sourceTree = "<group>"; };
		DA4A8EBF2704FF950071C85C /* EventLocation.swift */ = {isa = PBXFileReference; lastKnownFileType = sourcecode.swift; path = EventLocation.swift; sourceTree = "<group>"; };
		DA545ABC1FA9941F0090908E /* de */ = {isa = PBXFileReference; lastKnownFileType = text.plist.strings; name = de; path = de.lproj/Localizable.strings; sourceTree = "<group>"; };
		DA545AC01FA9A15A0090908E /* nl */ = {isa = PBXFileReference; lastKnownFileType = text.plist.strings; name = nl; path = nl.lproj/Localizable.strings; sourceTree = "<group>"; };
		DA545AC21FA9A16D0090908E /* nl */ = {isa = PBXFileReference; lastKnownFileType = text.plist.strings; name = nl; path = nl.lproj/Localizable.strings; sourceTree = "<group>"; };
		DA545AC31FAA86350090908E /* de */ = {isa = PBXFileReference; lastKnownFileType = text.plist.strings; name = de; path = de.lproj/Navigation.strings; sourceTree = "<group>"; };
		DA545AC41FAA86450090908E /* de */ = {isa = PBXFileReference; lastKnownFileType = text.plist.strings; name = de; path = de.lproj/Localizable.strings; sourceTree = "<group>"; };
		DA5AD0401FEBA23200FC7D7B /* bg */ = {isa = PBXFileReference; lastKnownFileType = text.plist.strings; name = bg; path = bg.lproj/Localizable.strings; sourceTree = "<group>"; };
		DA5F44A525F07A6500F573EC /* RoadGraphPosition.swift */ = {isa = PBXFileReference; fileEncoding = 4; lastKnownFileType = sourcecode.swift; path = RoadGraphPosition.swift; sourceTree = "<group>"; };
		DA5F44A925F07A6700F573EC /* RoadGraphEdge.swift */ = {isa = PBXFileReference; fileEncoding = 4; lastKnownFileType = sourcecode.swift; path = RoadGraphEdge.swift; sourceTree = "<group>"; };
		DA5F44B925F07AA500F573EC /* RoadGraphEdgeMetadata.swift */ = {isa = PBXFileReference; fileEncoding = 4; lastKnownFileType = sourcecode.swift; path = RoadGraphEdgeMetadata.swift; sourceTree = "<group>"; };
		DA5F44C325F07AB500F573EC /* RoadGraph.swift */ = {isa = PBXFileReference; fileEncoding = 4; lastKnownFileType = sourcecode.swift; path = RoadGraph.swift; sourceTree = "<group>"; };
		DA5F44C425F07AB500F573EC /* RoadName.swift */ = {isa = PBXFileReference; fileEncoding = 4; lastKnownFileType = sourcecode.swift; path = RoadName.swift; sourceTree = "<group>"; };
		DA5F44C525F07AB600F573EC /* MapboxStreetsRoadClass.swift */ = {isa = PBXFileReference; fileEncoding = 4; lastKnownFileType = sourcecode.swift; path = MapboxStreetsRoadClass.swift; sourceTree = "<group>"; };
		DA5F44DB25F07D1400F573EC /* RoadObjectEdgeLocation.swift */ = {isa = PBXFileReference; fileEncoding = 4; lastKnownFileType = sourcecode.swift; path = RoadObjectEdgeLocation.swift; sourceTree = "<group>"; };
		DA5F44F325F07D3A00F573EC /* RoadObjectStoreDelegate.swift */ = {isa = PBXFileReference; fileEncoding = 4; lastKnownFileType = sourcecode.swift; path = RoadObjectStoreDelegate.swift; sourceTree = "<group>"; };
		DA5F44F425F07D3B00F573EC /* RoadObjectStore.swift */ = {isa = PBXFileReference; fileEncoding = 4; lastKnownFileType = sourcecode.swift; path = RoadObjectStore.swift; sourceTree = "<group>"; };
		DA5F44FF25F07DE200F573EC /* ElectronicHorizonOptions.swift */ = {isa = PBXFileReference; fileEncoding = 4; lastKnownFileType = sourcecode.swift; path = ElectronicHorizonOptions.swift; sourceTree = "<group>"; };
		DA625E921F1055DE00FBE176 /* fa */ = {isa = PBXFileReference; fileEncoding = 4; lastKnownFileType = text.plist.strings; name = fa; path = fa.lproj/Navigation.strings; sourceTree = "<group>"; };
		DA625E951F105B1A00FBE176 /* fr */ = {isa = PBXFileReference; fileEncoding = 4; lastKnownFileType = text.plist.strings; name = fr; path = fr.lproj/Navigation.strings; sourceTree = "<group>"; };
		DA625E9A1F105C1300FBE176 /* hu */ = {isa = PBXFileReference; fileEncoding = 4; lastKnownFileType = text.plist.strings; name = hu; path = hu.lproj/Navigation.strings; sourceTree = "<group>"; };
		DA625E9C1F105CB100FBE176 /* hu */ = {isa = PBXFileReference; fileEncoding = 4; lastKnownFileType = text.plist.strings; name = hu; path = hu.lproj/Localizable.strings; sourceTree = "<group>"; };
		DA625EA41F1060E300FBE176 /* ca */ = {isa = PBXFileReference; fileEncoding = 4; lastKnownFileType = text.plist.strings; name = ca; path = ca.lproj/Navigation.strings; sourceTree = "<group>"; };
		DA625EA51F10614500FBE176 /* es */ = {isa = PBXFileReference; fileEncoding = 4; lastKnownFileType = text.plist.strings; name = es; path = es.lproj/Navigation.strings; sourceTree = "<group>"; };
		DA625EA71F10616600FBE176 /* es */ = {isa = PBXFileReference; fileEncoding = 4; lastKnownFileType = text.plist.strings; name = es; path = es.lproj/Localizable.strings; sourceTree = "<group>"; };
		DA625EA91F1061DA00FBE176 /* sv */ = {isa = PBXFileReference; fileEncoding = 4; lastKnownFileType = text.plist.strings; name = sv; path = sv.lproj/Navigation.strings; sourceTree = "<group>"; };
		DA625EAA1F10621A00FBE176 /* vi */ = {isa = PBXFileReference; fileEncoding = 4; lastKnownFileType = text.plist.strings; name = vi; path = vi.lproj/Navigation.strings; sourceTree = "<group>"; };
		DA66062F23B32F99007832E5 /* Array.swift */ = {isa = PBXFileReference; lastKnownFileType = sourcecode.swift; path = Array.swift; sourceTree = "<group>"; };
		DA678B7A1F6CEE6200F05913 /* ru */ = {isa = PBXFileReference; lastKnownFileType = text.plist.strings; name = ru; path = ru.lproj/Localizable.strings; sourceTree = "<group>"; };
		DA678B7B1F6CF46600F05913 /* hu */ = {isa = PBXFileReference; fileEncoding = 4; lastKnownFileType = text.plist.strings; name = hu; path = hu.lproj/Localizable.strings; sourceTree = "<group>"; };
		DA678B7C1F6CF47200F05913 /* sv */ = {isa = PBXFileReference; fileEncoding = 4; lastKnownFileType = text.plist.strings; name = sv; path = sv.lproj/Localizable.strings; sourceTree = "<group>"; };
		DA678B7D1F6CF47A00F05913 /* vi */ = {isa = PBXFileReference; fileEncoding = 4; lastKnownFileType = text.plist.strings; name = vi; path = vi.lproj/Localizable.strings; sourceTree = "<group>"; };
		DA6C925424C604B7003A0AD6 /* uk */ = {isa = PBXFileReference; lastKnownFileType = text.plist.strings; name = uk; path = uk.lproj/Localizable.strings; sourceTree = "<group>"; };
		DA6C925724C6078B003A0AD6 /* tr */ = {isa = PBXFileReference; lastKnownFileType = text.plist.strings; name = tr; path = tr.lproj/Localizable.strings; sourceTree = "<group>"; };
		DA6C925824C60A3D003A0AD6 /* tr */ = {isa = PBXFileReference; lastKnownFileType = text.plist.strings; name = tr; path = tr.lproj/Localizable.strings; sourceTree = "<group>"; };
		DA6C925924C60A43003A0AD6 /* tr */ = {isa = PBXFileReference; lastKnownFileType = text.plist.stringsdict; name = tr; path = Resources/tr.lproj/Localizable.stringsdict; sourceTree = "<group>"; };
		DA6C925A24C60C92003A0AD6 /* tr */ = {isa = PBXFileReference; lastKnownFileType = text.plist.strings; name = tr; path = tr.lproj/Navigation.strings; sourceTree = "<group>"; };
		DA73F87820BF851B0067649B /* de */ = {isa = PBXFileReference; lastKnownFileType = text.plist.stringsdict; name = de; path = Resources/de.lproj/Localizable.stringsdict; sourceTree = "<group>"; };
		DA75C2C426A602A100BAD63D /* es-ES */ = {isa = PBXFileReference; lastKnownFileType = text.plist.strings; name = "es-ES"; path = "es-ES.lproj/Navigation.strings"; sourceTree = "<group>"; };
		DA75C2C526A602CF00BAD63D /* es-ES */ = {isa = PBXFileReference; lastKnownFileType = text.plist.strings; name = "es-ES"; path = "es-ES.lproj/Localizable.strings"; sourceTree = "<group>"; };
		DA75C2C626A602E300BAD63D /* es-ES */ = {isa = PBXFileReference; lastKnownFileType = text.plist.strings; name = "es-ES"; path = "es-ES.lproj/Localizable.strings"; sourceTree = "<group>"; };
		DA75C2C726A602FF00BAD63D /* es-ES */ = {isa = PBXFileReference; lastKnownFileType = text.plist.stringsdict; name = "es-ES"; path = "Resources/es-ES.lproj/Localizable.stringsdict"; sourceTree = "<group>"; };
		DA7A97CE26A7613C001B6A9A /* RouteOptionsTests.swift */ = {isa = PBXFileReference; fileEncoding = 4; lastKnownFileType = sourcecode.swift; path = RouteOptionsTests.swift; sourceTree = "<group>"; };
		DA8264871F2AADC200454B24 /* zh-Hant */ = {isa = PBXFileReference; fileEncoding = 4; lastKnownFileType = text.plist.strings; name = "zh-Hant"; path = "zh-Hant.lproj/Navigation.strings"; sourceTree = "<group>"; };
		DA85D5EE25DB4AA3008A2AD4 /* LaneViewTests.swift */ = {isa = PBXFileReference; lastKnownFileType = sourcecode.swift; path = LaneViewTests.swift; sourceTree = "<group>"; };
		DA8F3A7523B5D84900B56786 /* SpeedLimitView.swift */ = {isa = PBXFileReference; lastKnownFileType = sourcecode.swift; path = SpeedLimitView.swift; sourceTree = "<group>"; };
		DA8F3A7723B5DB7900B56786 /* SpeedLimitStyleKit.swift */ = {isa = PBXFileReference; fileEncoding = 4; lastKnownFileType = sourcecode.swift; path = SpeedLimitStyleKit.swift; sourceTree = "<group>"; };
		DA9059B0223B1347006E8B46 /* hu */ = {isa = PBXFileReference; lastKnownFileType = text.plist.stringsdict; name = hu; path = Resources/hu.lproj/Localizable.stringsdict; sourceTree = "<group>"; };
		DA9059B2223B1758006E8B46 /* ja */ = {isa = PBXFileReference; lastKnownFileType = text.plist.strings; name = ja; path = ja.lproj/Localizable.strings; sourceTree = "<group>"; };
		DA9059B3223B1769006E8B46 /* ja */ = {isa = PBXFileReference; lastKnownFileType = text.plist.strings; name = ja; path = ja.lproj/Navigation.strings; sourceTree = "<group>"; };
		DA9059B4223B1770006E8B46 /* ja */ = {isa = PBXFileReference; lastKnownFileType = text.plist.strings; name = ja; path = ja.lproj/Localizable.strings; sourceTree = "<group>"; };
		DA9059B5223B1778006E8B46 /* ja */ = {isa = PBXFileReference; lastKnownFileType = text.plist.stringsdict; name = ja; path = Resources/ja.lproj/Localizable.stringsdict; sourceTree = "<group>"; };
		DA972D3826FB9ABD009F5615 /* routeWithNoDistance.json */ = {isa = PBXFileReference; fileEncoding = 4; lastKnownFileType = text.json; path = routeWithNoDistance.json; sourceTree = "<group>"; };
		DAA292FF1F16CC2200D94613 /* lt */ = {isa = PBXFileReference; fileEncoding = 4; lastKnownFileType = text.plist.strings; name = lt; path = lt.lproj/Navigation.strings; sourceTree = "<group>"; };
		DAAE5F331EAE4C5A00832871 /* zh-Hans */ = {isa = PBXFileReference; fileEncoding = 4; lastKnownFileType = text.plist.strings; name = "zh-Hans"; path = "zh-Hans.lproj/Localizable.strings"; sourceTree = "<group>"; };
		DABA591425E58D5600D0C1DB /* Accounts.swift */ = {isa = PBXFileReference; lastKnownFileType = sourcecode.swift; path = Accounts.swift; sourceTree = "<group>"; };
		DAC049BE201715D5004C2217 /* ru */ = {isa = PBXFileReference; lastKnownFileType = text.plist.strings; name = ru; path = ru.lproj/Localizable.strings; sourceTree = "<group>"; };
		DAC049BF201715EA004C2217 /* ru */ = {isa = PBXFileReference; lastKnownFileType = text.plist.stringsdict; name = ru; path = Resources/ru.lproj/Localizable.stringsdict; sourceTree = "<group>"; };
		DAC049C1201718AC004C2217 /* he */ = {isa = PBXFileReference; lastKnownFileType = text.plist.strings; name = he; path = he.lproj/Localizable.strings; sourceTree = "<group>"; };
		DAD17201214DB12B009C8161 /* CPMapTemplateTests.swift */ = {isa = PBXFileReference; lastKnownFileType = sourcecode.swift; path = CPMapTemplateTests.swift; sourceTree = "<group>"; };
		DAD88E00202AC7AA00AAA536 /* uk */ = {isa = PBXFileReference; lastKnownFileType = text.plist.stringsdict; name = uk; path = Resources/uk.lproj/Localizable.stringsdict; sourceTree = "<group>"; };
		DAD88E01202AC80100AAA536 /* uk */ = {isa = PBXFileReference; lastKnownFileType = text.plist.strings; name = uk; path = uk.lproj/Localizable.strings; sourceTree = "<group>"; };
		DAD88E02202AC81F00AAA536 /* da */ = {isa = PBXFileReference; lastKnownFileType = text.plist.stringsdict; name = da; path = Resources/da.lproj/Localizable.stringsdict; sourceTree = "<group>"; };
		DAD903AE23E3DCC80057CF1F /* DateTests.swift */ = {isa = PBXFileReference; lastKnownFileType = sourcecode.swift; path = DateTests.swift; sourceTree = "<group>"; };
		DADD827F2161EC0300B8B47D /* UIViewAnimationOptionsTests.swift */ = {isa = PBXFileReference; lastKnownFileType = sourcecode.swift; path = UIViewAnimationOptionsTests.swift; sourceTree = "<group>"; };
		DAE26B1C20644047001D6E1F /* ar */ = {isa = PBXFileReference; lastKnownFileType = text.plist.strings; name = ar; path = ar.lproj/Navigation.strings; sourceTree = "<group>"; };
		DAE26B1F2064407D001D6E1F /* ar */ = {isa = PBXFileReference; lastKnownFileType = text.plist.strings; name = ar; path = ar.lproj/Localizable.strings; sourceTree = "<group>"; };
		DAE26B22206441D9001D6E1F /* pt-PT */ = {isa = PBXFileReference; lastKnownFileType = text.plist.strings; name = "pt-PT"; path = "pt-PT.lproj/Navigation.strings"; sourceTree = "<group>"; };
		DAE26B23206441F7001D6E1F /* pt-PT */ = {isa = PBXFileReference; lastKnownFileType = text.plist.strings; name = "pt-PT"; path = "pt-PT.lproj/Localizable.strings"; sourceTree = "<group>"; };
		DAE26B2420644215001D6E1F /* pt-PT */ = {isa = PBXFileReference; lastKnownFileType = text.plist.strings; name = "pt-PT"; path = "pt-PT.lproj/Localizable.strings"; sourceTree = "<group>"; };
		DAE26B2520644225001D6E1F /* pt-PT */ = {isa = PBXFileReference; lastKnownFileType = text.plist.stringsdict; name = "pt-PT"; path = "Resources/pt-PT.lproj/Localizable.stringsdict"; sourceTree = "<group>"; };
		DAE26B272064742F001D6E1F /* ar */ = {isa = PBXFileReference; lastKnownFileType = text.plist.strings; name = ar; path = ar.lproj/Localizable.strings; sourceTree = "<group>"; };
		DAE26B2820647A82001D6E1F /* he */ = {isa = PBXFileReference; lastKnownFileType = text.plist.stringsdict; name = he; path = Resources/he.lproj/Localizable.stringsdict; sourceTree = "<group>"; };
		DAE7114E1F22E977009AED76 /* it */ = {isa = PBXFileReference; fileEncoding = 4; lastKnownFileType = text.plist.strings; name = it; path = it.lproj/Navigation.strings; sourceTree = "<group>"; };
		DAF257122017C1E800367EF5 /* sv */ = {isa = PBXFileReference; lastKnownFileType = text.plist.stringsdict; name = sv; path = Resources/sv.lproj/Localizable.stringsdict; sourceTree = "<group>"; };
		DAF27247264E028B00C0AC37 /* Geometry.swift */ = {isa = PBXFileReference; fileEncoding = 4; lastKnownFileType = sourcecode.swift; path = Geometry.swift; sourceTree = "<group>"; };
		DAF27251264E02D800C0AC37 /* RoadObject.swift */ = {isa = PBXFileReference; fileEncoding = 4; lastKnownFileType = sourcecode.swift; path = RoadObject.swift; sourceTree = "<group>"; };
		DAFEB36A2093A0D800A86A83 /* ko */ = {isa = PBXFileReference; lastKnownFileType = text.plist.strings; name = ko; path = ko.lproj/Navigation.strings; sourceTree = "<group>"; };
		DAFEB36D2093A11F00A86A83 /* ko */ = {isa = PBXFileReference; lastKnownFileType = text.plist.strings; name = ko; path = ko.lproj/Localizable.strings; sourceTree = "<group>"; };
		DAFEB36E2093A3E000A86A83 /* ko */ = {isa = PBXFileReference; lastKnownFileType = text.plist.strings; name = ko; path = ko.lproj/Localizable.strings; sourceTree = "<group>"; };
		DAFEB36F2093A3EF00A86A83 /* ko */ = {isa = PBXFileReference; lastKnownFileType = text.plist.stringsdict; name = ko; path = Resources/ko.lproj/Localizable.stringsdict; sourceTree = "<group>"; };
		E20E3AC426C50AC5002E13EE /* BillingServiceMock.swift */ = {isa = PBXFileReference; fileEncoding = 4; lastKnownFileType = sourcecode.swift; path = BillingServiceMock.swift; sourceTree = "<group>"; };
		E20F43C226BBD0A600346E71 /* RouterDelegateSpy.swift */ = {isa = PBXFileReference; fileEncoding = 4; lastKnownFileType = sourcecode.swift; path = RouterDelegateSpy.swift; sourceTree = "<group>"; };
		E23A76C52715E76A0098C23C /* ReplayLocationManager+TestSupport.swift */ = {isa = PBXFileReference; fileEncoding = 4; lastKnownFileType = sourcecode.swift; path = "ReplayLocationManager+TestSupport.swift"; sourceTree = "<group>"; };
		E23D8B6A269D7EE90094CEFA /* TilesetDescriptorFactoryTests.swift */ = {isa = PBXFileReference; fileEncoding = 4; lastKnownFileType = sourcecode.swift; path = TilesetDescriptorFactoryTests.swift; sourceTree = "<group>"; };
		E24CD81F2768E36000B6ABBD /* LeakTests.swift */ = {isa = PBXFileReference; fileEncoding = 4; lastKnownFileType = sourcecode.swift; path = LeakTests.swift; sourceTree = "<group>"; };
		E26AB4FC269F7BCA00FD756B /* TestCase.swift */ = {isa = PBXFileReference; fileEncoding = 4; lastKnownFileType = sourcecode.swift; path = TestCase.swift; sourceTree = "<group>"; };
		E27A21F22654FB6800AA935F /* en */ = {isa = PBXFileReference; lastKnownFileType = text.plist.strings; name = en; path = en.lproj/Localizable.strings; sourceTree = "<group>"; };
		E27A21FD265672D500AA935F /* en */ = {isa = PBXFileReference; lastKnownFileType = text.plist.strings; name = en; path = en.lproj/Localizable.strings; sourceTree = "<group>"; };
		E2805A5726CB994500165DB9 /* NSLock+MapboxInternal.swift */ = {isa = PBXFileReference; fileEncoding = 4; lastKnownFileType = sourcecode.swift; path = "NSLock+MapboxInternal.swift"; sourceTree = "<group>"; };
		E2814D972693412E000AD987 /* BillingHandlerTests.swift */ = {isa = PBXFileReference; fileEncoding = 4; lastKnownFileType = sourcecode.swift; path = BillingHandlerTests.swift; sourceTree = "<group>"; };
		E2842797265B907C003F86E4 /* UnimplementedLoggingTests.swift */ = {isa = PBXFileReference; fileEncoding = 4; lastKnownFileType = sourcecode.swift; path = UnimplementedLoggingTests.swift; sourceTree = "<group>"; };
		E2B4B228272A814600FF0F57 /* ReplayLocationManagerTests.swift */ = {isa = PBXFileReference; fileEncoding = 4; lastKnownFileType = sourcecode.swift; path = ReplayLocationManagerTests.swift; sourceTree = "<group>"; };
		E2BBB457273254830016BC45 /* PassiveLocationManagerDelegateSpy.swift */ = {isa = PBXFileReference; fileEncoding = 4; lastKnownFileType = sourcecode.swift; path = PassiveLocationManagerDelegateSpy.swift; sourceTree = "<group>"; };
		E2C1CD9F265E22AA00E158E0 /* MapboxDirections.xcframework */ = {isa = PBXFileReference; lastKnownFileType = wrapper.xcframework; name = MapboxDirections.xcframework; path = Carthage/Build/MapboxDirections.xcframework; sourceTree = "<group>"; };
		E2C1CDA3265E22AF00E158E0 /* MapboxMobileEvents.xcframework */ = {isa = PBXFileReference; lastKnownFileType = wrapper.xcframework; name = MapboxMobileEvents.xcframework; path = Carthage/Build/MapboxMobileEvents.xcframework; sourceTree = "<group>"; };
		E2C1CDA6265E22B400E158E0 /* MapboxNavigationNative.xcframework */ = {isa = PBXFileReference; lastKnownFileType = wrapper.xcframework; name = MapboxNavigationNative.xcframework; path = Carthage/Build/MapboxNavigationNative.xcframework; sourceTree = "<group>"; };
		E2C1CDA9265E22B900E158E0 /* Polyline.xcframework */ = {isa = PBXFileReference; lastKnownFileType = wrapper.xcframework; name = Polyline.xcframework; path = Carthage/Build/Polyline.xcframework; sourceTree = "<group>"; };
		E2C1CDAC265E22BD00E158E0 /* Turf.xcframework */ = {isa = PBXFileReference; lastKnownFileType = wrapper.xcframework; name = Turf.xcframework; path = Carthage/Build/Turf.xcframework; sourceTree = "<group>"; };
		E2C1CDAF265E22C100E158E0 /* MapboxCommon.xcframework */ = {isa = PBXFileReference; lastKnownFileType = wrapper.xcframework; name = MapboxCommon.xcframework; path = Carthage/Build/MapboxCommon.xcframework; sourceTree = "<group>"; };
		E2C1CDB4265E43D500E158E0 /* Quick.xcframework */ = {isa = PBXFileReference; lastKnownFileType = wrapper.xcframework; name = Quick.xcframework; path = Carthage/Build/Quick.xcframework; sourceTree = "<group>"; };
		E2C1CDB6265E43E100E158E0 /* Nimble.xcframework */ = {isa = PBXFileReference; lastKnownFileType = wrapper.xcframework; name = Nimble.xcframework; path = Carthage/Build/Nimble.xcframework; sourceTree = "<group>"; };
		E2C623A626CBFCE1005769FA /* OnMainQueue.swift */ = {isa = PBXFileReference; fileEncoding = 4; lastKnownFileType = sourcecode.swift; path = OnMainQueue.swift; sourceTree = "<group>"; };
		E2C9D8A6268DCB7B005D8955 /* XCTestCase++.swift */ = {isa = PBXFileReference; fileEncoding = 4; lastKnownFileType = sourcecode.swift; path = "XCTestCase++.swift"; sourceTree = "<group>"; };
		E2C9D8A8268DCE31005D8955 /* XCTest.framework */ = {isa = PBXFileReference; lastKnownFileType = wrapper.framework; name = XCTest.framework; path = Platforms/iPhoneOS.platform/Developer/Library/Frameworks/XCTest.framework; sourceTree = DEVELOPER_DIR; };
		E2CC18F3265FA28900D61CBC /* Cedar.framework */ = {isa = PBXFileReference; lastKnownFileType = wrapper.framework; name = Cedar.framework; path = "Carthage/Checkouts/mapbox-events-ios/Frameworks/Cedar.framework"; sourceTree = "<group>"; };
		E2D1494E265CF97D008135A3 /* CarPlayTestHelper.framework */ = {isa = PBXFileReference; explicitFileType = wrapper.framework; includeInIndex = 0; path = CarPlayTestHelper.framework; sourceTree = BUILT_PRODUCTS_DIR; };
		E2D14950265CF97D008135A3 /* CarPlayTestHelper.h */ = {isa = PBXFileReference; lastKnownFileType = sourcecode.c.h; path = CarPlayTestHelper.h; sourceTree = "<group>"; };
		E2D14951265CF97D008135A3 /* Info.plist */ = {isa = PBXFileReference; lastKnownFileType = text.plist.xml; path = Info.plist; sourceTree = "<group>"; };
		E2D14957265CF9D1008135A3 /* CPNavigationSessionFake.m */ = {isa = PBXFileReference; fileEncoding = 4; lastKnownFileType = sourcecode.c.objc; path = CPNavigationSessionFake.m; sourceTree = "<group>"; };
		E2D14958265CF9D1008135A3 /* CPBarButton+MBTestable.m */ = {isa = PBXFileReference; fileEncoding = 4; lastKnownFileType = sourcecode.c.objc; path = "CPBarButton+MBTestable.m"; sourceTree = "<group>"; };
		E2D14959265CF9D1008135A3 /* FakeCPInterfaceController.m */ = {isa = PBXFileReference; fileEncoding = 4; lastKnownFileType = sourcecode.c.objc; path = FakeCPInterfaceController.m; sourceTree = "<group>"; };
		E2D1495E265CF9D9008135A3 /* FakeCPInterfaceController.h */ = {isa = PBXFileReference; fileEncoding = 4; lastKnownFileType = sourcecode.c.h; name = FakeCPInterfaceController.h; path = include/FakeCPInterfaceController.h; sourceTree = "<group>"; };
		E2D1495F265CF9D9008135A3 /* CPNavigationSessionFake.h */ = {isa = PBXFileReference; fileEncoding = 4; lastKnownFileType = sourcecode.c.h; name = CPNavigationSessionFake.h; path = include/CPNavigationSessionFake.h; sourceTree = "<group>"; };
		E2D14960265CF9D9008135A3 /* CPBarButton+MBTestable.h */ = {isa = PBXFileReference; fileEncoding = 4; lastKnownFileType = sourcecode.c.h; name = "CPBarButton+MBTestable.h"; path = "include/CPBarButton+MBTestable.h"; sourceTree = "<group>"; };
		E2D14961265CF9D9008135A3 /* CPMapTemplate+MBTestable.h */ = {isa = PBXFileReference; fileEncoding = 4; lastKnownFileType = sourcecode.c.h; name = "CPMapTemplate+MBTestable.h"; path = "include/CPMapTemplate+MBTestable.h"; sourceTree = "<group>"; };
		E2D14967265CFB4D008135A3 /* waypoint-after-turn.json */ = {isa = PBXFileReference; fileEncoding = 4; lastKnownFileType = text.json; path = "waypoint-after-turn.json"; sourceTree = "<group>"; };
		E2D14969265CFB4D008135A3 /* Images.xcassets */ = {isa = PBXFileReference; lastKnownFileType = folder.assetcatalog; path = Images.xcassets; sourceTree = "<group>"; };
		E2D1496A265CFB4D008135A3 /* md5_crazy_strings.txt */ = {isa = PBXFileReference; fileEncoding = 4; lastKnownFileType = text; path = md5_crazy_strings.txt; sourceTree = "<group>"; };
		E2D14973265CFB5B008135A3 /* 107.gph.gz */ = {isa = PBXFileReference; lastKnownFileType = archive.gzip; path = 107.gph.gz; sourceTree = "<group>"; };
		E2D14976265CFB5B008135A3 /* 509.gph.gz */ = {isa = PBXFileReference; lastKnownFileType = archive.gzip; path = 509.gph.gz; sourceTree = "<group>"; };
		E2D1497A265CFB5B008135A3 /* 878.gph.gz */ = {isa = PBXFileReference; lastKnownFileType = archive.gzip; path = 878.gph.gz; sourceTree = "<group>"; };
		E2D1497E265CFD33008135A3 /* CarPlayUtils.swift */ = {isa = PBXFileReference; fileEncoding = 4; lastKnownFileType = sourcecode.swift; path = CarPlayUtils.swift; sourceTree = "<group>"; };
		E2D14982265CFD3C008135A3 /* StatusViewTests.swift */ = {isa = PBXFileReference; fileEncoding = 4; lastKnownFileType = sourcecode.swift; path = StatusViewTests.swift; sourceTree = "<group>"; };
		E2DAFAB927BCF3C200BA12BD /* RoutesCoordinator.swift */ = {isa = PBXFileReference; fileEncoding = 4; lastKnownFileType = sourcecode.swift; path = RoutesCoordinator.swift; sourceTree = "<group>"; };
		E2F08C6F269DB17C002EFDC5 /* AccessToken.swift */ = {isa = PBXFileReference; fileEncoding = 4; lastKnownFileType = sourcecode.swift; path = AccessToken.swift; sourceTree = "<group>"; };
		F46FF186260277F7007CC0E0 /* DateComponentsFormatter+NavigationAdditions.swift */ = {isa = PBXFileReference; fileEncoding = 4; lastKnownFileType = sourcecode.swift; path = "DateComponentsFormatter+NavigationAdditions.swift"; sourceTree = "<group>"; };
/* End PBXFileReference section */

/* Begin PBXFrameworksBuildPhase section */
		351BEBD31E5BCC28006FE110 /* Frameworks */ = {
			isa = PBXFrameworksBuildPhase;
			buildActionMask = 2147483647;
			files = (
				8D424F28215ECAF200432491 /* CoreLocation.framework in Frameworks */,
			);
			runOnlyForDeploymentPostprocessing = 0;
		};
		35A7DBEB1E3A1C59000BAB5C /* Frameworks */ = {
			isa = PBXFrameworksBuildPhase;
			buildActionMask = 2147483647;
			files = (
				E2C1CDAA265E22B900E158E0 /* Polyline.xcframework in Frameworks */,
				E2C1CDB0265E22C100E158E0 /* MapboxCommon.xcframework in Frameworks */,
				E2C1CDA7265E22B400E158E0 /* MapboxNavigationNative.xcframework in Frameworks */,
				E2C1CDA0265E22AA00E158E0 /* MapboxDirections.xcframework in Frameworks */,
				E2C1CDAD265E22BD00E158E0 /* Turf.xcframework in Frameworks */,
				E2C1CDA4265E22AF00E158E0 /* MapboxMobileEvents.xcframework in Frameworks */,
			);
			runOnlyForDeploymentPostprocessing = 0;
		};
		35B711CC1E5E7AD2001EDA8D /* Frameworks */ = {
			isa = PBXFrameworksBuildPhase;
			buildActionMask = 2147483647;
			files = (
				E2D14966265CFACB008135A3 /* CarPlayTestHelper.framework in Frameworks */,
				3595FE49219190420035B765 /* TestHelper.framework in Frameworks */,
				3525449D1E663D32004C8F1C /* MapboxCoreNavigation.framework in Frameworks */,
				35B711D41E5E7AD2001EDA8D /* MapboxNavigation.framework in Frameworks */,
				E2CC18F4265FA28900D61CBC /* Cedar.framework in Frameworks */,
			);
			runOnlyForDeploymentPostprocessing = 0;
		};
		35CDA85B2190F2A30072B675 /* Frameworks */ = {
			isa = PBXFrameworksBuildPhase;
			buildActionMask = 2147483647;
			files = (
				E2C9D8A9268DCE31005D8955 /* XCTest.framework in Frameworks */,
				E2C1CDB3265E43BC00E158E0 /* MapboxCoreNavigation.framework in Frameworks */,
				E2C1CDB2265E439300E158E0 /* MapboxMobileEvents.xcframework in Frameworks */,
				E2C1CDB5265E43D500E158E0 /* Quick.xcframework in Frameworks */,
				E2C1CDB7265E43E100E158E0 /* Nimble.xcframework in Frameworks */,
			);
			runOnlyForDeploymentPostprocessing = 0;
		};
		C5ADFBCF1DDCC7840011824B /* Frameworks */ = {
			isa = PBXFrameworksBuildPhase;
			buildActionMask = 2147483647;
			files = (
				3595FE48219190400035B765 /* TestHelper.framework in Frameworks */,
				352BBC3B1E5E6A0C00703DF1 /* MapboxCoreNavigation.framework in Frameworks */,
				41AC2E0E273EF61200CA228B /* MapboxNavigationNative.xcframework in Frameworks */,
			);
			runOnlyForDeploymentPostprocessing = 0;
		};
		E2D1494B265CF97D008135A3 /* Frameworks */ = {
			isa = PBXFrameworksBuildPhase;
			buildActionMask = 2147483647;
			files = (
			);
			runOnlyForDeploymentPostprocessing = 0;
		};
/* End PBXFrameworksBuildPhase section */

/* Begin PBXGroup section */
		118D882B26F8C9D200B2ED7B /* Feedback */ = {
			isa = PBXGroup;
			children = (
				118D882E26F8CA0700B2ED7B /* ActiveNavigationFeedbackType.swift */,
				118D883126F8CA0700B2ED7B /* CoreFeedbackEvent.swift */,
				118D882D26F8CA0700B2ED7B /* EndOfRouteFeedback.swift */,
				118D882C26F8CA0700B2ED7B /* FeedbackEvent.swift */,
				118D883226F8CA0700B2ED7B /* FeedbackScreenshotOption.swift */,
				118D882F26F8CA0700B2ED7B /* FeedbackType.swift */,
				118D883326F8CA0700B2ED7B /* NavigationEventsManager.swift */,
				118D883026F8CA0700B2ED7B /* PassiveNavigationFeedbackType.swift */,
			);
			path = Feedback;
			sourceTree = "<group>";
		};
		16E11B53212B3D4700027CD3 /* Extensions */ = {
			isa = PBXGroup;
			children = (
				8AD12F4326C191080008AE55 /* Snapshot++.swift */,
				8AB316CA26BCA72300C3AC76 /* CGSize.swift */,
				8D9CD7FD20880581004DC4B3 /* XCTestCase.swift */,
				8AB316C826BCA56D00C3AC76 /* UIViewController.swift */,
			);
			name = Extensions;
			sourceTree = "<group>";
		};
		2BE701A4253760B300F46E4E /* RouteAlerts */ = {
			isa = PBXGroup;
			children = (
				2BE7016825371E3400F46E4E /* Incident.swift */,
				2BE701162535940D00F46E4E /* Tunnel.swift */,
				2BE701242535943900F46E4E /* BorderCrossing.swift */,
				2BE7012C2535946300F46E4E /* TollCollection.swift */,
				2BE701342535948100F46E4E /* RestStop.swift */,
				2BE7013C25359C7B00F46E4E /* RouteAlert.swift */,
			);
			name = RouteAlerts;
			sourceTree = "<group>";
		};
		3507F9FD213430CB0086B39E /* CarPlay */ = {
			isa = PBXGroup;
			children = (
				8A50A3CE26EC0A8300894A8E /* CongestionLevel+CarPlay.swift */,
				8A41F5B125BF61AE00BD6FCF /* CarPlayActivity.swift */,
				16C2A420211526EE00FE6E68 /* CarPlayManager.swift */,
				8D4B60E6219CBEB300C41906 /* CarPlayManagerDelegate.swift */,
				AE7DE6C321A47A03002653D1 /* CarPlaySearchController.swift */,
				8AEB28A9265FF39E00EC7892 /* CarPlaySearchControllerDelegate.swift */,
				AE7DE6C521A47A23002653D1 /* CarPlaySearchController+CPSearchTemplateDelegate.swift */,
				16EF6C21211BA4B300AA580B /* CarPlayMapViewController.swift */,
				8AAE94A026A60ADE00AA1127 /* CarPlayMapViewControllerDelegate.swift */,
				C5FFAC1420D96F5B009E7F98 /* CarPlayNavigationViewController.swift */,
				8AEB28AB265FF42500EC7892 /* CarPlayNavigationViewControllerDelegate.swift */,
				8AB316A826BA026B00C3AC76 /* MapTemplateProvider.swift */,
				8AB316AA26BA029100C3AC76 /* MapTemplateProviderDelegate.swift */,
				358E31D522562697009B3EC2 /* CarPlayCompassView.swift */,
				352C35BF2134958F00D77796 /* RecentItem.swift */,
				8A1943A82685DC680066E2F8 /* NavigationGeocodedPlacemark.swift */,
			);
			name = CarPlay;
			sourceTree = "<group>";
		};
		351BEBD81E5BCC28006FE110 /* MapboxNavigation */ = {
			isa = PBXGroup;
			children = (
				8AD866EA25CA1BC90019A638 /* Camera */,
				8A0E0A66257ADD3D00C2E924 /* Navigation */,
				8A0E0A6E257AE59100C2E924 /* Instructions */,
				8A0E0A6D257AE4B300C2E924 /* Cache */,
				8A0E0A5F257AD9FC00C2E924 /* Style */,
				8A0E0A38257AD85A00C2E924 /* End of Route */,
				8A0E09FB257ACD4100C2E924 /* Speech */,
				8A0E09FA257ACD2C00C2E924 /* Puck */,
				8A0E09F9257ACACC00C2E924 /* Feedback */,
				3507F9FD213430CB0086B39E /* CarPlay */,
				C51923B41EA55C5E002AF9E1 /* Extensions */,
				C51923B51EA55CD4002AF9E1 /* Views */,
				8DFD94A52225AF5C00152F45 /* Banners */,
				AE47A32022B1F6790096458C /* Instructions Card */,
				C54C655120336F2600D338E0 /* Constants.swift */,
				351BEC201E5BD4DC006FE110 /* Supporting files */,
			);
			name = MapboxNavigation;
			path = Sources/MapboxNavigation;
			sourceTree = "<group>";
		};
		351BEC201E5BD4DC006FE110 /* Supporting files */ = {
			isa = PBXGroup;
			children = (
				351BEC211E5BD506006FE110 /* Resources */,
				351BEBDA1E5BCC28006FE110 /* Info.plist */,
				B4D4291826260D5900EE92A8 /* MBXInfo.plist */,
				2EBF20AD25D6F89000DB7BF2 /* Utils.swift */,
			);
			name = "Supporting files";
			sourceTree = "<group>";
		};
		351BEC211E5BD506006FE110 /* Resources */ = {
			isa = PBXGroup;
			children = (
				351BEC281E5BD530006FE110 /* Assets.xcassets */,
				C520EE921EBB84F9008805BC /* Navigation.storyboard */,
				DAAE5F321EAE4C4700832871 /* Localizable.strings */,
				DA35256E2010A5200048DDFC /* Localizable.stringsdict */,
			);
			name = Resources;
			sourceTree = "<group>";
		};
		354A9BC920EA9BC100F03325 /* Events */ = {
			isa = PBXGroup;
			children = (
				354A9BCA20EA9BDA00F03325 /* EventDetails.swift */,
				11B3D6D526A60EBD0057C6F4 /* ActiveNavigationEventDetails.swift */,
				110766AC26A5A64000832F01 /* PassiveNavigationEventDetails.swift */,
				C5CFE4871EF2FD4C006F48E8 /* MMEEventsManager.swift */,
				354A9BC520EA991900F03325 /* SessionState.swift */,
				417D127626E24D0800E0AB16 /* FreeDriveEventDetails.swift */,
				DA4A8EBF2704FF950071C85C /* EventLocation.swift */,
			);
			name = Events;
			sourceTree = "<group>";
		};
		35B711D01E5E7AD2001EDA8D /* MapboxNavigationTests */ = {
			isa = PBXGroup;
			children = (
				8AB316BD26BC9F1800C3AC76 /* Camera */,
				8AB316C526BCA0DA00C3AC76 /* Navigation */,
				8AB316C026BC9FAB00C3AC76 /* Instructions */,
				8AB316C126BC9FFC00C3AC76 /* Cache */,
				8AB316BE26BC9F6A00C3AC76 /* Style */,
				8A379B0E27B5E3E000CE0A23 /* End of Route */,
				8AB316BF26BC9F8900C3AC76 /* Speech */,
				8AB316BC26BC9E1E00C3AC76 /* CarPlay */,
				16E11B53212B3D4700027CD3 /* Extensions */,
				8AB316C326BCA0A300C3AC76 /* Views */,
				8AD12F3B26BCADF30008AE55 /* Banners */,
				8AD12F3126BCADC10008AE55 /* Instructions Card */,
				8AB316C626BCA29B00C3AC76 /* SKU */,
				8AB316C726BCA4CF00C3AC76 /* Misc */,
				35022319205BC94E00E1449A /* Constants.swift */,
				35B711D31E5E7AD2001EDA8D /* Info.plist */,
			);
			name = MapboxNavigationTests;
			path = Tests/MapboxNavigationTests;
			sourceTree = "<group>";
		};
		3A163AE1249901D000D66A0D /* Extensions */ = {
			isa = PBXGroup;
			children = (
				3A163ADF249901C300D66A0D /* RouteStateTests.swift */,
				11D1F8A12696EBD40053A93F /* Dictionary+Equality.swift */,
				DA7A97CE26A7613C001B6A9A /* RouteOptionsTests.swift */,
			);
			path = Extensions;
			sourceTree = "<group>";
		};
		8A0E09F9257ACACC00C2E924 /* Feedback */ = {
			isa = PBXGroup;
			children = (
				8A50A3CC26EC0A3100894A8E /* DialogViewController.swift */,
				8A50A3BF26EC09FA00894A8E /* ActiveNavigationFeedbackType+FeedbackItem.swift */,
				8A50A3C026EC09FB00894A8E /* FeedbackCollectionViewCell.swift */,
				8A50A3C126EC09FB00894A8E /* FeedbackItem.swift */,
				8A50A3BE26EC09FA00894A8E /* FeedbackItemType.swift */,
				8A50A3C226EC09FB00894A8E /* FeedbackSubtypeCollectionViewCell.swift */,
				8A50A3BA26EC09FA00894A8E /* FeedbackSubtypeViewController.swift */,
				8A50A3BB26EC09FA00894A8E /* FeedbackViewController.swift */,
				8A50A3BC26EC09FA00894A8E /* FeedbackViewControllerType.swift */,
				8A50A3BD26EC09FA00894A8E /* PassiveNavigationFeedbackType+FeedbackItem.swift */,
			);
			name = Feedback;
			sourceTree = "<group>";
		};
		8A0E09FA257ACD2C00C2E924 /* Puck */ = {
			isa = PBXGroup;
			children = (
				B44177F72649B08400781319 /* UserLocationStyle.swift */,
				35B1E2941F1FF8EC00A13D32 /* UserCourseView.swift */,
				B430D2F925534FDC0088CC23 /* UserHaloCourseView.swift */,
			);
			name = Puck;
			sourceTree = "<group>";
		};
		8A0E09FB257ACD4100C2E924 /* Speech */ = {
			isa = PBXGroup;
			children = (
				2B91C9B02416357700E532A5 /* MapboxSpeechSynthesizer.swift */,
				C58821FF1FB0F0D7008B0A2D /* Error.swift */,
				2B72EC5D241276D10003B370 /* RouteVoiceController.swift */,
				2B8098422411447E00FED452 /* MultiplexedSpeechSynthesizer.swift */,
				2B8098402411375700FED452 /* SpeechSynthesizing.swift */,
				2B72EC5F2412AA800003B370 /* SystemSpeechSynthesizer.swift */,
			);
			name = Speech;
			sourceTree = "<group>";
		};
		8A0E0A38257AD85A00C2E924 /* End of Route */ = {
			isa = PBXGroup;
			children = (
				8DB63A391FBBCA2200928389 /* RatingControl.swift */,
				8DE879651FBB9980002F06C0 /* EndOfRouteViewController.swift */,
				2B3ED38B2609FA7900861A84 /* ArrivalController.swift */,
			);
			name = "End of Route";
			sourceTree = "<group>";
		};
		8A0E0A5F257AD9FC00C2E924 /* Style */ = {
			isa = PBXGroup;
			children = (
				351BEBE01E5BCC63006FE110 /* Style.swift */,
				35726EE71F0856E900AFA1B6 /* DayStyle.swift */,
				8A0E0A51257AD9C300C2E924 /* NightStyle.swift */,
				353AA55F1FCEF583009F0384 /* StyleManager.swift */,
				8AD2210127C1A65A000734A5 /* StyleManagerDelegate.swift */,
				C5A6B2DC1F4CE8E8004260EA /* StyleType.swift */,
				8AA849E824E722410008EE59 /* WaypointStyle.swift */,
				8AD2210C27C433D8000734A5 /* StepListIndicatorView.swift */,
				8AD2210827C42E9D000734A5 /* DistanceLabel.swift */,
				8AD2211827C43B66000734A5 /* ResumeButton.swift */,
				8AD2211A27C43BB1000734A5 /* StylableLabel.swift */,
				8AD2211C27C43C13000734A5 /* StylableButton.swift */,
				8AD2211E27C43D11000734A5 /* FloatingButton.swift */,
				8AD2212027C43DAB000734A5 /* StylableTextView.swift */,
				8AD2212227C43DEB000734A5 /* StylableView.swift */,
				8AD2212427C44193000734A5 /* SeparatorView.swift */,
				8AD2212627C441D7000734A5 /* BannerView.swift */,
				8AD220B227C098C4000734A5 /* Deprecations */,
			);
			name = Style;
			sourceTree = "<group>";
		};
		8A0E0A66257ADD3D00C2E924 /* Navigation */ = {
			isa = PBXGroup;
			children = (
				B4E19C46268114840011581F /* NavigationLocationProvider.swift */,
				8A2081C925E07CED00F9B8A6 /* NavigationMapViewIdentifiers.swift */,
				8A2081CA25E07CED00F9B8A6 /* RouteLineType.swift */,
				8DCB4247218A540A00D6FCAD /* NavigationComponent.swift */,
				8DDBFCA22205016E0064DEBB /* NavigationCustomizable.swift */,
				C53208AA1E81FFB900910266 /* NavigationMapView.swift */,
				8DEB4065220CE596008BAAB4 /* NavigationMapViewDelegate.swift */,
				359D1B271FFE70D30052FA42 /* NavigationView.swift */,
				8AC4091F279918930075248E /* NavigationViewDelegate.swift */,
				8AC4091D279918470075248E /* NavigationViewLayout.swift */,
				2B3ED3B3260A162900861A84 /* NavigationViewData.swift */,
				351BEBEA1E5BCC63006FE110 /* NavigationViewController.swift */,
				8AD2210327C1A668000734A5 /* PreviewViewController.swift */,
				2B3ED3952609FB2300861A84 /* CameraController.swift */,
				8DEDEF3321E3FBE80049E114 /* NavigationViewControllerDelegate.swift */,
				8D3322262200E4CA001D44AA /* NavigationOptions.swift */,
				5A1C075724BDEB44000A6330 /* PassiveLocationProvider.swift */,
				2BDD65502615C0E0005B8B55 /* RouteLineController.swift */,
				AEC3AC992106703100A26F34 /* HighwayShield.swift */,
				8A41F5EB25BF624900BD6FCF /* MapOrnamentPosition.swift */,
				35D825FD1E6A2EC60088F83B /* MapboxNavigation.h */,
				8A285E232637859800B11ECD /* OrnamentsController.swift */,
				8A50A3D226EC0AE100894A8E /* IdleTimerManager.swift */,
				8A88FF73274C252100B9995C /* BuildingHighlighting.swift */,
				8A7AFE662733483C004617DC /* RoutesPresentationStyle.swift */,
				8A7AFE682733487C004617DC /* RouteDurationAnnotationTailPosition.swift */,
			);
			name = Navigation;
			sourceTree = "<group>";
		};
		8A0E0A6D257AE4B300C2E924 /* Cache */ = {
			isa = PBXGroup;
			children = (
				B4E6712027BB09EF004EE9C1 /* SpriteInfoCache.swift */,
				3EA93A10227A7DAF1861D9F5 /* Cache.swift */,
				160D8278205996DA00D278D6 /* DataCache.swift */,
				3EA938479CF48D7AD1B6369B /* ImageCache.swift */,
			);
			name = Cache;
			sourceTree = "<group>";
		};
		8A0E0A6E257AE59100C2E924 /* Instructions */ = {
			isa = PBXGroup;
			children = (
				3531C26F1F9E095400D92F9A /* InstructionsBannerView.swift */,
				353280A01FA72871005175F3 /* InstructionLabel.swift */,
				8AD2210A27C43180000734A5 /* VisualInstructionDelegate.swift */,
				16A509D6202BC0CA0011D788 /* ImageDownload.swift */,
				3EA934C5D8DBAA19DB0F5271 /* ImageDownloader.swift */,
				3EA938BE5468824787100228 /* ImageRepository.swift */,
				3EA93230997B8D59E3B76C8C /* InstructionPresenter.swift */,
				353EC9D61FB09708002EB0AB /* StepsViewController.swift */,
				8AD635BC278F66FC00218D5A /* StepsViewControllerDelegate.swift */,
				8AD635BA278F667300218D5A /* StepTableViewCell.swift */,
				B4319F2E27A35EA8005A706E /* SpriteRepository.swift */,
			);
			name = Instructions;
			sourceTree = "<group>";
		};
		8A379B0E27B5E3E000CE0A23 /* End of Route */ = {
			isa = PBXGroup;
			children = (
				8A379B0C27B5E3C600CE0A23 /* EndOfRouteFeedbackTests.swift */,
			);
			name = "End of Route";
			sourceTree = "<group>";
		};
		8AB316BC26BC9E1E00C3AC76 /* CarPlay */ = {
			isa = PBXGroup;
			children = (
				DAD17201214DB12B009C8161 /* CPMapTemplateTests.swift */,
				35BC7177226F6667003BB5F1 /* CarPlayCompassViewTests.swift */,
				16EF6C1D21193A9600AA580B /* CarPlayManagerTests.swift */,
				8DEDBCA7222F433700DA2618 /* CarPlayNavigationViewControllerTests.swift */,
				E2D1497E265CFD33008135A3 /* CarPlayUtils.swift */,
				35E5B962227B4B620033A124 /* CarPlayCompassViewSnapshotTests.swift */,
				8A6C468126C2FA2E00452EBE /* NavigationGeocodedPlacemarkTests.swift */,
				8A75A85C26C44612009CFE83 /* RecentItemTests.swift */,
				8AF23ED427AA0B9C0038B40D /* CarPlayManagerSpec.swift */,
			);
			name = CarPlay;
			sourceTree = "<group>";
		};
		8AB316BD26BC9F1800C3AC76 /* Camera */ = {
			isa = PBXGroup;
			children = (
				8ABB9E74268E0140009013A5 /* NavigationCameraTests.swift */,
			);
			name = Camera;
			sourceTree = "<group>";
		};
		8AB316BE26BC9F6A00C3AC76 /* Style */ = {
			isa = PBXGroup;
			children = (
				35F1F5921FD57EFD00F8E502 /* StyleManagerTests.swift */,
				8AD6F25A272216A500326D13 /* MapViewStyleTests.swift */,
			);
			name = Style;
			sourceTree = "<group>";
		};
		8AB316BF26BC9F8900C3AC76 /* Speech */ = {
			isa = PBXGroup;
			children = (
				2B81EC27241A237E00145086 /* SpeechSynthesizersControllerTests.swift */,
			);
			name = Speech;
			sourceTree = "<group>";
		};
		8AB316C026BC9FAB00C3AC76 /* Instructions */ = {
			isa = PBXGroup;
			children = (
				B4B61B9627A882E200AA127E /* SpriteRepositoryTests.swift */,
				AE00A739209A2C38006A3DC7 /* StepsViewControllerTests.swift */,
				16A509D4202A87B20011D788 /* ImageDownloaderTests.swift */,
				166224442025699600EA4824 /* ImageRepositoryTests.swift */,
				8D54F149206ECF720038736D /* InstructionPresenterTests.swift */,
				35DC585C1FABC61100B5A956 /* InstructionsBannerViewIntegrationTests.swift */,
				16E3625B201265D600DF0592 /* ImageDownloadOperationSpy.swift */,
				1662244620256C0700EA4824 /* ImageLoadingURLProtocolSpy.swift */,
				35A262B82050A5CD00AEFF6D /* InstructionsBannerViewSnapshotTests.swift */,
			);
			name = Instructions;
			sourceTree = "<group>";
		};
		8AB316C126BC9FFC00C3AC76 /* Cache */ = {
			isa = PBXGroup;
			children = (
				B4E6711E27BB09D6004EE9C1 /* SpriteInfoCacheTests.swift */,
				160D827A2059973C00D278D6 /* DataCacheTests.swift */,
				1662244A2029059C00EA4824 /* ImageCacheTests.swift */,
			);
			name = Cache;
			sourceTree = "<group>";
		};
		8AB316C326BCA0A300C3AC76 /* Views */ = {
			isa = PBXGroup;
			children = (
				DA85D5EE25DB4AA3008A2AD4 /* LaneViewTests.swift */,
				E2D14982265CFD3C008135A3 /* StatusViewTests.swift */,
				3540514E1F73F3F300ED572D /* ManeuverViewSnapshotTests.swift */,
				8D86AE8A21C31CC80064A304 /* ManeuverArrowSnapshotTests.swift */,
				3510300E1F54B67000E3B7E7 /* LaneSnapshotTests.swift */,
				8A5B281126D82AB600622FBD /* UserPuckCourseViewSnapshotTests.swift */,
				8AB8F30126DD96ED003FF4EE /* UserHaloCourseViewSnapshotTests.swift */,
				B47BD90127B1E53D00338EE9 /* WayNameViewTests.swift */,
			);
			name = Views;
			sourceTree = "<group>";
		};
		8AB316C526BCA0DA00C3AC76 /* Navigation */ = {
			isa = PBXGroup;
			children = (
				8A3474F3269F8B9D00BCF135 /* MapViewTests.swift */,
				C55C299820D2E2F600B0406C /* NavigationMapViewTests.swift */,
				AED2156E208F7FEA009AA673 /* NavigationViewControllerTests.swift */,
				169A9709216440820082A6A0 /* NavigationViewControllerTestDoubles.swift */,
				B40B1C60270380EC0065F57D /* VanishingRouteLineTests.swift */,
				B473E900278651DD00D9E821 /* NavigationLocationProviderTests.swift */,
			);
			name = Navigation;
			sourceTree = "<group>";
		};
		8AB316C626BCA29B00C3AC76 /* SKU */ = {
			isa = PBXGroup;
			children = (
				355B469C22B9031E009CE634 /* SKUTestable.swift */,
				2B07444024B4832400615E87 /* TokenTestViewController.swift */,
				355B469A22B902C9009CE634 /* SKUTests.swift */,
			);
			name = SKU;
			sourceTree = "<group>";
		};
		8AB316C726BCA4CF00C3AC76 /* Misc */ = {
			isa = PBXGroup;
			children = (
				8AD12F4826C193520008AE55 /* LeaksTests.swift */,
				DADD827F2161EC0300B8B47D /* UIViewAnimationOptionsTests.swift */,
				C5A60EC820A2417200C21178 /* StringTests.swift */,
				DA0557242155040700A1F2AA /* RouteTests.swift */,
				8AB8F2FF26DD7C30003FF4EE /* CGPointTests.swift */,
			);
			name = Misc;
			sourceTree = "<group>";
		};
		8AD12F3126BCADC10008AE55 /* Instructions Card */ = {
			isa = PBXGroup;
			children = (
				8A379B0A27B5E3A000CE0A23 /* InstructionsCardViewControllerTests.swift */,
				8A379B0827B5E38000CE0A23 /* InstructionsCardSnapshotTests.swift */,
			);
			name = "Instructions Card";
			sourceTree = "<group>";
		};
		8AD12F3B26BCADF30008AE55 /* Banners */ = {
			isa = PBXGroup;
			children = (
				8DFD949D221F66BE00152F45 /* BottomBannerSnapshotTests.swift */,
			);
			name = Banners;
			sourceTree = "<group>";
		};
		8AD220B227C098C4000734A5 /* Deprecations */ = {
			isa = PBXGroup;
			children = (
				8AD2211427C437F3000734A5 /* ReportButton.swift */,
				8AD220A827C08F7C000734A5 /* MarkerView.swift */,
				8AD220A627C08EA2000734A5 /* ProgressBar.swift */,
				8AD220B027C097F3000734A5 /* HighlightedButton.swift */,
				8AD2210E27C434CD000734A5 /* TitleLabel.swift */,
				8AD2211027C4353B000734A5 /* SubtitleLabel.swift */,
				8AD2211227C43654000734A5 /* ManeuverContainerView.swift */,
				8AD2211627C43B06000734A5 /* LineView.swift */,
			);
			name = Deprecations;
			sourceTree = "<group>";
		};
		8AD866EA25CA1BC90019A638 /* Camera */ = {
			isa = PBXGroup;
			children = (
				8AD866EB25CA1BF00019A638 /* NavigationCamera.swift */,
				8AC3965225DC66570027A035 /* NavigationCameraType.swift */,
				8AD866F025CA1BF10019A638 /* NavigationCameraState.swift */,
				8AD866F225CA1BF10019A638 /* CameraStateTransition.swift */,
				8AD866EC25CA1BF00019A638 /* NavigationCameraStateTransition.swift */,
				8AD866EE25CA1BF00019A638 /* ViewportDataSource.swift */,
				8A1856742631FC5300F8AE38 /* NavigationViewportDataSourceOptions.swift */,
				8AD866F425CA1BF10019A638 /* NavigationViewportDataSource.swift */,
				8A18568626320B5900F8AE38 /* FollowingCameraOptions.swift */,
				8A18569826320B8F00F8AE38 /* OverviewCameraOptions.swift */,
				8A44662A260A6C51008BA55E /* ViewportDataSourceType.swift */,
				8A30113B25DDCC8A00CE192A /* NavigationCameraConstants.swift */,
				8A2DFA8526168A300034A87E /* NavigationCameraDebugView.swift */,
			);
			name = Camera;
			sourceTree = "<group>";
		};
		8DF8E4DD2202694100B29FEF /* Documents */ = {
			isa = PBXGroup;
			children = (
				8DF8E4DE2202696800B29FEF /* Cartfile */,
				8DF8E4E32202696800B29FEF /* Cartfile.private */,
				8DF8E4E22202696800B29FEF /* CHANGELOG.md */,
				8DF8E4E42202696800B29FEF /* custom-navigation.md */,
				8DF8E4E62202696800B29FEF /* LICENSE.md */,
				8DF8E4E12202696800B29FEF /* MapboxCoreNavigation.podspec */,
				8DF8E4E52202696800B29FEF /* MapboxNavigation.podspec */,
				8DF8E4DF2202696800B29FEF /* README.md */,
				43E69517233D297B0019BF6E /* cover.md */,
			);
			name = Documents;
			sourceTree = "<group>";
		};
		8DFD94A52225AF5C00152F45 /* Banners */ = {
			isa = PBXGroup;
			children = (
				35F520BF1FB482A200FC9C37 /* NextBannerView.swift */,
				8D63A7CF227A580A00520167 /* TopBannerViewController.swift */,
				8A04DFBB275EBC1B00D87959 /* TopBannerViewControllerDelegate.swift */,
				353610CD1FAB6A8F00FB1746 /* BottomBannerViewController.swift */,
				355ED36F1FAB724F00BCE1B8 /* BottomBannerViewLayout.swift */,
				B493FB1C2767EDDB002AF455 /* InstructionsBannerViewDelegate.swift */,
			);
			name = Banners;
			sourceTree = "<group>";
		};
		A9E2B43473B53369153F54C6 /* Frameworks */ = {
			isa = PBXGroup;
			children = (
				E2C9D8A8268DCE31005D8955 /* XCTest.framework */,
				E2CC18F3265FA28900D61CBC /* Cedar.framework */,
				8D424F26215ECA5D00432491 /* CoreLocation.framework */,
				E2C1CDA9265E22B900E158E0 /* Polyline.xcframework */,
				E2C1CDAF265E22C100E158E0 /* MapboxCommon.xcframework */,
				E2C1CDA6265E22B400E158E0 /* MapboxNavigationNative.xcframework */,
				E2C1CD9F265E22AA00E158E0 /* MapboxDirections.xcframework */,
				E2C1CDAC265E22BD00E158E0 /* Turf.xcframework */,
				E2C1CDA3265E22AF00E158E0 /* MapboxMobileEvents.xcframework */,
				E2C1CDB4265E43D500E158E0 /* Quick.xcframework */,
				E2C1CDB6265E43E100E158E0 /* Nimble.xcframework */,
			);
			name = Frameworks;
			sourceTree = "<group>";
		};
		AE47A32022B1F6790096458C /* Instructions Card */ = {
			isa = PBXGroup;
			children = (
				AE47A32122B1F6AD0096458C /* InstructionsCardCell.swift */,
				AE47A32A22B1F6AE0096458C /* InstructionsCardContainerView.swift */,
				AE47A32222B1F6AD0096458C /* InstructionsCardViewController.swift */,
				AE87207D22CF97B900D7DAB7 /* InstructionsCardCollectionDelegate.swift */,
				AE47A32622B1F6AE0096458C /* InstructionsCardView.swift */,
				8A460FB7279B3ED000E3C017 /* InstructionsCardContainerViewDelegate.swift */,
			);
			name = "Instructions Card";
			sourceTree = "<group>";
		};
		B47C1AA8261FCDF30078546C /* CTestHelper */ = {
			isa = PBXGroup;
			children = (
				B47C1AAA261FCDF30078546C /* CTestHelper.h */,
				B456A9052620D73700FD86D8 /* CLHeadingPrivate.h */,
				B456A8B82620C9C000FD86D8 /* MMEEventsManager+Spy.h */,
				B456A8B72620C9C000FD86D8 /* MMEEventsManager+Spy.m */,
			);
			name = CTestHelper;
			path = Sources/CTestHelper;
			sourceTree = "<group>";
		};
		B47C1ACE261FD0A30078546C /* TestHelper */ = {
			isa = PBXGroup;
			children = (
				E2D1496F265CFB5B008135A3 /* tiles */,
				B47C1AE4261FD0A30078546C /* Fixtures */,
				B47C1AE3261FD0A30078546C /* CoreLocation.swift */,
				B47C1ACF261FD0A30078546C /* Date.swift */,
				B456A8EB2620D26A00FD86D8 /* LeakTest.swift */,
				B47C1B02261FD0A30078546C /* DirectionsSpy.swift */,
				B47C1AD3261FD0A30078546C /* DummyLocationManager.swift */,
				B47C1AD2261FD0A30078546C /* DummyURLSessionDataTask.swift */,
				B47C1B00261FD0A30078546C /* Fixture.swift */,
				B47C1B03261FD0A30078546C /* Info.plist */,
				B47C1AD0261FD0A30078546C /* NavigationEventsManagerTestDoubles.swift */,
				B47C1B01261FD0A30078546C /* NavigationPlotter.swift */,
				B47C1AE2261FD0A30078546C /* NavigationServiceTestDoubles.swift */,
				E2C9D8A6268DCB7B005D8955 /* XCTestCase++.swift */,
				E2F08C6F269DB17C002EFDC5 /* AccessToken.swift */,
				E26AB4FC269F7BCA00FD756B /* TestCase.swift */,
				B47C1AFF261FD0A30078546C /* TestHelper.h */,
				E20F43C226BBD0A600346E71 /* RouterDelegateSpy.swift */,
				E20E3AC426C50AC5002E13EE /* BillingServiceMock.swift */,
				E23A76C52715E76A0098C23C /* ReplayLocationManager+TestSupport.swift */,
				E2BBB457273254830016BC45 /* PassiveLocationManagerDelegateSpy.swift */,
			);
			name = TestHelper;
			path = Sources/TestHelper;
			sourceTree = "<group>";
		};
		B47C1AE4261FD0A30078546C /* Fixtures */ = {
			isa = PBXGroup;
			children = (
				B443A48A27BB0CB8000AF101 /* sprite-info.json */,
				8A4038F82759526800F8C75C /* route-for-off-route.json */,
				8A4038F72759526800F8C75C /* route-with-10-legs.json */,
				B4BB0AD62704D1E6006F502D /* multileg_route.json */,
				B4BB0AD42704D1D7006F502D /* short_route.json */,
				8ABCD6A326AA0D9400B121B9 /* route-for-navigation-camera-bearing-smoothing.json */,
				8A0DA5F626A23FF800E7D360 /* route-for-navigation-camera.json */,
				E2D14969265CFB4D008135A3 /* Images.xcassets */,
				E2D1496A265CFB4D008135A3 /* md5_crazy_strings.txt */,
				E2D14967265CFB4D008135A3 /* waypoint-after-turn.json */,
				B47C1AE5261FD0A30078546C /* route-with-banner-instructions.json */,
				B47C1AE6261FD0A30078546C /* route-with-missing-road-classes.json */,
				B47C1AE7261FD0A30078546C /* route-with-instructions.json */,
				B47C1AE8261FD0A30078546C /* routeWithTunnels_9thStreetDC.json */,
				B47C1AE9261FD0A30078546C /* PipeFittersUnion-FourSeasonsBoston.json */,
				B47C1AEA261FD0A30078546C /* route-with-straight-roundabout.json */,
				B47C1AEC261FD0A30078546C /* route-doubling-back.json */,
				B47C1AED261FD0A30078546C /* route-for-lane-testing.json */,
				B47C1AEE261FD0A30078546C /* straight-line.json */,
				B47C1AEF261FD0A30078546C /* EmptyStyle.json */,
				B47C1AF0261FD0A30078546C /* multileg-route.json */,
				B47C1AF1261FD0A30078546C /* route-with-same-congestion-different-road-classes.json */,
				B47C1AF2261FD0A30078546C /* route-with-not-present-road-classes.json */,
				B47C1AF3261FD0A30078546C /* DCA-Arboretum.json */,
				B47C1AF4261FD0A30078546C /* routeWithInstructions.json */,
				B47C1AF5261FD0A30078546C /* 9-legged-route.json */,
				B47C1AF7261FD0A30078546C /* route.json */,
				B47C1AF8261FD0A30078546C /* route-with-tertiary.json */,
				B47C1AF9261FD0A30078546C /* DCA-Arboretum-dummy-faster-route.json */,
				B47C1AFA261FD0A30078546C /* route-with-mixed-road-classes.json */,
				B47C1AFB261FD0A30078546C /* sthlm-double-back-replay.json */,
				B47C1AFC261FD0A30078546C /* route-with-road-classes-single-congestion.json */,
				B47C1AFE261FD0A30078546C /* sthlm-double-back.json */,
				DA972D3826FB9ABD009F5615 /* routeWithNoDistance.json */,
			);
			path = Fixtures;
			sourceTree = "<group>";
		};
		C51923B41EA55C5E002AF9E1 /* Extensions */ = {
			isa = PBXGroup;
			children = (
				8A50A3D026EC0AA300894A8E /* StyleURI.swift */,
				F46FF186260277F7007CC0E0 /* DateComponentsFormatter+NavigationAdditions.swift */,
				8A41F63B25BF631500BD6FCF /* NavigationMapView+BuildingHighlighting.swift */,
				8A41F63A25BF631500BD6FCF /* NavigationMapView+VanishingRouteLine.swift */,
				C5381F01204E03B600A5493E /* UIDevice.swift */,
				DA66062F23B32F99007832E5 /* Array.swift */,
				2B5407EA24470B0A006C820B /* AVAudioSession.swift */,
				351BEC081E5BCC72006FE110 /* Bundle.swift */,
				8D24A2F720409A890098CBF8 /* CGSize.swift */,
				C57491DE1FACC42F006F97BC /* CGPoint.swift */,
				DA0557202154EF4700A1F2AA /* Route.swift */,
				4316D95B24340555000DD8F8 /* Match.swift */,
				C51511D020EAC89D00372A91 /* CPMapTemplate.swift */,
				DA443DDD2278C90E00ED1307 /* CPTrip.swift */,
				35BF8CA31F28EBD8003F6125 /* String.swift */,
				8D24A2F920449B430098CBF8 /* Dictionary.swift */,
				351BEBDF1E5BCC63006FE110 /* MapView.swift */,
				353E3C8E20A3501C00FD1789 /* MapboxMapsStyle.swift */,
				8D5DFFF0207C04840093765A /* NSAttributedString.swift */,
				35B7837D1F9547B300291F9A /* Transitioning.swift */,
				359D283B1F9DC14F00FDE9C9 /* UICollectionView.swift */,
				8D24A2F52040960C0098CBF8 /* UIEdgeInsets.swift */,
				35CF34B01F0A733200C2692E /* UIFont.swift */,
				8DF399B11FB257B30034904C /* UIGestureRecognizer.swift */,
				35ECAF2C2092275100DC3BC3 /* UIImage.swift */,
				8DB45E8F201698EB001EA6A3 /* UIStackView.swift */,
				351BEBF01E5BCC63006FE110 /* UIView.swift */,
				2BDD65462615B93C005B8B55 /* VectorSource.swift */,
				AE46F95420EA735B00537AC2 /* VisualInstruction.swift */,
				C5A7EC5B1FD610A80008B9BA /* VisualInstructionComponent.swift */,
				350E2C5E22707EB80014CEB3 /* UIScreen.swift */,
				CFD47D8F20FD85EC00BC1E49 /* ResourceOptionsManager.swift */,
				8A17635A25CC89D800737520 /* Expression.swift */,
				B419BFF125F00A9C0086639B /* Feature.swift */,
				8AE9081125FAA53300F37077 /* Collection.swift */,
				8A8C3D97260175D20071D274 /* CLLocationDirection+Camera.swift */,
				8A446644260A7B24008BA55E /* BoundingBox.swift */,
				B41299CC26D6DE4D004031A3 /* RouteProgress+Arrival.swift */,
				B41299CE26D7101F004031A3 /* CLLocationCoordinate2D.swift */,
				8ACF0AA92706394A00F30423 /* CPInterfaceController.swift */,
				8AE8FB902717543100EA026A /* UIColor.swift */,
				8A11FEEF27A3514C00285B6F /* CPRouteChoice.swift */,
				8AD220AA27C091EE000734A5 /* Solar.swift */,
				8AD220AE27C09544000734A5 /* Date.swift */,
			);
			name = Extensions;
			sourceTree = "<group>";
		};
		C51923B51EA55CD4002AF9E1 /* Views */ = {
			isa = PBXGroup;
			children = (
				8D53136A20653FA20044891E /* ExitView.swift */,
				8D9ADEA620A0C61A0067E845 /* GenericRouteShield.swift */,
				351BEC031E5BCC6C006FE110 /* LaneView.swift */,
				359A8AEE1FA7B25800BDB486 /* LanesStyleKit.swift */,
				351BEBED1E5BCC63006FE110 /* ManeuversStyleKit.swift */,
				351BEBEF1E5BCC63006FE110 /* ManeuverView.swift */,
				35DC9D901F4323AA001ECD64 /* LanesView.swift */,
				35E407671F5625FF00EFC814 /* StyleKitMarker.swift */,
				35DA85781FC45787004092EC /* StatusView.swift */,
				DA8F3A7723B5DB7900B56786 /* SpeedLimitStyleKit.swift */,
				DA8F3A7523B5D84900B56786 /* SpeedLimitView.swift */,
				1FFDFD91249C1AA70091746A /* JunctionView.swift */,
				2BDD653C2614BCA1005B8B55 /* WayNameView.swift */,
			);
			name = Views;
			sourceTree = "<group>";
		};
		C53C196A1F38E9C1008DB406 /* Resources */ = {
			isa = PBXGroup;
			children = (
				C53C196F1F38EA25008DB406 /* Localizable.strings */,
			);
			name = Resources;
			sourceTree = "<group>";
		};
		C56173591F182103005954F6 /* Extensions */ = {
			isa = PBXGroup;
			children = (
				353E68FD1EF0B985007B2AE5 /* BundleAdditions.swift */,
				359574A71F28CC3800838209 /* CLLocation.swift */,
				C582FD5E203626E900A9086E /* CLLocationDirection.swift */,
				2E82B9DB26E61F4600B7837F /* CongestionLevel.swift */,
				C5D9800E1EFBCDAD006DBF2E /* Date.swift */,
				3A163AE2249901D000D66A0D /* FixLocation.swift */,
				DAF27247264E028B00C0AC37 /* Geometry.swift */,
				C51DF8651F38C31C006C6A15 /* Locale.swift */,
				DA5F44C525F07AB600F573EC /* MapboxStreetsRoadClass.swift */,
				35F3387B2232AEBF0071DB5C /* MinimumEditDistance.swift */,
				C578DA071EFD0FFF0052079F /* ProcessInfo.swift */,
				35A43F76223BD632000CB367 /* RouteLeg.swift */,
				35A5413A1EFC052700E49846 /* RouteOptions.swift */,
				35C98732212E037900808B82 /* RouteState.swift */,
				C561735A1F182113005954F6 /* RouteStep.swift */,
				351927351F0FA072003A702D /* ScreenCapture.swift */,
				3A8187C824BDAE9C00708F19 /* URLSession.swift */,
				11D1F89F2696048D0053A93F /* Dictionary+DeepMerge.swift */,
			);
			name = Extensions;
			sourceTree = "<group>";
		};
		C5ADFBBF1DDCC7840011824B = {
			isa = PBXGroup;
			children = (
				E2D1494F265CF97D008135A3 /* CarPlayTestHelper */,
				B47C1ACE261FD0A30078546C /* TestHelper */,
				B47C1AA8261FCDF30078546C /* CTestHelper */,
				8DF8E4DD2202694100B29FEF /* Documents */,
				C5ADFBCB1DDCC7840011824B /* MapboxCoreNavigation */,
				351BEBD81E5BCC28006FE110 /* MapboxNavigation */,
				C5ADFBD61DDCC7840011824B /* MapboxCoreNavigationTests */,
				35B711D01E5E7AD2001EDA8D /* MapboxNavigationTests */,
				C5ADFBCA1DDCC7840011824B /* Products */,
				A9E2B43473B53369153F54C6 /* Frameworks */,
			);
			sourceTree = "<group>";
		};
		C5ADFBCA1DDCC7840011824B /* Products */ = {
			isa = PBXGroup;
			children = (
				C5ADFBC91DDCC7840011824B /* MapboxCoreNavigation.framework */,
				C5ADFBD21DDCC7840011824B /* MapboxCoreNavigationTests.xctest */,
				351BEBD71E5BCC28006FE110 /* MapboxNavigation.framework */,
				35B711CF1E5E7AD2001EDA8D /* MapboxNavigationTests.xctest */,
				35CDA85E2190F2A30072B675 /* TestHelper.framework */,
				E2D1494E265CF97D008135A3 /* CarPlayTestHelper.framework */,
			);
			name = Products;
			sourceTree = "<group>";
		};
		C5ADFBCB1DDCC7840011824B /* MapboxCoreNavigation */ = {
			isa = PBXGroup;
			children = (
				118D882B26F8C9D200B2ED7B /* Feedback */,
				2BE701A4253760B300F46E4E /* RouteAlerts */,
				DA5F446325F0744C00F573EC /* EHorizon */,
				354A9BC920EA9BC100F03325 /* Events */,
				C56173591F182103005954F6 /* Extensions */,
				C53C196A1F38E9C1008DB406 /* Resources */,
				DABA591425E58D5600D0C1DB /* Accounts.swift */,
				B4843886270F8E1600E161E6 /* SimulationType.swift */,
				2BBED93A267A3AB900F90032 /* BillingHandler.swift */,
				C58D6BAC1DDCF2AE00387F53 /* CoreConstants.swift */,
				2BF398C0274BDEA8000C9A72 /* Directions.swift */,
				2B01E4B5274671550002A5F7 /* Directions+RoutingProvider.swift */,
				351BEC0B1E5BCC72006FE110 /* DistanceFormatter.swift */,
				B417913A2624F9EA001E0348 /* MBXInfo.plist */,
				C5ADFBCD1DDCC7840011824B /* Info.plist */,
				C5ADFBCC1DDCC7840011824B /* MapboxCoreNavigation.h */,
				2BEF16462775C8FD0085E3C6 /* MapMatchingResult.swift */,
				41B901EA271048BD007F9F78 /* HistoryRecording.swift */,
				2BF398C2274FE99A000C9A72 /* HandlerFactory.swift */,
				2BBED92E265E2C7D00F90032 /* NativeHandlersFactory.swift */,
				353E68FB1EF0B7F8007B2AE5 /* NavigationLocationManager.swift */,
				C5E7A31B1F4F6828001CB015 /* NavigationRouteOptions.swift */,
				35375EC01F31FA86004CE727 /* NavigationSettings.swift */,
				351174F31EF1C0530065E248 /* ReplayLocationManager.swift */,
				C5ADFBF91DDCC9580011824B /* LegacyRouteController.swift */,
				8D2AA744211CDD4000EB7F72 /* NavigationService.swift */,
				8D4CF9C521349FFB009C3FEE /* NavigationServiceDelegate.swift */,
				41E8E2B1278ED1B6006990F3 /* NavigationStatus.swift */,
				4303A3982332CD6200B5737D /* UnimplementedLogging.swift */,
				8D1A5CD1212DDFCD0059BA4A /* DispatchTimer.swift */,
				2B42586B2657BF9000B487C3 /* TilesetDescriptorFactory.swift */,
				2B42586C2657BF9100B487C3 /* TileStore.swift */,
				2B8712682639631C001082A9 /* TileStoreConfiguration.swift */,
				8D75F990212B5C7F00F99CF3 /* TunnelAuthority.swift */,
				2B7ACA9A25E3F84600B0ACFD /* PredictiveCacheOptions.swift */,
				2B7ACA9925E3F84600B0ACFD /* PredictiveCacheManager.swift */,
				3582A25120EFA9680029C5DE /* RouterDelegate.swift */,
				C5ADFBFB1DDCC9AD0011824B /* RouteProgress.swift */,
				2B01E4B4274671540002A5F7 /* RoutingProvider.swift */,
				2B01E4B3274671540002A5F7 /* MapboxRoutingProvider.swift */,
				2BBEEDA42508DB1700C8DA4A /* RouteLegProgress.swift */,
				2BBEEDA62508E1E300C8DA4A /* RouteStepProgress.swift */,
				3582A24F20EEC46B0029C5DE /* Router.swift */,
				353E69031EF0C4E5007B2AE5 /* SimulatedLocationManager.swift */,
				35C98730212E02B500808B82 /* RouteController.swift */,
				5A39B9272498F9890026DFD1 /* PassiveLocationManager.swift */,
				8A3A218F25EEC00200EDA999 /* CoreNavigationNavigator.swift */,
				E2805A5726CB994500165DB9 /* NSLock+MapboxInternal.swift */,
				2E6656F8264EC912009463EE /* Result+Expected.swift */,
				E2C623A626CBFCE1005769FA /* OnMainQueue.swift */,
				E2DAFAB927BCF3C200BA12BD /* RoutesCoordinator.swift */,
			);
			name = MapboxCoreNavigation;
			path = Sources/MapboxCoreNavigation;
			sourceTree = "<group>";
		};
		C5ADFBD61DDCC7840011824B /* MapboxCoreNavigationTests */ = {
			isa = PBXGroup;
			children = (
				E24CD81F2768E36000B6ABBD /* LeakTests.swift */,
				3A163AE1249901D000D66A0D /* Extensions */,
				2E82B9DD26E6237600B7837F /* CongestionLevelTests.swift */,
				DAD903AE23E3DCC80057CF1F /* DateTests.swift */,
				359A8AEC1FA78D3000BDB486 /* DistanceFormatterTests.swift */,
				11D1F89D269601150053A93F /* NativeHandlersFactoryTests.swift */,
				C5ADFBD91DDCC7840011824B /* Info.plist */,
				359574A91F28CCBB00838209 /* LocationTests.swift */,
				C5BF7370206AB0DE00CDBB6D /* MapboxCoreNavigationTests-Bridging-Header.h */,
				C5ADFBD71DDCC7840011824B /* MapboxCoreNavigationTests.swift */,
				162039CE216C348500875F5C /* NavigationEventsManagerTests.swift */,
				C551B0E520D42222009A986F /* NavigationLocationManagerTests.swift */,
				C5ABB50D20408D2C00AFA92C /* NavigationServiceTests.swift */,
				C52AC1251DF0E48600396B9F /* RouteProgressTests.swift */,
				C582BA2B2073E77E00647DAA /* StringTests.swift */,
				3597ABCF21553B6F00C12785 /* SimulatedLocationManagerTests.swift */,
				AE8B1B96207D2B2B003050F6 /* TunnelAuthorityTests.swift */,
				3573EA70215A5A9F009899D7 /* RouteControllerTests.swift */,
				3519D01D21F0842900582FF5 /* CLLocationTests.swift */,
				352762A3225B751A0015B632 /* OptionsTests.swift */,
				5A43FC8A24B488DC00BF7943 /* PassiveLocationManagerTests.swift */,
				E2842797265B907C003F86E4 /* UnimplementedLoggingTests.swift */,
				E23D8B6A269D7EE90094CEFA /* TilesetDescriptorFactoryTests.swift */,
				E2814D972693412E000AD987 /* BillingHandlerTests.swift */,
				8A9270E82704F6CC00B606D9 /* BundleAdditionsTests.swift */,
				E2B4B228272A814600FF0F57 /* ReplayLocationManagerTests.swift */,
			);
			name = MapboxCoreNavigationTests;
			path = Tests/MapboxCoreNavigationTests;
			sourceTree = "<group>";
		};
		DA5F446325F0744C00F573EC /* EHorizon */ = {
			isa = PBXGroup;
			children = (
				8AFF2D2226F137CB008267BF /* RoadObjectKind.swift */,
				2EFADFE8264C1F9200B618C4 /* DistancedRoadObject.swift */,
				DA5F44FF25F07DE200F573EC /* ElectronicHorizonOptions.swift */,
				2E50E0E5264E49EF009D3848 /* OpenLRIdentifier.swift */,
				2EFADFEB264C1F9200B618C4 /* OpenLROrientation.swift */,
				2EFADFEC264C1F9200B618C4 /* OpenLRSideOfRoad.swift */,
				DA5F44C325F07AB500F573EC /* RoadGraph.swift */,
				DA5F44A925F07A6700F573EC /* RoadGraphEdge.swift */,
				DA5F44B925F07AA500F573EC /* RoadGraphEdgeMetadata.swift */,
				DA2A01EF25F308B100AAB4C6 /* RoadGraphPath.swift */,
				DA5F44A525F07A6500F573EC /* RoadGraphPosition.swift */,
				DA5F44C425F07AB500F573EC /* RoadName.swift */,
				DAF27251264E02D800C0AC37 /* RoadObject.swift */,
				DA5F44DB25F07D1400F573EC /* RoadObjectEdgeLocation.swift */,
				2EFADFF3264C1F9200B618C4 /* RoadObjectLocation.swift */,
				2E50E0BF264E35CA009D3848 /* RoadObjectMatcher.swift */,
				2E50E0DB264E49C8009D3848 /* RoadObjectMatcherDelegate.swift */,
				2E50E0D1264E468B009D3848 /* RoadObjectMatcherError.swift */,
				2EFADFEE264C1F9200B618C4 /* RoadObjectPosition.swift */,
				DA5F44F325F07D3A00F573EC /* RoadObjectStoreDelegate.swift */,
				DA5F44F425F07D3B00F573EC /* RoadObjectStore.swift */,
				414119FE26C5269A00402B5D /* RoadSubgraphEdge.swift */,
			);
			path = EHorizon;
			sourceTree = "<group>";
		};
		E2D1494F265CF97D008135A3 /* CarPlayTestHelper */ = {
			isa = PBXGroup;
			children = (
				E2D14960265CF9D9008135A3 /* CPBarButton+MBTestable.h */,
				E2D14958265CF9D1008135A3 /* CPBarButton+MBTestable.m */,
				E2D14961265CF9D9008135A3 /* CPMapTemplate+MBTestable.h */,
				8AB316AE26BB315100C3AC76 /* CPMapTemplate+MBTestable.m */,
				E2D1495F265CF9D9008135A3 /* CPNavigationSessionFake.h */,
				E2D14957265CF9D1008135A3 /* CPNavigationSessionFake.m */,
				E2D1495E265CF9D9008135A3 /* FakeCPInterfaceController.h */,
				E2D14959265CF9D1008135A3 /* FakeCPInterfaceController.m */,
				E2D14950265CF97D008135A3 /* CarPlayTestHelper.h */,
				E2D14951265CF97D008135A3 /* Info.plist */,
			);
			name = CarPlayTestHelper;
			path = Sources/CarPlayTestHelper;
			sourceTree = "<group>";
		};
		E2D1496F265CFB5B008135A3 /* tiles */ = {
			isa = PBXGroup;
			children = (
				E2D14970265CFB5B008135A3 /* liechtenstein */,
			);
			path = tiles;
			sourceTree = "<group>";
		};
		E2D14970265CFB5B008135A3 /* liechtenstein */ = {
			isa = PBXGroup;
			children = (
				E2D14971265CFB5B008135A3 /* 0 */,
				E2D14974265CFB5B008135A3 /* 1 */,
				E2D14977265CFB5B008135A3 /* 2 */,
			);
			path = liechtenstein;
			sourceTree = "<group>";
		};
		E2D14971265CFB5B008135A3 /* 0 */ = {
			isa = PBXGroup;
			children = (
				E2D14972265CFB5B008135A3 /* 003 */,
			);
			path = 0;
			sourceTree = "<group>";
		};
		E2D14972265CFB5B008135A3 /* 003 */ = {
			isa = PBXGroup;
			children = (
				E2D14973265CFB5B008135A3 /* 107.gph.gz */,
			);
			path = 003;
			sourceTree = "<group>";
		};
		E2D14974265CFB5B008135A3 /* 1 */ = {
			isa = PBXGroup;
			children = (
				E2D14975265CFB5B008135A3 /* 049 */,
			);
			path = 1;
			sourceTree = "<group>";
		};
		E2D14975265CFB5B008135A3 /* 049 */ = {
			isa = PBXGroup;
			children = (
				E2D14976265CFB5B008135A3 /* 509.gph.gz */,
			);
			path = 049;
			sourceTree = "<group>";
		};
		E2D14977265CFB5B008135A3 /* 2 */ = {
			isa = PBXGroup;
			children = (
				E2D14978265CFB5B008135A3 /* 000 */,
			);
			path = 2;
			sourceTree = "<group>";
		};
		E2D14978265CFB5B008135A3 /* 000 */ = {
			isa = PBXGroup;
			children = (
				E2D14979265CFB5B008135A3 /* 789 */,
			);
			path = 000;
			sourceTree = "<group>";
		};
		E2D14979265CFB5B008135A3 /* 789 */ = {
			isa = PBXGroup;
			children = (
				E2D1497A265CFB5B008135A3 /* 878.gph.gz */,
			);
			path = 789;
			sourceTree = "<group>";
		};
/* End PBXGroup section */

/* Begin PBXHeadersBuildPhase section */
		351BEBD41E5BCC28006FE110 /* Headers */ = {
			isa = PBXHeadersBuildPhase;
			buildActionMask = 2147483647;
			files = (
				35D825FE1E6A2EC60088F83B /* MapboxNavigation.h in Headers */,
			);
			runOnlyForDeploymentPostprocessing = 0;
		};
		35CDA8592190F2A30072B675 /* Headers */ = {
			isa = PBXHeadersBuildPhase;
			buildActionMask = 2147483647;
			files = (
				B47C1B05261FD0C00078546C /* TestHelper.h in Headers */,
				B456A9062620D73700FD86D8 /* CLHeadingPrivate.h in Headers */,
				B456A8C12620C9C300FD86D8 /* MMEEventsManager+Spy.h in Headers */,
			);
			runOnlyForDeploymentPostprocessing = 0;
		};
		C5ADFBC61DDCC7840011824B /* Headers */ = {
			isa = PBXHeadersBuildPhase;
			buildActionMask = 2147483647;
			files = (
				C5C94C1B1DDCD22B0097296A /* MapboxCoreNavigation.h in Headers */,
			);
			runOnlyForDeploymentPostprocessing = 0;
		};
		E2D14949265CF97D008135A3 /* Headers */ = {
			isa = PBXHeadersBuildPhase;
			buildActionMask = 2147483647;
			files = (
				E2D14965265CF9D9008135A3 /* CPMapTemplate+MBTestable.h in Headers */,
				E2D14964265CF9D9008135A3 /* CPBarButton+MBTestable.h in Headers */,
				E2D14962265CF9D9008135A3 /* FakeCPInterfaceController.h in Headers */,
				E2D14952265CF97D008135A3 /* CarPlayTestHelper.h in Headers */,
				E2D14963265CF9D9008135A3 /* CPNavigationSessionFake.h in Headers */,
			);
			runOnlyForDeploymentPostprocessing = 0;
		};
/* End PBXHeadersBuildPhase section */

/* Begin PBXNativeTarget section */
		351BEBD61E5BCC28006FE110 /* MapboxNavigation */ = {
			isa = PBXNativeTarget;
			buildConfigurationList = 351BEBDE1E5BCC28006FE110 /* Build configuration list for PBXNativeTarget "MapboxNavigation" */;
			buildPhases = (
				351BEBD21E5BCC28006FE110 /* Sources */,
				351BEBD41E5BCC28006FE110 /* Headers */,
				351BEBD51E5BCC28006FE110 /* Resources */,
				351BEBD31E5BCC28006FE110 /* Frameworks */,
				8A07D32225CA0B50005E1790 /* Embed Frameworks */,
			);
			buildRules = (
			);
			dependencies = (
				35CEA3581E5CEBBC009F2255 /* PBXTargetDependency */,
			);
			name = MapboxNavigation;
			productName = MapboxNavigation;
			productReference = 351BEBD71E5BCC28006FE110 /* MapboxNavigation.framework */;
			productType = "com.apple.product-type.framework";
		};
		35B711CE1E5E7AD2001EDA8D /* MapboxNavigationTests */ = {
			isa = PBXNativeTarget;
			buildConfigurationList = 35B711D71E5E7AD2001EDA8D /* Build configuration list for PBXNativeTarget "MapboxNavigationTests" */;
			buildPhases = (
				35B711CB1E5E7AD2001EDA8D /* Sources */,
				35B711CC1E5E7AD2001EDA8D /* Frameworks */,
				35B711CD1E5E7AD2001EDA8D /* Resources */,
				35B711DA1E5E7AEC001EDA8D /* Carthage copy frameworks */,
			);
			buildRules = (
			);
			dependencies = (
				35C8DC192191EC800053328C /* PBXTargetDependency */,
				3525449C1E663D2C004C8F1C /* PBXTargetDependency */,
				35B711D61E5E7AD2001EDA8D /* PBXTargetDependency */,
			);
			name = MapboxNavigationTests;
			productName = MapboxNavigationTests;
			productReference = 35B711CF1E5E7AD2001EDA8D /* MapboxNavigationTests.xctest */;
			productType = "com.apple.product-type.bundle.unit-test";
		};
		35CDA85D2190F2A30072B675 /* TestHelper */ = {
			isa = PBXNativeTarget;
			buildConfigurationList = 35CDA86F2190F2A40072B675 /* Build configuration list for PBXNativeTarget "TestHelper" */;
			buildPhases = (
				35CDA8592190F2A30072B675 /* Headers */,
				35CDA85A2190F2A30072B675 /* Sources */,
				35CDA85B2190F2A30072B675 /* Frameworks */,
				35CDA85C2190F2A30072B675 /* Resources */,
				DA21580D25E09C1C0086B294 /* Copy Tiles */,
			);
			buildRules = (
			);
			dependencies = (
			);
			name = TestHelper;
			packageProductDependencies = (
			);
			productName = TestHelper;
			productReference = 35CDA85E2190F2A30072B675 /* TestHelper.framework */;
			productType = "com.apple.product-type.framework";
		};
		C5ADFBC81DDCC7840011824B /* MapboxCoreNavigation */ = {
			isa = PBXNativeTarget;
			buildConfigurationList = C5ADFBDD1DDCC7840011824B /* Build configuration list for PBXNativeTarget "MapboxCoreNavigation" */;
			buildPhases = (
				C5ADFBC41DDCC7840011824B /* Sources */,
				C5ADFBC61DDCC7840011824B /* Headers */,
				C5ADFBC71DDCC7840011824B /* Resources */,
				35A7DBEB1E3A1C59000BAB5C /* Frameworks */,
				E2C1CDA2265E22AA00E158E0 /* Embed Frameworks */,
			);
			buildRules = (
			);
			dependencies = (
			);
			name = MapboxCoreNavigation;
			productName = MapboxNavigation;
			productReference = C5ADFBC91DDCC7840011824B /* MapboxCoreNavigation.framework */;
			productType = "com.apple.product-type.framework";
		};
		C5ADFBD11DDCC7840011824B /* MapboxCoreNavigationTests */ = {
			isa = PBXNativeTarget;
			buildConfigurationList = C5ADFBE01DDCC7840011824B /* Build configuration list for PBXNativeTarget "MapboxCoreNavigationTests" */;
			buildPhases = (
				C5ADFBCE1DDCC7840011824B /* Sources */,
				C5ADFBCF1DDCC7840011824B /* Frameworks */,
				C5ADFBD01DDCC7840011824B /* Resources */,
			);
			buildRules = (
			);
			dependencies = (
				3595FE4B219191FE0035B765 /* PBXTargetDependency */,
				C5ADFBD51DDCC7840011824B /* PBXTargetDependency */,
			);
			name = MapboxCoreNavigationTests;
			productName = MapboxNavigationTests;
			productReference = C5ADFBD21DDCC7840011824B /* MapboxCoreNavigationTests.xctest */;
			productType = "com.apple.product-type.bundle.unit-test";
		};
		E2D1494D265CF97D008135A3 /* CarPlayTestHelper */ = {
			isa = PBXNativeTarget;
			buildConfigurationList = E2D14953265CF97D008135A3 /* Build configuration list for PBXNativeTarget "CarPlayTestHelper" */;
			buildPhases = (
				E2D14949265CF97D008135A3 /* Headers */,
				E2D1494A265CF97D008135A3 /* Sources */,
				E2D1494B265CF97D008135A3 /* Frameworks */,
				E2D1494C265CF97D008135A3 /* Resources */,
			);
			buildRules = (
			);
			dependencies = (
			);
			name = CarPlayTestHelper;
			productName = CarPlayTestHelper;
			productReference = E2D1494E265CF97D008135A3 /* CarPlayTestHelper.framework */;
			productType = "com.apple.product-type.framework";
		};
/* End PBXNativeTarget section */

/* Begin PBXProject section */
		C5ADFBC01DDCC7840011824B /* Project object */ = {
			isa = PBXProject;
			attributes = {
				KnownAssetTags = (
					New,
				);
				LastSwiftUpdateCheck = 1220;
				LastUpgradeCheck = 1250;
				ORGANIZATIONNAME = Mapbox;
				TargetAttributes = {
					351BEBD61E5BCC28006FE110 = {
						CreatedOnToolsVersion = 8.2.1;
						DevelopmentTeam = GJZR2MEM28;
						LastSwiftMigration = 1030;
						ProvisioningStyle = Automatic;
					};
					35B711CE1E5E7AD2001EDA8D = {
						CreatedOnToolsVersion = 8.2.1;
						DevelopmentTeam = GJZR2MEM28;
						LastSwiftMigration = 1030;
						ProvisioningStyle = Automatic;
						TestTargetID = 358D14621E5E3B7700ADE590;
					};
					35CDA85D2190F2A30072B675 = {
						CreatedOnToolsVersion = 10.1;
						DevelopmentTeam = GJZR2MEM28;
						LastSwiftMigration = 1030;
						ProvisioningStyle = Automatic;
					};
					C5ADFBC81DDCC7840011824B = {
						CreatedOnToolsVersion = 8.1;
						DevelopmentTeam = GJZR2MEM28;
						LastSwiftMigration = 1240;
						ProvisioningStyle = Automatic;
					};
					C5ADFBD11DDCC7840011824B = {
						CreatedOnToolsVersion = 8.1;
						DevelopmentTeam = GJZR2MEM28;
						LastSwiftMigration = 0920;
						ProvisioningStyle = Automatic;
						TestTargetID = 358D14621E5E3B7700ADE590;
					};
					E2D1494D265CF97D008135A3 = {
						CreatedOnToolsVersion = 12.5;
					};
				};
			};
			buildConfigurationList = C5ADFBC31DDCC7840011824B /* Build configuration list for PBXProject "MapboxNavigation" */;
			compatibilityVersion = "Xcode 12.0";
			developmentRegion = en;
			hasScannedForEncodings = 0;
			knownRegions = (
				en,
				Base,
				"zh-Hans",
				sv,
				vi,
				ca,
				fa,
				fr,
				hu,
				lt,
				es,
				it,
				"zh-Hant",
				ru,
				sl,
				uk,
				"pt-BR",
				de,
				nl,
				bg,
				da,
				he,
				ar,
				"pt-PT",
				ko,
				ja,
				yo,
				el,
				tr,
				"es-ES",
			);
			mainGroup = C5ADFBBF1DDCC7840011824B;
			packageReferences = (
			);
			productRefGroup = C5ADFBCA1DDCC7840011824B /* Products */;
			projectDirPath = "";
			projectRoot = "";
			targets = (
				C5ADFBC81DDCC7840011824B /* MapboxCoreNavigation */,
				351BEBD61E5BCC28006FE110 /* MapboxNavigation */,
				35CDA85D2190F2A30072B675 /* TestHelper */,
				E2D1494D265CF97D008135A3 /* CarPlayTestHelper */,
				35B711CE1E5E7AD2001EDA8D /* MapboxNavigationTests */,
				C5ADFBD11DDCC7840011824B /* MapboxCoreNavigationTests */,
			);
		};
/* End PBXProject section */

/* Begin PBXResourcesBuildPhase section */
		351BEBD51E5BCC28006FE110 /* Resources */ = {
			isa = PBXResourcesBuildPhase;
			buildActionMask = 2147483647;
			files = (
				DAAE5F301EAE4C4700832871 /* Localizable.strings in Resources */,
				351BEC291E5BD530006FE110 /* Assets.xcassets in Resources */,
				C520EE901EBB84F9008805BC /* Navigation.storyboard in Resources */,
				DA3525702010A5210048DDFC /* Localizable.stringsdict in Resources */,
			);
			runOnlyForDeploymentPostprocessing = 0;
		};
		35B711CD1E5E7AD2001EDA8D /* Resources */ = {
			isa = PBXResourcesBuildPhase;
			buildActionMask = 2147483647;
			files = (
			);
			runOnlyForDeploymentPostprocessing = 0;
		};
		35CDA85C2190F2A30072B675 /* Resources */ = {
			isa = PBXResourcesBuildPhase;
			buildActionMask = 2147483647;
			files = (
				8A0DA5F726A23FF800E7D360 /* route-for-navigation-camera.json in Resources */,
				B4BB0AD72704D1E6006F502D /* multileg_route.json in Resources */,
				B4A78D19261FD47700FDF212 /* route-with-banner-instructions.json in Resources */,
				B4A78D1A261FD47700FDF212 /* route-with-missing-road-classes.json in Resources */,
				B4A78D1B261FD47700FDF212 /* route-with-instructions.json in Resources */,
				E2D1497C265CFB5B008135A3 /* 509.gph.gz in Resources */,
				B4A78D1C261FD47700FDF212 /* routeWithTunnels_9thStreetDC.json in Resources */,
				B4A78D1D261FD47700FDF212 /* PipeFittersUnion-FourSeasonsBoston.json in Resources */,
				B4A78D1E261FD47700FDF212 /* route-with-straight-roundabout.json in Resources */,
				B443A48B27BB0CB8000AF101 /* sprite-info.json in Resources */,
				E2D1496B265CFB4D008135A3 /* waypoint-after-turn.json in Resources */,
				E2D1496E265CFB4D008135A3 /* md5_crazy_strings.txt in Resources */,
				B4A78D20261FD47700FDF212 /* route-doubling-back.json in Resources */,
				B4A78D21261FD47700FDF212 /* route-for-lane-testing.json in Resources */,
				B4A78D22261FD47700FDF212 /* straight-line.json in Resources */,
				B4A78D23261FD47700FDF212 /* EmptyStyle.json in Resources */,
				B4A78D24261FD47700FDF212 /* multileg-route.json in Resources */,
				B4A78D25261FD47700FDF212 /* route-with-same-congestion-different-road-classes.json in Resources */,
				B4A78D26261FD47700FDF212 /* route-with-not-present-road-classes.json in Resources */,
				E2D1497D265CFB5B008135A3 /* 878.gph.gz in Resources */,
				B4A78D27261FD47700FDF212 /* DCA-Arboretum.json in Resources */,
				B4A78D28261FD47700FDF212 /* routeWithInstructions.json in Resources */,
				B4A78D29261FD47700FDF212 /* 9-legged-route.json in Resources */,
				8A4038F92759526800F8C75C /* route-with-10-legs.json in Resources */,
				8A4038FA2759526800F8C75C /* route-for-off-route.json in Resources */,
				8ABCD6A426AA0D9400B121B9 /* route-for-navigation-camera-bearing-smoothing.json in Resources */,
				E2D1497B265CFB5B008135A3 /* 107.gph.gz in Resources */,
				B4A78D2B261FD47700FDF212 /* route.json in Resources */,
				B4A78D2C261FD47700FDF212 /* route-with-tertiary.json in Resources */,
				B4A78D2D261FD47700FDF212 /* DCA-Arboretum-dummy-faster-route.json in Resources */,
				B4A78D2E261FD47700FDF212 /* route-with-mixed-road-classes.json in Resources */,
				B4A78D2F261FD47700FDF212 /* sthlm-double-back-replay.json in Resources */,
				B4BB0AD52704D1D7006F502D /* short_route.json in Resources */,
				B4A78D30261FD47700FDF212 /* route-with-road-classes-single-congestion.json in Resources */,
				E2D1496D265CFB4D008135A3 /* Images.xcassets in Resources */,
				B4A78D32261FD47700FDF212 /* sthlm-double-back.json in Resources */,
				DA972D3926FB9ABD009F5615 /* routeWithNoDistance.json in Resources */,
			);
			runOnlyForDeploymentPostprocessing = 0;
		};
		C5ADFBC71DDCC7840011824B /* Resources */ = {
			isa = PBXResourcesBuildPhase;
			buildActionMask = 2147483647;
			files = (
				C53C196D1F38EA25008DB406 /* Localizable.strings in Resources */,
			);
			runOnlyForDeploymentPostprocessing = 0;
		};
		C5ADFBD01DDCC7840011824B /* Resources */ = {
			isa = PBXResourcesBuildPhase;
			buildActionMask = 2147483647;
			files = (
			);
			runOnlyForDeploymentPostprocessing = 0;
		};
		E2D1494C265CF97D008135A3 /* Resources */ = {
			isa = PBXResourcesBuildPhase;
			buildActionMask = 2147483647;
			files = (
			);
			runOnlyForDeploymentPostprocessing = 0;
		};
/* End PBXResourcesBuildPhase section */

/* Begin PBXShellScriptBuildPhase section */
		35B711DA1E5E7AEC001EDA8D /* Carthage copy frameworks */ = {
			isa = PBXShellScriptBuildPhase;
			buildActionMask = 2147483647;
			files = (
			);
			inputPaths = (
				"$(SRCROOT)/Carthage/Build/iOS/MapboxDirections.framework",
				"$(SRCROOT)/Carthage/Build/iOS/Polyline.framework",
				"$(SRCROOT)/Carthage/Build/iOS/FBSnapshotTestCase.framework",
				"$(SRCROOT)/Carthage/Build/iOS/MapboxMobileEvents.framework",
				"$(SRCROOT)/Carthage/Build/iOS/Solar.framework",
				"$(SRCROOT)/Carthage/Build/iOS/Turf.framework",
				"$(SRCROOT)/Carthage/Build/iOS/MapboxSpeech.framework",
				"$(SRCROOT)/Carthage/Build/iOS/Quick.framework",
				"$(SRCROOT)/Carthage/Build/iOS/Nimble.framework",
				"$(SRCROOT)/Carthage/Checkouts/mapbox-events-ios/Frameworks/Cedar.framework",
				"$(SRCROOT)/Carthage/Build/iOS/SnappyShrimp.framework",
				"$(SRCROOT)/Carthage/Build/iOS/OHHTTPStubs.framework",
			);
			name = "Carthage copy frameworks";
			outputPaths = (
			);
			runOnlyForDeploymentPostprocessing = 0;
			shellPath = /bin/sh;
			shellScript = "/usr/local/bin/carthage copy-frameworks\n";
		};
		DA21580D25E09C1C0086B294 /* Copy Tiles */ = {
			isa = PBXShellScriptBuildPhase;
			buildActionMask = 2147483647;
			files = (
			);
			inputFileListPaths = (
			);
			inputPaths = (
				"$(SRCROOT)/Sources/TestHelper/tiles",
			);
			name = "Copy Tiles";
			outputFileListPaths = (
			);
			outputPaths = (
				"$(TARGET_BUILD_DIR)/tiles",
			);
			runOnlyForDeploymentPostprocessing = 0;
			shellPath = /bin/sh;
			shellScript = "# Type a script or drag a script file from your workspace to insert its path.\ncp -r $SRCROOT/Sources/TestHelper/tiles $TARGET_BUILD_DIR\n";
		};
/* End PBXShellScriptBuildPhase section */

/* Begin PBXSourcesBuildPhase section */
		351BEBD21E5BCC28006FE110 /* Sources */ = {
			isa = PBXSourcesBuildPhase;
			buildActionMask = 2147483647;
			files = (
				351BEBF11E5BCC63006FE110 /* MapView.swift in Sources */,
				DA443DDE2278C90E00ED1307 /* CPTrip.swift in Sources */,
				8A18569926320B8F00F8AE38 /* OverviewCameraOptions.swift in Sources */,
				8AC40920279918930075248E /* NavigationViewDelegate.swift in Sources */,
				2B72EC5E241276D10003B370 /* RouteVoiceController.swift in Sources */,
				2B72EC602412AA800003B370 /* SystemSpeechSynthesizer.swift in Sources */,
				8AD220A727C08EA2000734A5 /* ProgressBar.swift in Sources */,
				8A50A3CA26EC09FB00894A8E /* FeedbackItem.swift in Sources */,
				8A50A3C926EC09FB00894A8E /* FeedbackCollectionViewCell.swift in Sources */,
				8D63A7D0227A580A00520167 /* TopBannerViewController.swift in Sources */,
				C51511D120EAC89D00372A91 /* CPMapTemplate.swift in Sources */,
				353280A11FA72871005175F3 /* InstructionLabel.swift in Sources */,
				8AD2210D27C433D8000734A5 /* StepListIndicatorView.swift in Sources */,
				351BEBFF1E5BCC63006FE110 /* ManeuversStyleKit.swift in Sources */,
				8A460FB8279B3ED000E3C017 /* InstructionsCardContainerViewDelegate.swift in Sources */,
				C54C655220336F2600D338E0 /* Constants.swift in Sources */,
				8AD2210427C1A668000734A5 /* PreviewViewController.swift in Sources */,
				B493FB1D2767EDDB002AF455 /* InstructionsBannerViewDelegate.swift in Sources */,
				353610CE1FAB6A8F00FB1746 /* BottomBannerViewController.swift in Sources */,
				8A50A3CD26EC0A3100894A8E /* DialogViewController.swift in Sources */,
				8AD635BB278F667300218D5A /* StepTableViewCell.swift in Sources */,
				AEC3AC9A2106703100A26F34 /* HighwayShield.swift in Sources */,
				8AD2211B27C43BB1000734A5 /* StylableLabel.swift in Sources */,
				2BDD65512615C0E0005B8B55 /* RouteLineController.swift in Sources */,
				C58822001FB0F0D7008B0A2D /* Error.swift in Sources */,
				AE47A32B22B1F6AE0096458C /* InstructionsCardCell.swift in Sources */,
				8A88FF74274C252100B9995C /* BuildingHighlighting.swift in Sources */,
				8D24A2FA20449B430098CBF8 /* Dictionary.swift in Sources */,
				350E2C5F22707EB80014CEB3 /* UIScreen.swift in Sources */,
				8DB45E90201698EB001EA6A3 /* UIStackView.swift in Sources */,
				B419BFF225F00A9C0086639B /* Feature.swift in Sources */,
				8AEB28AC265FF42500EC7892 /* CarPlayNavigationViewControllerDelegate.swift in Sources */,
				8A50A3C726EC09FB00894A8E /* FeedbackItemType.swift in Sources */,
				8A44662B260A6C51008BA55E /* ViewportDataSourceType.swift in Sources */,
				351BEBFC1E5BCC63006FE110 /* NavigationViewController.swift in Sources */,
				AE7DE6C621A47A23002653D1 /* CarPlaySearchController+CPSearchTemplateDelegate.swift in Sources */,
				B430D2FA25534FDC0088CC23 /* UserHaloCourseView.swift in Sources */,
				35E407681F5625FF00EFC814 /* StyleKitMarker.swift in Sources */,
				C588C3C21F33882100520EF2 /* String.swift in Sources */,
				C53208AB1E81FFB900910266 /* NavigationMapView.swift in Sources */,
				8AD2212727C441D7000734A5 /* BannerView.swift in Sources */,
				8A30113C25DDCC8A00CE192A /* NavigationCameraConstants.swift in Sources */,
				16EF6C22211BA4B300AA580B /* CarPlayMapViewController.swift in Sources */,
				8A41F63C25BF631500BD6FCF /* NavigationMapView+VanishingRouteLine.swift in Sources */,
				8AD866F725CA1BF10019A638 /* NavigationCameraStateTransition.swift in Sources */,
				16A509D7202BC0CA0011D788 /* ImageDownload.swift in Sources */,
				8DB63A3A1FBBCA2200928389 /* RatingControl.swift in Sources */,
				353EC9D71FB09708002EB0AB /* StepsViewController.swift in Sources */,
				8A18568726320B5900F8AE38 /* FollowingCameraOptions.swift in Sources */,
				8AE9081225FAA53300F37077 /* Collection.swift in Sources */,
				35726EE81F0856E900AFA1B6 /* DayStyle.swift in Sources */,
				2B91C9B12416357700E532A5 /* MapboxSpeechSynthesizer.swift in Sources */,
				B4319F2F27A35EA8005A706E /* SpriteRepository.swift in Sources */,
				AE47A32C22B1F6AE0096458C /* InstructionsCardViewController.swift in Sources */,
				358E31D622562698009B3EC2 /* CarPlayCompassView.swift in Sources */,
				8A50A3C826EC09FB00894A8E /* ActiveNavigationFeedbackType+FeedbackItem.swift in Sources */,
				8AD2212527C44193000734A5 /* SeparatorView.swift in Sources */,
				8A1856752631FC5300F8AE38 /* NavigationViewportDataSourceOptions.swift in Sources */,
				8D9ADEA720A0C61A0067E845 /* GenericRouteShield.swift in Sources */,
				35DC9D911F4323AA001ECD64 /* LanesView.swift in Sources */,
				8AD2210227C1A65A000734A5 /* StyleManagerDelegate.swift in Sources */,
				AE7DE6C421A47A03002653D1 /* CarPlaySearchController.swift in Sources */,
				DA8F3A7623B5D84900B56786 /* SpeedLimitView.swift in Sources */,
				8AA849E924E722410008EE59 /* WaypointStyle.swift in Sources */,
				8AAE94A126A60ADE00AA1127 /* CarPlayMapViewControllerDelegate.swift in Sources */,
				8AEB28AA265FF39E00EC7892 /* CarPlaySearchControllerDelegate.swift in Sources */,
				8A50A3D126EC0AA300894A8E /* StyleURI.swift in Sources */,
				8A41F5EC25BF624900BD6FCF /* MapOrnamentPosition.swift in Sources */,
				359D1B281FFE70D30052FA42 /* NavigationView.swift in Sources */,
				8AD866FF25CA1BF10019A638 /* NavigationViewportDataSource.swift in Sources */,
				C5FFAC1520D96F5C009E7F98 /* CarPlayNavigationViewController.swift in Sources */,
				8AD2211727C43B06000734A5 /* LineView.swift in Sources */,
				8DE879661FBB9980002F06C0 /* EndOfRouteViewController.swift in Sources */,
				AE47A33422B1F6AE0096458C /* InstructionsCardContainerView.swift in Sources */,
				8A50A3CF26EC0A8300894A8E /* CongestionLevel+CarPlay.swift in Sources */,
				8D24A2F62040960C0098CBF8 /* UIEdgeInsets.swift in Sources */,
				F46FF187260277F7007CC0E0 /* DateComponentsFormatter+NavigationAdditions.swift in Sources */,
				353E3C8F20A3501C00FD1789 /* MapboxMapsStyle.swift in Sources */,
				8A7AFE692733487C004617DC /* RouteDurationAnnotationTailPosition.swift in Sources */,
				C57491DF1FACC42F006F97BC /* CGPoint.swift in Sources */,
				8A50A3C426EC09FB00894A8E /* FeedbackViewController.swift in Sources */,
				B4E19C47268114840011581F /* NavigationLocationProvider.swift in Sources */,
				16C2A421211526EE00FE6E68 /* CarPlayManager.swift in Sources */,
				8D53136B20653FA20044891E /* ExitView.swift in Sources */,
				8D3322272200E4CA001D44AA /* NavigationOptions.swift in Sources */,
				B41299CD26D6DE4D004031A3 /* RouteProgress+Arrival.swift in Sources */,
				351BEC011E5BCC63006FE110 /* ManeuverView.swift in Sources */,
				35B1E2951F1FF8EC00A13D32 /* UserCourseView.swift in Sources */,
				8DDBFCA32205016E0064DEBB /* NavigationCustomizable.swift in Sources */,
				3531C2701F9E095400D92F9A /* InstructionsBannerView.swift in Sources */,
				2B8098432411447E00FED452 /* MultiplexedSpeechSynthesizer.swift in Sources */,
				8AD2211527C437F3000734A5 /* ReportButton.swift in Sources */,
				2B3ED3962609FB2300861A84 /* CameraController.swift in Sources */,
				8AD2211927C43B66000734A5 /* ResumeButton.swift in Sources */,
				2BDD65472615B93C005B8B55 /* VectorSource.swift in Sources */,
				8AC4091E279918470075248E /* NavigationViewLayout.swift in Sources */,
				35DA85791FC45787004092EC /* StatusView.swift in Sources */,
				AE46F95520EA735B00537AC2 /* VisualInstruction.swift in Sources */,
				359A8AEF1FA7B25B00BDB486 /* LanesStyleKit.swift in Sources */,
				8ACF0AAA2706394A00F30423 /* CPInterfaceController.swift in Sources */,
				8AD220AF27C09544000734A5 /* Date.swift in Sources */,
				8A285E242637859800B11ECD /* OrnamentsController.swift in Sources */,
				8A1943A92685DC680066E2F8 /* NavigationGeocodedPlacemark.swift in Sources */,
				355ED3701FAB724F00BCE1B8 /* BottomBannerViewLayout.swift in Sources */,
				8A0E0A52257AD9C300C2E924 /* NightStyle.swift in Sources */,
				8A50A3C526EC09FB00894A8E /* FeedbackViewControllerType.swift in Sources */,
				8AD220B127C097F3000734A5 /* HighlightedButton.swift in Sources */,
				35ECAF2D2092275100DC3BC3 /* UIImage.swift in Sources */,
				AE87207E22CF97B900D7DAB7 /* InstructionsCardCollectionDelegate.swift in Sources */,
				AE47A33022B1F6AE0096458C /* InstructionsCardView.swift in Sources */,
				8AD2211327C43654000734A5 /* ManeuverContainerView.swift in Sources */,
				8DCB4248218A540A00D6FCAD /* NavigationComponent.swift in Sources */,
				8AD2211127C4353B000734A5 /* SubtitleLabel.swift in Sources */,
				8AD866FB25CA1BF10019A638 /* NavigationCameraState.swift in Sources */,
				351BEC051E5BCC6C006FE110 /* LaneView.swift in Sources */,
				C5A7EC5C1FD610A80008B9BA /* VisualInstructionComponent.swift in Sources */,
				CFD47D9020FD85EC00BC1E49 /* ResourceOptionsManager.swift in Sources */,
				8A7AFE672733483C004617DC /* RoutesPresentationStyle.swift in Sources */,
				8AB316AB26BA029100C3AC76 /* MapTemplateProviderDelegate.swift in Sources */,
				B44177F82649B08400781319 /* UserLocationStyle.swift in Sources */,
				8AB316A926BA026B00C3AC76 /* MapTemplateProvider.swift in Sources */,
				8AD2212127C43DAB000734A5 /* StylableTextView.swift in Sources */,
				351BEC0D1E5BCC72006FE110 /* Bundle.swift in Sources */,
				8DF399B21FB257B30034904C /* UIGestureRecognizer.swift in Sources */,
				DA8F3A7823B5DB7900B56786 /* SpeedLimitStyleKit.swift in Sources */,
				35B7837E1F9547B300291F9A /* Transitioning.swift in Sources */,
				8A41F5B225BF61AE00BD6FCF /* CarPlayActivity.swift in Sources */,
				DA66063023B32F99007832E5 /* Array.swift in Sources */,
				8AD635BD278F66FC00218D5A /* StepsViewControllerDelegate.swift in Sources */,
				8DEDEF3421E3FBE80049E114 /* NavigationViewControllerDelegate.swift in Sources */,
				8A446645260A7B24008BA55E /* BoundingBox.swift in Sources */,
				8AD866F625CA1BF10019A638 /* NavigationCamera.swift in Sources */,
				B41299CF26D7101F004031A3 /* CLLocationCoordinate2D.swift in Sources */,
				8AD2210F27C434CD000734A5 /* TitleLabel.swift in Sources */,
				8A50A3CB26EC09FB00894A8E /* FeedbackSubtypeCollectionViewCell.swift in Sources */,
				8A50A3D326EC0AE100894A8E /* IdleTimerManager.swift in Sources */,
				8D5DFFF1207C04840093765A /* NSAttributedString.swift in Sources */,
				8AD2211F27C43D11000734A5 /* FloatingButton.swift in Sources */,
				8A2081CB25E07CED00F9B8A6 /* NavigationMapViewIdentifiers.swift in Sources */,
				35CF34B11F0A733200C2692E /* UIFont.swift in Sources */,
				8AD866F925CA1BF10019A638 /* ViewportDataSource.swift in Sources */,
				4316D95C24340555000DD8F8 /* Match.swift in Sources */,
				8DEB4066220CE596008BAAB4 /* NavigationMapViewDelegate.swift in Sources */,
				359D283C1F9DC14F00FDE9C9 /* UICollectionView.swift in Sources */,
				B4E6712227BB0A56004EE9C1 /* SpriteInfoCache.swift in Sources */,
				8A17635B25CC89D800737520 /* Expression.swift in Sources */,
				8A04DFBC275EBC1B00D87959 /* TopBannerViewControllerDelegate.swift in Sources */,
				8A2081CC25E07CED00F9B8A6 /* RouteLineType.swift in Sources */,
				2B3ED38C2609FA7900861A84 /* ArrivalController.swift in Sources */,
				8AD2212327C43DEB000734A5 /* StylableView.swift in Sources */,
				8D24A2F820409A890098CBF8 /* CGSize.swift in Sources */,
				2B5407EB24470B0A006C820B /* AVAudioSession.swift in Sources */,
				2BDD653D2614BCA1005B8B55 /* WayNameView.swift in Sources */,
				353AA5601FCEF583009F0384 /* StyleManager.swift in Sources */,
				8AC3965325DC66570027A035 /* NavigationCameraType.swift in Sources */,
				35F520C01FB482A200FC9C37 /* NextBannerView.swift in Sources */,
				2B3ED3B4260A162900861A84 /* NavigationViewData.swift in Sources */,
				8AD866FD25CA1BF10019A638 /* CameraStateTransition.swift in Sources */,
				C5A6B2DD1F4CE8E8004260EA /* StyleType.swift in Sources */,
				C5381F03204E052A00A5493E /* UIDevice.swift in Sources */,
				8A50A3C626EC09FB00894A8E /* PassiveNavigationFeedbackType+FeedbackItem.swift in Sources */,
				8A2DFA8626168A300034A87E /* NavigationCameraDebugView.swift in Sources */,
				8A50A3C326EC09FB00894A8E /* FeedbackSubtypeViewController.swift in Sources */,
				8AD2210927C42E9E000734A5 /* DistanceLabel.swift in Sources */,
				351BEC021E5BCC63006FE110 /* UIView.swift in Sources */,
				2EBF20AE25D6F89000DB7BF2 /* Utils.swift in Sources */,
				160D8279205996DA00D278D6 /* DataCache.swift in Sources */,
				351BEBF21E5BCC63006FE110 /* Style.swift in Sources */,
				43FB386923A202420064481E /* Route.swift in Sources */,
				3EA937B1F4DF73EB004BA6BE /* InstructionPresenter.swift in Sources */,
				5A1C075824BDEB44000A6330 /* PassiveLocationProvider.swift in Sources */,
				8AE8FB912717543100EA026A /* UIColor.swift in Sources */,
				8AD220A927C08F7C000734A5 /* MarkerView.swift in Sources */,
				3EA93A1FEFDDB709DE84BED9 /* ImageRepository.swift in Sources */,
				2B8098412411375700FED452 /* SpeechSynthesizing.swift in Sources */,
				8A11FEF027A3514C00285B6F /* CPRouteChoice.swift in Sources */,
				8AD220AB27C091EE000734A5 /* Solar.swift in Sources */,
				3EA9371104016CD402547F1A /* ImageCache.swift in Sources */,
				8A8C3D98260175D20071D274 /* CLLocationDirection+Camera.swift in Sources */,
				8AD2210B27C43180000734A5 /* VisualInstructionDelegate.swift in Sources */,
				8D4B60E7219CBEB300C41906 /* CarPlayManagerDelegate.swift in Sources */,
				3EA9369C33A8F10DAE9043AA /* ImageDownloader.swift in Sources */,
				3EA9301B03F8679BEDD4795F /* Cache.swift in Sources */,
				35379D0321480E5700FD402E /* RecentItem.swift in Sources */,
				8AD2211D27C43C13000734A5 /* StylableButton.swift in Sources */,
				1FFDFD92249C1AA80091746A /* JunctionView.swift in Sources */,
				8A41F63D25BF631500BD6FCF /* NavigationMapView+BuildingHighlighting.swift in Sources */,
			);
			runOnlyForDeploymentPostprocessing = 0;
		};
		35B711CB1E5E7AD2001EDA8D /* Sources */ = {
			isa = PBXSourcesBuildPhase;
			buildActionMask = 2147483647;
			files = (
				8D9CD7FF20880581004DC4B3 /* XCTestCase.swift in Sources */,
				8A75A85D26C44612009CFE83 /* RecentItemTests.swift in Sources */,
				35DC585D1FABC61100B5A956 /* InstructionsBannerViewIntegrationTests.swift in Sources */,
				E2D14983265CFD3C008135A3 /* StatusViewTests.swift in Sources */,
				8AB8F30026DD7C30003FF4EE /* CGPointTests.swift in Sources */,
				8A5B281226D82AB600622FBD /* UserPuckCourseViewSnapshotTests.swift in Sources */,
				8AD12F4C26C193560008AE55 /* LeaksTests.swift in Sources */,
				3502231A205BC94E00E1449A /* Constants.swift in Sources */,
				DA0557252155040700A1F2AA /* RouteTests.swift in Sources */,
				C55C299920D2E2F600B0406C /* NavigationMapViewTests.swift in Sources */,
				8AB8F30226DD96ED003FF4EE /* UserHaloCourseViewSnapshotTests.swift in Sources */,
				1662244720256C0700EA4824 /* ImageLoadingURLProtocolSpy.swift in Sources */,
				8AB316CB26BCA72300C3AC76 /* CGSize.swift in Sources */,
				AE291FFF20975A7E00F23DFC /* NavigationViewControllerTests.swift in Sources */,
				8A379B1127B5EADB00CE0A23 /* InstructionsCardViewControllerTests.swift in Sources */,
				16EF6C1E21193A9600AA580B /* CarPlayManagerTests.swift in Sources */,
				8AF23ED527AA0B9C0038B40D /* CarPlayManagerSpec.swift in Sources */,
				DADD82802161EC0300B8B47D /* UIViewAnimationOptionsTests.swift in Sources */,
				8DFD949E221F66BE00152F45 /* BottomBannerSnapshotTests.swift in Sources */,
				355B469B22B902C9009CE634 /* SKUTests.swift in Sources */,
				DAD17202214DB12B009C8161 /* CPMapTemplateTests.swift in Sources */,
				8AD6F25B272216A500326D13 /* MapViewStyleTests.swift in Sources */,
				2E82B9DE26E6237600B7837F /* CongestionLevelTests.swift in Sources */,
				35EFD009207CA5E800BF3873 /* ManeuverViewSnapshotTests.swift in Sources */,
				8AD12F4D26C1A5C10008AE55 /* Snapshot++.swift in Sources */,
				DA85D5EF25DB4AA4008A2AD4 /* LaneViewTests.swift in Sources */,
				35A262B92050A5CD00AEFF6D /* InstructionsBannerViewSnapshotTests.swift in Sources */,
				8A3474F5269F8B9D00BCF135 /* MapViewTests.swift in Sources */,
				2B81EC28241A237E00145086 /* SpeechSynthesizersControllerTests.swift in Sources */,
				35BC7178226F6667003BB5F1 /* CarPlayCompassViewTests.swift in Sources */,
				35F1F5931FD57EFD00F8E502 /* StyleManagerTests.swift in Sources */,
				E2D14980265CFD33008135A3 /* CarPlayUtils.swift in Sources */,
				35E5B963227B4B620033A124 /* CarPlayCompassViewSnapshotTests.swift in Sources */,
				AE00A73A209A2C38006A3DC7 /* StepsViewControllerTests.swift in Sources */,
				8DEDBCA9222F442900DA2618 /* CarPlayNavigationViewControllerTests.swift in Sources */,
				8A6C468226C2FA2E00452EBE /* NavigationGeocodedPlacemarkTests.swift in Sources */,
				B473E901278651DD00D9E821 /* NavigationLocationProviderTests.swift in Sources */,
				16A509D5202A87B20011D788 /* ImageDownloaderTests.swift in Sources */,
				8AB316C926BCA56D00C3AC76 /* UIViewController.swift in Sources */,
				8A379B1027B5E98700CE0A23 /* InstructionsCardSnapshotTests.swift in Sources */,
				8ABB9E75268E0140009013A5 /* NavigationCameraTests.swift in Sources */,
				8A379B0F27B5E81B00CE0A23 /* EndOfRouteFeedbackTests.swift in Sources */,
				2B07444124B4832400615E87 /* TokenTestViewController.swift in Sources */,
				B47BD90227B1E53D00338EE9 /* WayNameViewTests.swift in Sources */,
				8D86AE8B21C31CC80064A304 /* ManeuverArrowSnapshotTests.swift in Sources */,
				8D54F14A206ECF720038736D /* InstructionPresenterTests.swift in Sources */,
				166224452025699600EA4824 /* ImageRepositoryTests.swift in Sources */,
				B4F4FEAD27AB1E11003915A9 /* SpriteRepositoryTests.swift in Sources */,
				160D827B2059973C00D278D6 /* DataCacheTests.swift in Sources */,
				16E3625C201265D600DF0592 /* ImageDownloadOperationSpy.swift in Sources */,
				B4E6711F27BB09D6004EE9C1 /* SpriteInfoCacheTests.swift in Sources */,
				B40B1C61270380EC0065F57D /* VanishingRouteLineTests.swift in Sources */,
				1662244B2029059C00EA4824 /* ImageCacheTests.swift in Sources */,
				DA1755F82357B6BD00B06C1D /* StringTests.swift in Sources */,
				355B469D22B9031E009CE634 /* SKUTestable.swift in Sources */,
				3510300F1F54B67000E3B7E7 /* LaneSnapshotTests.swift in Sources */,
				B47C1B86261FD3E00078546C /* NavigationPlotter.swift in Sources */,
				169A970A216440820082A6A0 /* NavigationViewControllerTestDoubles.swift in Sources */,
			);
			runOnlyForDeploymentPostprocessing = 0;
		};
		35CDA85A2190F2A30072B675 /* Sources */ = {
			isa = PBXSourcesBuildPhase;
			buildActionMask = 2147483647;
			files = (
				E2BBB458273254830016BC45 /* PassiveLocationManagerDelegateSpy.swift in Sources */,
				B47C1B62261FD3BD0078546C /* DummyURLSessionDataTask.swift in Sources */,
				E20E3AC526C50AC6002E13EE /* BillingServiceMock.swift in Sources */,
				E2C9D8A7268DCB7B005D8955 /* XCTestCase++.swift in Sources */,
				E26AB4FD269F7BCA00FD756B /* TestCase.swift in Sources */,
				B47C1B7D261FD3D50078546C /* NavigationEventsManagerTestDoubles.swift in Sources */,
				E20F43C326BBD0A600346E71 /* RouterDelegateSpy.swift in Sources */,
				B47C1B8F261FD3E70078546C /* NavigationServiceTestDoubles.swift in Sources */,
				B456A8D22620C9C700FD86D8 /* MMEEventsManager+Spy.m in Sources */,
				B47C1B47261FD3A90078546C /* Date.swift in Sources */,
				B47C1B50261FD3B10078546C /* DirectionsSpy.swift in Sources */,
				B47C1B6B261FD3C30078546C /* Fixture.swift in Sources */,
				E23A76C62715E76A0098C23C /* ReplayLocationManager+TestSupport.swift in Sources */,
				B47C1B59261FD3B70078546C /* DummyLocationManager.swift in Sources */,
				B456A8EC2620D26B00FD86D8 /* LeakTest.swift in Sources */,
				B47C1B1E261FD3290078546C /* CoreLocation.swift in Sources */,
				E2F08C70269DB17C002EFDC5 /* AccessToken.swift in Sources */,
			);
			runOnlyForDeploymentPostprocessing = 0;
		};
		C5ADFBC41DDCC7840011824B /* Sources */ = {
			isa = PBXSourcesBuildPhase;
			buildActionMask = 2147483647;
			files = (
				354A9BCB20EA9BDA00F03325 /* EventDetails.swift in Sources */,
				DA5F44C625F07AB700F573EC /* RoadGraph.swift in Sources */,
				414119FF26C5269A00402B5D /* RoadSubgraphEdge.swift in Sources */,
				8D1A5CD2212DDFCD0059BA4A /* DispatchTimer.swift in Sources */,
				C561735B1F182113005954F6 /* RouteStep.swift in Sources */,
				2EFADFFE264C1F9200B618C4 /* OpenLRSideOfRoad.swift in Sources */,
				2EFADFFB264C1F9200B618C4 /* DistancedRoadObject.swift in Sources */,
				B4843887270F8E1600E161E6 /* SimulationType.swift in Sources */,
				354A9BC620EA991900F03325 /* SessionState.swift in Sources */,
				35C98733212E037900808B82 /* RouteState.swift in Sources */,
				C582FD5F203626E900A9086E /* CLLocationDirection.swift in Sources */,
				DA5F44DC25F07D1500F573EC /* RoadObjectEdgeLocation.swift in Sources */,
				2B42586D2657BF9100B487C3 /* TilesetDescriptorFactory.swift in Sources */,
				118D883B26F8CA0700B2ED7B /* NavigationEventsManager.swift in Sources */,
				3582A25220EFA9680029C5DE /* RouterDelegate.swift in Sources */,
				417D127726E24D0800E0AB16 /* FreeDriveEventDetails.swift in Sources */,
				353E68FC1EF0B7F8007B2AE5 /* NavigationLocationManager.swift in Sources */,
				2BE7013D25359C7B00F46E4E /* RouteAlert.swift in Sources */,
				353E68FE1EF0B985007B2AE5 /* BundleAdditions.swift in Sources */,
				11D1F8A22696EBD40053A93F /* Dictionary+Equality.swift in Sources */,
				2EFAE005264C1F9200B618C4 /* RoadObjectLocation.swift in Sources */,
				2BE70189253734A000F46E4E /* TollCollection.swift in Sources */,
				2BE701252535943900F46E4E /* BorderCrossing.swift in Sources */,
				3582A25020EEC46B0029C5DE /* Router.swift in Sources */,
				8D75F991212B5C7F00F99CF3 /* TunnelAuthority.swift in Sources */,
				118D883A26F8CA0700B2ED7B /* FeedbackScreenshotOption.swift in Sources */,
				C5E7A31C1F4F6828001CB015 /* NavigationRouteOptions.swift in Sources */,
				2B871272263966F0001082A9 /* TileStoreConfiguration.swift in Sources */,
				2EFADFFD264C1F9200B618C4 /* OpenLROrientation.swift in Sources */,
				351174F41EF1C0530065E248 /* ReplayLocationManager.swift in Sources */,
				2BE701172535940D00F46E4E /* Tunnel.swift in Sources */,
				8A3A219025EEC00200EDA999 /* CoreNavigationNavigator.swift in Sources */,
				2E50E0DC264E49C8009D3848 /* RoadObjectMatcherDelegate.swift in Sources */,
				DA5F44BA25F07AA500F573EC /* RoadGraphEdgeMetadata.swift in Sources */,
				DA4A8EC02704FF950071C85C /* EventLocation.swift in Sources */,
				DABA591525E58D5600D0C1DB /* Accounts.swift in Sources */,
				8AFF2D2326F137CB008267BF /* RoadObjectKind.swift in Sources */,
				41E8E2B2278ED1B6006990F3 /* NavigationStatus.swift in Sources */,
				118D883426F8CA0700B2ED7B /* FeedbackEvent.swift in Sources */,
				E2C623A726CBFCE1005769FA /* OnMainQueue.swift in Sources */,
				C5C94C1C1DDCD2340097296A /* LegacyRouteController.swift in Sources */,
				3A8187C924BDAE9C00708F19 /* URLSession.swift in Sources */,
				359574A81F28CC5A00838209 /* CLLocation.swift in Sources */,
				DA2A01F025F308B100AAB4C6 /* RoadGraphPath.swift in Sources */,
				DAF27248264E028B00C0AC37 /* Geometry.swift in Sources */,
				2BEF16472775C8FD0085E3C6 /* MapMatchingResult.swift in Sources */,
				35C98731212E02B500808B82 /* RouteController.swift in Sources */,
				118D883926F8CA0700B2ED7B /* CoreFeedbackEvent.swift in Sources */,
				110766AD26A5A64000832F01 /* PassiveNavigationEventDetails.swift in Sources */,
				351927361F0FA072003A702D /* ScreenCapture.swift in Sources */,
				2BBEEDA72508E1E300C8DA4A /* RouteStepProgress.swift in Sources */,
				35F3387C2232AEBF0071DB5C /* MinimumEditDistance.swift in Sources */,
				118D883726F8CA0700B2ED7B /* FeedbackType.swift in Sources */,
				2EFAE000264C1F9200B618C4 /* RoadObjectPosition.swift in Sources */,
				C5D9800F1EFBCDAD006DBF2E /* Date.swift in Sources */,
				2BBEEDA52508DB1700C8DA4A /* RouteLegProgress.swift in Sources */,
				35A43F77223BD632000CB367 /* RouteLeg.swift in Sources */,
				118D883826F8CA0700B2ED7B /* PassiveNavigationFeedbackType.swift in Sources */,
				2BBED92F265E2C7D00F90032 /* NativeHandlersFactory.swift in Sources */,
				4303A3992332CD6200B5737D /* UnimplementedLogging.swift in Sources */,
				2E6656F9264EC912009463EE /* Result+Expected.swift in Sources */,
				11D1F8A02696048D0053A93F /* Dictionary+DeepMerge.swift in Sources */,
				3A163AE3249901D000D66A0D /* FixLocation.swift in Sources */,
				2E50E0D2264E468B009D3848 /* RoadObjectMatcherError.swift in Sources */,
				8D2AA745211CDD4000EB7F72 /* NavigationService.swift in Sources */,
				2B01E4B8274671550002A5F7 /* Directions+RoutingProvider.swift in Sources */,
				2B7ACA9C25E3F84700B0ACFD /* PredictiveCacheOptions.swift in Sources */,
				35A5413B1EFC052700E49846 /* RouteOptions.swift in Sources */,
				DA5F44F525F07D3B00F573EC /* RoadObjectStoreDelegate.swift in Sources */,
				2E82B9DC26E61F4600B7837F /* CongestionLevel.swift in Sources */,
				DA5F44C725F07AB700F573EC /* RoadName.swift in Sources */,
				DA5F44AC25F07A6800F573EC /* RoadGraphPosition.swift in Sources */,
				2E50E0E6264E49EF009D3848 /* OpenLRIdentifier.swift in Sources */,
				2BF398C1274BDEA8000C9A72 /* Directions.swift in Sources */,
				353E69041EF0C4E5007B2AE5 /* SimulatedLocationManager.swift in Sources */,
				2B01E4B7274671550002A5F7 /* RoutingProvider.swift in Sources */,
				DA5F450025F07DE200F573EC /* ElectronicHorizonOptions.swift in Sources */,
				DAFA92071F01735000A7FB09 /* DistanceFormatter.swift in Sources */,
				DAF27252264E02D800C0AC37 /* RoadObject.swift in Sources */,
				5A39B9282498F9890026DFD1 /* PassiveLocationManager.swift in Sources */,
				E2DAFABA27BCF3C200BA12BD /* RoutesCoordinator.swift in Sources */,
				118D883526F8CA0700B2ED7B /* EndOfRouteFeedback.swift in Sources */,
				C5C94C1D1DDCD2370097296A /* RouteProgress.swift in Sources */,
				2BBED93B267A3AB900F90032 /* BillingHandler.swift in Sources */,
				2BE701352535948100F46E4E /* RestStop.swift in Sources */,
				2B01E4B6274671550002A5F7 /* MapboxRoutingProvider.swift in Sources */,
				8D4CF9C621349FFB009C3FEE /* NavigationServiceDelegate.swift in Sources */,
				2BF398C3274FE99A000C9A72 /* HandlerFactory.swift in Sources */,
				118D883626F8CA0700B2ED7B /* ActiveNavigationFeedbackType.swift in Sources */,
				C5CFE4881EF2FD4C006F48E8 /* MMEEventsManager.swift in Sources */,
				11B3D6D626A60EBD0057C6F4 /* ActiveNavigationEventDetails.swift in Sources */,
				C578DA081EFD0FFF0052079F /* ProcessInfo.swift in Sources */,
				2B42586E2657BF9100B487C3 /* TileStore.swift in Sources */,
				2BE7016925371E3400F46E4E /* Incident.swift in Sources */,
				E2805A5826CB994500165DB9 /* NSLock+MapboxInternal.swift in Sources */,
				C58D6BAD1DDCF2AE00387F53 /* CoreConstants.swift in Sources */,
				2B7ACA9B25E3F84700B0ACFD /* PredictiveCacheManager.swift in Sources */,
				35C77F621FE8219900338416 /* NavigationSettings.swift in Sources */,
				41B901EB271048BD007F9F78 /* HistoryRecording.swift in Sources */,
				DA5F44C825F07AB700F573EC /* MapboxStreetsRoadClass.swift in Sources */,
				2E50E0C0264E35CA009D3848 /* RoadObjectMatcher.swift in Sources */,
				C51DF8661F38C31C006C6A15 /* Locale.swift in Sources */,
				DA5F44F625F07D3B00F573EC /* RoadObjectStore.swift in Sources */,
				DA5F44B025F07A6800F573EC /* RoadGraphEdge.swift in Sources */,
			);
			runOnlyForDeploymentPostprocessing = 0;
		};
		C5ADFBCE1DDCC7840011824B /* Sources */ = {
			isa = PBXSourcesBuildPhase;
			buildActionMask = 2147483647;
			files = (
				3519D01E21F0842900582FF5 /* CLLocationTests.swift in Sources */,
				162039CF216C348500875F5C /* NavigationEventsManagerTests.swift in Sources */,
				C5ADFBD81DDCC7840011824B /* MapboxCoreNavigationTests.swift in Sources */,
				E2842798265B907C003F86E4 /* UnimplementedLoggingTests.swift in Sources */,
				DAD903AF23E3DCC80057CF1F /* DateTests.swift in Sources */,
				C551B0E620D42222009A986F /* NavigationLocationManagerTests.swift in Sources */,
				E2B4B22A272A814600FF0F57 /* ReplayLocationManagerTests.swift in Sources */,
				E23D8B6B269D7EE90094CEFA /* TilesetDescriptorFactoryTests.swift in Sources */,
				359A8AED1FA78D3000BDB486 /* DistanceFormatterTests.swift in Sources */,
				C52AC1261DF0E48600396B9F /* RouteProgressTests.swift in Sources */,
				5A43FC8B24B488DC00BF7943 /* PassiveLocationManagerTests.swift in Sources */,
				359574AA1F28CCBB00838209 /* LocationTests.swift in Sources */,
				E2814D982693412E000AD987 /* BillingHandlerTests.swift in Sources */,
				C582BA2C2073E77E00647DAA /* StringTests.swift in Sources */,
				B426FEF425FFD5DC001884C8 /* RouteControllerTests.swift in Sources */,
				352762A4225B751A0015B632 /* OptionsTests.swift in Sources */,
				DA7A97CF26A7613D001B6A9A /* RouteOptionsTests.swift in Sources */,
				8A9270EA2704F6CC00B606D9 /* BundleAdditionsTests.swift in Sources */,
				E24CD8202768E36000B6ABBD /* LeakTests.swift in Sources */,
				B426FF0525FFD679001884C8 /* SimulatedLocationManagerTests.swift in Sources */,
				35EF782A212C324E001B4BB5 /* TunnelAuthorityTests.swift in Sources */,
				3A163AE0249901C300D66A0D /* RouteStateTests.swift in Sources */,
				C5ABB50E20408D2C00AFA92C /* NavigationServiceTests.swift in Sources */,
				11D1F89E269601150053A93F /* NativeHandlersFactoryTests.swift in Sources */,
			);
			runOnlyForDeploymentPostprocessing = 0;
		};
		E2D1494A265CF97D008135A3 /* Sources */ = {
			isa = PBXSourcesBuildPhase;
			buildActionMask = 2147483647;
			files = (
				8A38B42126C5AC130088E168 /* CPMapTemplate+MBTestable.m in Sources */,
				E2D1495C265CF9D1008135A3 /* CPBarButton+MBTestable.m in Sources */,
				E2D1495D265CF9D1008135A3 /* FakeCPInterfaceController.m in Sources */,
				E2D1495B265CF9D1008135A3 /* CPNavigationSessionFake.m in Sources */,
			);
			runOnlyForDeploymentPostprocessing = 0;
		};
/* End PBXSourcesBuildPhase section */

/* Begin PBXTargetDependency section */
		3525449C1E663D2C004C8F1C /* PBXTargetDependency */ = {
			isa = PBXTargetDependency;
			target = C5ADFBC81DDCC7840011824B /* MapboxCoreNavigation */;
			targetProxy = 3525449B1E663D2C004C8F1C /* PBXContainerItemProxy */;
		};
		3595FE4B219191FE0035B765 /* PBXTargetDependency */ = {
			isa = PBXTargetDependency;
			target = 35CDA85D2190F2A30072B675 /* TestHelper */;
			targetProxy = 3595FE4A219191FE0035B765 /* PBXContainerItemProxy */;
		};
		35B711D61E5E7AD2001EDA8D /* PBXTargetDependency */ = {
			isa = PBXTargetDependency;
			target = 351BEBD61E5BCC28006FE110 /* MapboxNavigation */;
			targetProxy = 35B711D51E5E7AD2001EDA8D /* PBXContainerItemProxy */;
		};
		35C8DC192191EC800053328C /* PBXTargetDependency */ = {
			isa = PBXTargetDependency;
			target = 35CDA85D2190F2A30072B675 /* TestHelper */;
			targetProxy = 35C8DC182191EC800053328C /* PBXContainerItemProxy */;
		};
		35CEA3581E5CEBBC009F2255 /* PBXTargetDependency */ = {
			isa = PBXTargetDependency;
			target = C5ADFBC81DDCC7840011824B /* MapboxCoreNavigation */;
			targetProxy = 35CEA3571E5CEBBC009F2255 /* PBXContainerItemProxy */;
		};
		C5ADFBD51DDCC7840011824B /* PBXTargetDependency */ = {
			isa = PBXTargetDependency;
			target = C5ADFBC81DDCC7840011824B /* MapboxCoreNavigation */;
			targetProxy = C5ADFBD41DDCC7840011824B /* PBXContainerItemProxy */;
		};
/* End PBXTargetDependency section */

/* Begin PBXVariantGroup section */
		C520EE921EBB84F9008805BC /* Navigation.storyboard */ = {
			isa = PBXVariantGroup;
			children = (
				C520EE911EBB84F9008805BC /* Base */,
				C520EE941EBBBD55008805BC /* en */,
				DA625E921F1055DE00FBE176 /* fa */,
				DA625E951F105B1A00FBE176 /* fr */,
				DA625E9A1F105C1300FBE176 /* hu */,
				DA625EA41F1060E300FBE176 /* ca */,
				DA625EA51F10614500FBE176 /* es */,
				DA625EA91F1061DA00FBE176 /* sv */,
				DA625EAA1F10621A00FBE176 /* vi */,
				DAA292FF1F16CC2200D94613 /* lt */,
				DAE7114E1F22E977009AED76 /* it */,
				DA8264871F2AADC200454B24 /* zh-Hant */,
				35190E931F461A32007C1393 /* ru */,
				DA33273B1F50C70E00C5EE88 /* sl */,
				DA33273F1F50C7E400C5EE88 /* uk */,
				3531C2691F9DDC6F00D92F9A /* pt-BR */,
				DA545AC31FAA86350090908E /* de */,
				DA352572201143BA0048DDFC /* da */,
				DA1811FE20128B0900C91918 /* he */,
				DAE26B1C20644047001D6E1F /* ar */,
				DAE26B22206441D9001D6E1F /* pt-PT */,
				DAFEB36A2093A0D800A86A83 /* ko */,
				DA9059B3223B1769006E8B46 /* ja */,
				8B808F862487CFEC00EEE453 /* el */,
				DA6C925A24C60C92003A0AD6 /* tr */,
				DA75C2C426A602A100BAD63D /* es-ES */,
			);
			name = Navigation.storyboard;
			path = Resources;
			sourceTree = "<group>";
		};
		C53C196F1F38EA25008DB406 /* Localizable.strings */ = {
			isa = PBXVariantGroup;
			children = (
				C53C19701F38EACD008DB406 /* zh-Hans */,
				C53C19711F38EADB008DB406 /* it */,
				C53C19721F38EADB008DB406 /* es */,
				C53C19731F38EADC008DB406 /* lt */,
				C53C19751F38EADE008DB406 /* fr */,
				C53C19771F38EAE4008DB406 /* ca */,
				DA678B7B1F6CF46600F05913 /* hu */,
				DA678B7C1F6CF47200F05913 /* sv */,
				DA678B7D1F6CF47A00F05913 /* vi */,
				3531C26A1F9DDC6F00D92F9A /* pt-BR */,
				DA545ABC1FA9941F0090908E /* de */,
				DA545AC01FA9A15A0090908E /* nl */,
				DA18120120128B7B00C91918 /* he */,
				DAC049BE201715D5004C2217 /* ru */,
				DAE26B1F2064407D001D6E1F /* ar */,
				DAE26B23206441F7001D6E1F /* pt-PT */,
				DAFEB36D2093A11F00A86A83 /* ko */,
				DA9059B2223B1758006E8B46 /* ja */,
				354691B022C0D97000626C4F /* yo */,
				8B808F892487CFEC00EEE453 /* el */,
				DA6C925424C604B7003A0AD6 /* uk */,
				DA6C925724C6078B003A0AD6 /* tr */,
				E27A21FD265672D500AA935F /* en */,
				DA75C2C526A602CF00BAD63D /* es-ES */,
			);
			name = Localizable.strings;
			path = Resources;
			sourceTree = "<group>";
		};
		DA35256E2010A5200048DDFC /* Localizable.stringsdict */ = {
			isa = PBXVariantGroup;
			children = (
				DA35256F2010A5200048DDFC /* en */,
				DA181204201290FC00C91918 /* es */,
				DA1812052012910000C91918 /* vi */,
				DA181207201292E700C91918 /* fr */,
				DAC049BF201715EA004C2217 /* ru */,
				DAF257122017C1E800367EF5 /* sv */,
				DAD88E00202AC7AA00AAA536 /* uk */,
				DAD88E02202AC81F00AAA536 /* da */,
				DAE26B2520644225001D6E1F /* pt-PT */,
				DAE26B2820647A82001D6E1F /* he */,
				DAFEB36F2093A3EF00A86A83 /* ko */,
				DA73F87820BF851B0067649B /* de */,
				DA9059B0223B1347006E8B46 /* hu */,
				DA9059B5223B1778006E8B46 /* ja */,
				354691B222C0D97000626C4F /* yo */,
				8B808F982487D2BE00EEE453 /* el */,
				DA6C925924C60A43003A0AD6 /* tr */,
				DA0DBA2125FC4CC200E86BDF /* ca */,
				DA75C2C726A602FF00BAD63D /* es-ES */,
			);
			name = Localizable.stringsdict;
			sourceTree = "<group>";
		};
		DAAE5F321EAE4C4700832871 /* Localizable.strings */ = {
			isa = PBXVariantGroup;
			children = (
				DAAE5F331EAE4C5A00832871 /* zh-Hans */,
				357F0DF01EB9D99F00A0B53C /* sv */,
				357F0DF11EB9DAB400A0B53C /* vi */,
				35C6ED9A1EBB1DE400A27EF8 /* ca */,
				DA625E9C1F105CB100FBE176 /* hu */,
				DA625EA71F10616600FBE176 /* es */,
				DA678B7A1F6CEE6200F05913 /* ru */,
				3531C26B1F9DDC6F00D92F9A /* pt-BR */,
				DA545AC21FA9A16D0090908E /* nl */,
				DA545AC41FAA86450090908E /* de */,
				DA5AD0401FEBA23200FC7D7B /* bg */,
				DA352573201143D30048DDFC /* da */,
				DA18120320128E9400C91918 /* fr */,
				DAC049C1201718AC004C2217 /* he */,
				DAD88E01202AC80100AAA536 /* uk */,
				DAE26B2420644215001D6E1F /* pt-PT */,
				DAE26B272064742F001D6E1F /* ar */,
				DAFEB36E2093A3E000A86A83 /* ko */,
				DA9059B4223B1770006E8B46 /* ja */,
				354691B122C0D97000626C4F /* yo */,
				8B808F972487D2B900EEE453 /* el */,
				DA6C925824C60A3D003A0AD6 /* tr */,
				E27A21F22654FB6800AA935F /* en */,
				DA75C2C626A602E300BAD63D /* es-ES */,
			);
			name = Localizable.strings;
			path = Resources;
			sourceTree = "<group>";
		};
/* End PBXVariantGroup section */

/* Begin XCBuildConfiguration section */
		351BEBDC1E5BCC28006FE110 /* Debug */ = {
			isa = XCBuildConfiguration;
			buildSettings = {
				CODE_SIGN_IDENTITY = "";
				"CODE_SIGN_IDENTITY[sdk=iphoneos*]" = "";
				DEBUG_INFORMATION_FORMAT = dwarf;
				DEFINES_MODULE = YES;
				DEVELOPMENT_TEAM = GJZR2MEM28;
				DYLIB_COMPATIBILITY_VERSION = 1;
				DYLIB_CURRENT_VERSION = 96;
				DYLIB_INSTALL_NAME_BASE = "@rpath";
				FRAMEWORK_SEARCH_PATHS = (
					"$(inherited)",
					"$(PROJECT_DIR)/Carthage/Build/iOS",
				);
				INFOPLIST_FILE = Sources/MapboxNavigation/Info.plist;
				INSTALL_PATH = "$(LOCAL_LIBRARY_DIR)/Frameworks";
				LD_RUNPATH_SEARCH_PATHS = (
					"$(inherited)",
					"@executable_path/Frameworks",
					"@loader_path/Frameworks",
					"$(CONFIGURATION_BUILD_DIR)",
				);
				PRODUCT_BUNDLE_IDENTIFIER = com.mapbox.MapboxNavigation;
				PRODUCT_NAME = "$(TARGET_NAME)";
				SKIP_INSTALL = YES;
			};
			name = Debug;
		};
		351BEBDD1E5BCC28006FE110 /* Release */ = {
			isa = XCBuildConfiguration;
			buildSettings = {
				CODE_SIGN_IDENTITY = "";
				DEFINES_MODULE = YES;
				DEVELOPMENT_TEAM = GJZR2MEM28;
				DYLIB_COMPATIBILITY_VERSION = 1;
				DYLIB_CURRENT_VERSION = 96;
				DYLIB_INSTALL_NAME_BASE = "@rpath";
				FRAMEWORK_SEARCH_PATHS = (
					"$(inherited)",
					"$(PROJECT_DIR)/Carthage/Build/iOS",
				);
				INFOPLIST_FILE = Sources/MapboxNavigation/Info.plist;
				INSTALL_PATH = "$(LOCAL_LIBRARY_DIR)/Frameworks";
				LD_RUNPATH_SEARCH_PATHS = (
					"$(inherited)",
					"@executable_path/Frameworks",
					"@loader_path/Frameworks",
					"$(CONFIGURATION_BUILD_DIR)",
				);
				PRODUCT_BUNDLE_IDENTIFIER = com.mapbox.MapboxNavigation;
				PRODUCT_NAME = "$(TARGET_NAME)";
				SKIP_INSTALL = YES;
			};
			name = Release;
		};
		35B711D81E5E7AD2001EDA8D /* Debug */ = {
			isa = XCBuildConfiguration;
			buildSettings = {
				ALWAYS_EMBED_SWIFT_STANDARD_LIBRARIES = YES;
				DEBUG_INFORMATION_FORMAT = dwarf;
				DEVELOPMENT_TEAM = GJZR2MEM28;
				FRAMEWORK_SEARCH_PATHS = (
					"$(inherited)",
					"$(PROJECT_DIR)/Carthage/Build/iOS",
					"$(PROJECT_DIR)/Carthage/Checkouts/mapbox-events-ios/Frameworks",
				);
				INFOPLIST_FILE = Tests/MapboxNavigationTests/Info.plist;
				LD_RUNPATH_SEARCH_PATHS = (
					"$(inherited)",
					"@executable_path/Frameworks",
					"@loader_path/Frameworks",
				);
				PRODUCT_BUNDLE_IDENTIFIER = com.mapbox.MapboxNavigationTests;
				PRODUCT_NAME = "$(TARGET_NAME)";
				TEST_HOST = "$(BUILT_PRODUCTS_DIR)/Example.app/Example";
			};
			name = Debug;
		};
		35B711D91E5E7AD2001EDA8D /* Release */ = {
			isa = XCBuildConfiguration;
			buildSettings = {
				ALWAYS_EMBED_SWIFT_STANDARD_LIBRARIES = YES;
				DEVELOPMENT_TEAM = GJZR2MEM28;
				FRAMEWORK_SEARCH_PATHS = (
					"$(inherited)",
					"$(PROJECT_DIR)/Carthage/Build/iOS",
					"$(PROJECT_DIR)/Carthage/Checkouts/mapbox-events-ios/Frameworks",
				);
				INFOPLIST_FILE = Tests/MapboxNavigationTests/Info.plist;
				LD_RUNPATH_SEARCH_PATHS = (
					"$(inherited)",
					"@executable_path/Frameworks",
					"@loader_path/Frameworks",
				);
				PRODUCT_BUNDLE_IDENTIFIER = com.mapbox.MapboxNavigationTests;
				PRODUCT_NAME = "$(TARGET_NAME)";
				TEST_HOST = "$(BUILT_PRODUCTS_DIR)/Example.app/Example";
			};
			name = Release;
		};
		35CDA8702190F2A40072B675 /* Debug */ = {
			isa = XCBuildConfiguration;
			buildSettings = {
				CLANG_ANALYZER_NUMBER_OBJECT_CONVERSION = YES_AGGRESSIVE;
				CLANG_CXX_LANGUAGE_STANDARD = "gnu++14";
				CLANG_ENABLE_MODULES = YES;
				CLANG_ENABLE_OBJC_WEAK = YES;
				CLANG_WARN_UNGUARDED_AVAILABILITY = YES_AGGRESSIVE;
				CODE_SIGN_IDENTITY = "";
				CODE_SIGN_STYLE = Automatic;
				CURRENT_PROJECT_VERSION = 96;
				DEBUG_INFORMATION_FORMAT = dwarf;
				DEFINES_MODULE = YES;
				DEVELOPMENT_TEAM = GJZR2MEM28;
				DYLIB_COMPATIBILITY_VERSION = 1;
				DYLIB_CURRENT_VERSION = 96;
				DYLIB_INSTALL_NAME_BASE = "@rpath";
				FRAMEWORK_SEARCH_PATHS = "$(inherited)";
				GCC_C_LANGUAGE_STANDARD = gnu11;
				INFOPLIST_FILE = Sources/TestHelper/Info.plist;
				INSTALL_PATH = "$(LOCAL_LIBRARY_DIR)/Frameworks";
				LD_RUNPATH_SEARCH_PATHS = (
					"$(inherited)",
					"@executable_path/Frameworks",
					"@loader_path/Frameworks",
				);
				MTL_ENABLE_DEBUG_INFO = INCLUDE_SOURCE;
				MTL_FAST_MATH = YES;
				PRODUCT_BUNDLE_IDENTIFIER = com.mapbox.TestHelper;
				PRODUCT_NAME = "$(TARGET_NAME:c99extidentifier)";
				SKIP_INSTALL = YES;
				SWIFT_OPTIMIZATION_LEVEL = "-Onone";
				SYSTEM_FRAMEWORK_SEARCH_PATHS = "";
				TARGETED_DEVICE_FAMILY = "1,2";
			};
			name = Debug;
		};
		35CDA8712190F2A40072B675 /* Release */ = {
			isa = XCBuildConfiguration;
			buildSettings = {
				CLANG_ANALYZER_NUMBER_OBJECT_CONVERSION = YES_AGGRESSIVE;
				CLANG_CXX_LANGUAGE_STANDARD = "gnu++14";
				CLANG_ENABLE_MODULES = YES;
				CLANG_ENABLE_OBJC_WEAK = YES;
				CLANG_WARN_UNGUARDED_AVAILABILITY = YES_AGGRESSIVE;
				CODE_SIGN_IDENTITY = "";
				CODE_SIGN_STYLE = Automatic;
				CURRENT_PROJECT_VERSION = 96;
				DEFINES_MODULE = YES;
				DEVELOPMENT_TEAM = GJZR2MEM28;
				DYLIB_COMPATIBILITY_VERSION = 1;
				DYLIB_CURRENT_VERSION = 96;
				DYLIB_INSTALL_NAME_BASE = "@rpath";
				FRAMEWORK_SEARCH_PATHS = "$(inherited)";
				GCC_C_LANGUAGE_STANDARD = gnu11;
				INFOPLIST_FILE = Sources/TestHelper/Info.plist;
				INSTALL_PATH = "$(LOCAL_LIBRARY_DIR)/Frameworks";
				LD_RUNPATH_SEARCH_PATHS = (
					"$(inherited)",
					"@executable_path/Frameworks",
					"@loader_path/Frameworks",
				);
				MTL_FAST_MATH = YES;
				PRODUCT_BUNDLE_IDENTIFIER = com.mapbox.TestHelper;
				PRODUCT_NAME = "$(TARGET_NAME:c99extidentifier)";
				SKIP_INSTALL = YES;
				SYSTEM_FRAMEWORK_SEARCH_PATHS = "";
				TARGETED_DEVICE_FAMILY = "1,2";
			};
			name = Release;
		};
		C5ADFBDB1DDCC7840011824B /* Debug */ = {
			isa = XCBuildConfiguration;
			buildSettings = {
				ALWAYS_SEARCH_USER_PATHS = NO;
				CLANG_ANALYZER_LOCALIZABILITY_NONLOCALIZED = YES;
				CLANG_ANALYZER_NONNULL = YES;
				CLANG_CXX_LANGUAGE_STANDARD = "gnu++0x";
				CLANG_CXX_LIBRARY = "libc++";
				CLANG_ENABLE_MODULES = YES;
				CLANG_ENABLE_OBJC_ARC = YES;
				CLANG_WARN_BLOCK_CAPTURE_AUTORELEASING = YES;
				CLANG_WARN_BOOL_CONVERSION = YES;
				CLANG_WARN_COMMA = YES;
				CLANG_WARN_CONSTANT_CONVERSION = YES;
				CLANG_WARN_DEPRECATED_OBJC_IMPLEMENTATIONS = YES;
				CLANG_WARN_DIRECT_OBJC_ISA_USAGE = YES_ERROR;
				CLANG_WARN_DOCUMENTATION_COMMENTS = YES;
				CLANG_WARN_EMPTY_BODY = YES;
				CLANG_WARN_ENUM_CONVERSION = YES;
				CLANG_WARN_INFINITE_RECURSION = YES;
				CLANG_WARN_INT_CONVERSION = YES;
				CLANG_WARN_NON_LITERAL_NULL_CONVERSION = YES;
				CLANG_WARN_OBJC_IMPLICIT_RETAIN_SELF = YES;
				CLANG_WARN_OBJC_LITERAL_CONVERSION = YES;
				CLANG_WARN_OBJC_ROOT_CLASS = YES_ERROR;
				CLANG_WARN_QUOTED_INCLUDE_IN_FRAMEWORK_HEADER = YES;
				CLANG_WARN_RANGE_LOOP_ANALYSIS = YES;
				CLANG_WARN_STRICT_PROTOTYPES = YES;
				CLANG_WARN_SUSPICIOUS_MOVE = YES;
				CLANG_WARN_SUSPICIOUS_MOVES = YES;
				CLANG_WARN_UNREACHABLE_CODE = YES;
				CLANG_WARN__DUPLICATE_METHOD_MATCH = YES;
				"CODE_SIGN_IDENTITY[sdk=iphoneos*]" = "iPhone Developer";
				COPY_PHASE_STRIP = NO;
				CURRENT_PROJECT_VERSION = 96;
				DEBUG_INFORMATION_FORMAT = "dwarf-with-dsym";
				ENABLE_STRICT_OBJC_MSGSEND = YES;
				ENABLE_TESTABILITY = YES;
				GCC_C_LANGUAGE_STANDARD = gnu99;
				GCC_DYNAMIC_NO_PIC = NO;
				GCC_NO_COMMON_BLOCKS = YES;
				GCC_OPTIMIZATION_LEVEL = 0;
				GCC_PREPROCESSOR_DEFINITIONS = (
					"DEBUG=1",
					"$(inherited)",
				);
				GCC_WARN_64_TO_32_BIT_CONVERSION = YES;
				GCC_WARN_ABOUT_RETURN_TYPE = YES_ERROR;
				GCC_WARN_UNDECLARED_SELECTOR = YES;
				GCC_WARN_UNINITIALIZED_AUTOS = YES_AGGRESSIVE;
				GCC_WARN_UNUSED_FUNCTION = YES;
				GCC_WARN_UNUSED_VARIABLE = YES;
				IPHONEOS_DEPLOYMENT_TARGET = 11.0;
				MTL_ENABLE_DEBUG_INFO = YES;
				ONLY_ACTIVE_ARCH = YES;
				SDKROOT = iphoneos;
				SWIFT_ACTIVE_COMPILATION_CONDITIONS = DEBUG;
				SWIFT_OPTIMIZATION_LEVEL = "-Onone";
				SWIFT_VERSION = 5.0;
				TARGETED_DEVICE_FAMILY = "1,2";
				VERSIONING_SYSTEM = "apple-generic";
				VERSION_INFO_PREFIX = "";
			};
			name = Debug;
		};
		C5ADFBDC1DDCC7840011824B /* Release */ = {
			isa = XCBuildConfiguration;
			buildSettings = {
				ALWAYS_SEARCH_USER_PATHS = NO;
				CLANG_ANALYZER_LOCALIZABILITY_NONLOCALIZED = YES;
				CLANG_ANALYZER_NONNULL = YES;
				CLANG_CXX_LANGUAGE_STANDARD = "gnu++0x";
				CLANG_CXX_LIBRARY = "libc++";
				CLANG_ENABLE_MODULES = YES;
				CLANG_ENABLE_OBJC_ARC = YES;
				CLANG_WARN_BLOCK_CAPTURE_AUTORELEASING = YES;
				CLANG_WARN_BOOL_CONVERSION = YES;
				CLANG_WARN_COMMA = YES;
				CLANG_WARN_CONSTANT_CONVERSION = YES;
				CLANG_WARN_DEPRECATED_OBJC_IMPLEMENTATIONS = YES;
				CLANG_WARN_DIRECT_OBJC_ISA_USAGE = YES_ERROR;
				CLANG_WARN_DOCUMENTATION_COMMENTS = YES;
				CLANG_WARN_EMPTY_BODY = YES;
				CLANG_WARN_ENUM_CONVERSION = YES;
				CLANG_WARN_INFINITE_RECURSION = YES;
				CLANG_WARN_INT_CONVERSION = YES;
				CLANG_WARN_NON_LITERAL_NULL_CONVERSION = YES;
				CLANG_WARN_OBJC_IMPLICIT_RETAIN_SELF = YES;
				CLANG_WARN_OBJC_LITERAL_CONVERSION = YES;
				CLANG_WARN_OBJC_ROOT_CLASS = YES_ERROR;
				CLANG_WARN_QUOTED_INCLUDE_IN_FRAMEWORK_HEADER = YES;
				CLANG_WARN_RANGE_LOOP_ANALYSIS = YES;
				CLANG_WARN_STRICT_PROTOTYPES = YES;
				CLANG_WARN_SUSPICIOUS_MOVE = YES;
				CLANG_WARN_SUSPICIOUS_MOVES = YES;
				CLANG_WARN_UNREACHABLE_CODE = YES;
				CLANG_WARN__DUPLICATE_METHOD_MATCH = YES;
				"CODE_SIGN_IDENTITY[sdk=iphoneos*]" = "iPhone Developer";
				COPY_PHASE_STRIP = NO;
				CURRENT_PROJECT_VERSION = 96;
				DEBUG_INFORMATION_FORMAT = "dwarf-with-dsym";
				ENABLE_NS_ASSERTIONS = NO;
				ENABLE_STRICT_OBJC_MSGSEND = YES;
				GCC_C_LANGUAGE_STANDARD = gnu99;
				GCC_NO_COMMON_BLOCKS = YES;
				GCC_WARN_64_TO_32_BIT_CONVERSION = YES;
				GCC_WARN_ABOUT_RETURN_TYPE = YES_ERROR;
				GCC_WARN_UNDECLARED_SELECTOR = YES;
				GCC_WARN_UNINITIALIZED_AUTOS = YES_AGGRESSIVE;
				GCC_WARN_UNUSED_FUNCTION = YES;
				GCC_WARN_UNUSED_VARIABLE = YES;
				IPHONEOS_DEPLOYMENT_TARGET = 11.0;
				MTL_ENABLE_DEBUG_INFO = NO;
				SDKROOT = iphoneos;
				SWIFT_COMPILATION_MODE = wholemodule;
				SWIFT_OPTIMIZATION_LEVEL = "-O";
				SWIFT_VERSION = 5.0;
				TARGETED_DEVICE_FAMILY = "1,2";
				VALIDATE_PRODUCT = YES;
				VERSIONING_SYSTEM = "apple-generic";
				VERSION_INFO_PREFIX = "";
			};
			name = Release;
		};
		C5ADFBDE1DDCC7840011824B /* Debug */ = {
			isa = XCBuildConfiguration;
			buildSettings = {
				CLANG_ENABLE_MODULES = YES;
				CODE_SIGN_IDENTITY = "";
				"CODE_SIGN_IDENTITY[sdk=iphoneos*]" = "";
				DEFINES_MODULE = YES;
				DEVELOPMENT_TEAM = GJZR2MEM28;
				DYLIB_COMPATIBILITY_VERSION = 1;
				DYLIB_CURRENT_VERSION = 96;
				DYLIB_INSTALL_NAME_BASE = "@rpath";
				FRAMEWORK_SEARCH_PATHS = "$(inherited)";
				INFOPLIST_FILE = Sources/MapboxCoreNavigation/Info.plist;
				INSTALL_PATH = "$(LOCAL_LIBRARY_DIR)/Frameworks";
				LD_RUNPATH_SEARCH_PATHS = (
					"$(inherited)",
					"@executable_path/Frameworks",
					"@loader_path/Frameworks",
				);
				PRODUCT_BUNDLE_IDENTIFIER = com.mapbox.MapboxCoreNavigation;
				PRODUCT_NAME = "$(TARGET_NAME)";
				SKIP_INSTALL = YES;
				SWIFT_OPTIMIZATION_LEVEL = "-Onone";
				SWIFT_VERSION = 5.0;
			};
			name = Debug;
		};
		C5ADFBDF1DDCC7840011824B /* Release */ = {
			isa = XCBuildConfiguration;
			buildSettings = {
				CLANG_ENABLE_MODULES = YES;
				CODE_SIGN_IDENTITY = "";
				DEFINES_MODULE = YES;
				DEVELOPMENT_TEAM = GJZR2MEM28;
				DYLIB_COMPATIBILITY_VERSION = 1;
				DYLIB_CURRENT_VERSION = 96;
				DYLIB_INSTALL_NAME_BASE = "@rpath";
				FRAMEWORK_SEARCH_PATHS = "$(inherited)";
				INFOPLIST_FILE = Sources/MapboxCoreNavigation/Info.plist;
				INSTALL_PATH = "$(LOCAL_LIBRARY_DIR)/Frameworks";
				LD_RUNPATH_SEARCH_PATHS = (
					"$(inherited)",
					"@executable_path/Frameworks",
					"@loader_path/Frameworks",
				);
				PRODUCT_BUNDLE_IDENTIFIER = com.mapbox.MapboxCoreNavigation;
				PRODUCT_NAME = "$(TARGET_NAME)";
				SKIP_INSTALL = YES;
				SWIFT_VERSION = 5.0;
			};
			name = Release;
		};
		C5ADFBE11DDCC7840011824B /* Debug */ = {
			isa = XCBuildConfiguration;
			buildSettings = {
				ALWAYS_EMBED_SWIFT_STANDARD_LIBRARIES = YES;
				CLANG_ENABLE_MODULES = YES;
				DEVELOPMENT_TEAM = GJZR2MEM28;
				FRAMEWORK_SEARCH_PATHS = "$(inherited)";
				INFOPLIST_FILE = Tests/MapboxCoreNavigationTests/Info.plist;
				LD_RUNPATH_SEARCH_PATHS = (
					"$(inherited)",
					"@executable_path/Frameworks",
					"@loader_path/Frameworks",
				);
				PRODUCT_BUNDLE_IDENTIFIER = com.mapbox.MapboxCoreNavigationTests;
				PRODUCT_NAME = "$(TARGET_NAME)";
				SWIFT_OBJC_BRIDGING_HEADER = "Tests/MapboxCoreNavigationTests/MapboxCoreNavigationTests-Bridging-Header.h";
				SWIFT_OPTIMIZATION_LEVEL = "-Onone";
				SWIFT_SWIFT3_OBJC_INFERENCE = Off;
			};
			name = Debug;
		};
		C5ADFBE21DDCC7840011824B /* Release */ = {
			isa = XCBuildConfiguration;
			buildSettings = {
				ALWAYS_EMBED_SWIFT_STANDARD_LIBRARIES = YES;
				CLANG_ENABLE_MODULES = YES;
				DEVELOPMENT_TEAM = GJZR2MEM28;
				FRAMEWORK_SEARCH_PATHS = "$(inherited)";
				INFOPLIST_FILE = Tests/MapboxCoreNavigationTests/Info.plist;
				LD_RUNPATH_SEARCH_PATHS = (
					"$(inherited)",
					"@executable_path/Frameworks",
					"@loader_path/Frameworks",
				);
				PRODUCT_BUNDLE_IDENTIFIER = com.mapbox.MapboxCoreNavigationTests;
				PRODUCT_NAME = "$(TARGET_NAME)";
				SWIFT_OBJC_BRIDGING_HEADER = "Tests/MapboxCoreNavigationTests/MapboxCoreNavigationTests-Bridging-Header.h";
				SWIFT_SWIFT3_OBJC_INFERENCE = Off;
			};
			name = Release;
		};
		E2D14954265CF97D008135A3 /* Debug */ = {
			isa = XCBuildConfiguration;
			buildSettings = {
				CLANG_ANALYZER_NUMBER_OBJECT_CONVERSION = YES_AGGRESSIVE;
				CLANG_CXX_LANGUAGE_STANDARD = "gnu++14";
				CLANG_ENABLE_OBJC_WEAK = YES;
				CLANG_WARN_UNGUARDED_AVAILABILITY = YES_AGGRESSIVE;
				CODE_SIGN_STYLE = Automatic;
				CURRENT_PROJECT_VERSION = 96;
				DEBUG_INFORMATION_FORMAT = dwarf;
				DEFINES_MODULE = YES;
				DYLIB_COMPATIBILITY_VERSION = 1;
				DYLIB_CURRENT_VERSION = 96;
				DYLIB_INSTALL_NAME_BASE = "@rpath";
				GCC_C_LANGUAGE_STANDARD = gnu11;
				INFOPLIST_FILE = Sources/CarPlayTestHelper/Info.plist;
				INSTALL_PATH = "$(LOCAL_LIBRARY_DIR)/Frameworks";
				IPHONEOS_DEPLOYMENT_TARGET = 14.5;
				LD_RUNPATH_SEARCH_PATHS = (
					"$(inherited)",
					"@executable_path/Frameworks",
					"@loader_path/Frameworks",
				);
				MTL_ENABLE_DEBUG_INFO = INCLUDE_SOURCE;
				MTL_FAST_MATH = YES;
				PRODUCT_BUNDLE_IDENTIFIER = Mapbox.CarPlayTestHelper;
				PRODUCT_NAME = "$(TARGET_NAME:c99extidentifier)";
				SKIP_INSTALL = YES;
				SWIFT_VERSION = 5.0;
				TARGETED_DEVICE_FAMILY = "1,2";
			};
			name = Debug;
		};
		E2D14955265CF97D008135A3 /* Release */ = {
			isa = XCBuildConfiguration;
			buildSettings = {
				CLANG_ANALYZER_NUMBER_OBJECT_CONVERSION = YES_AGGRESSIVE;
				CLANG_CXX_LANGUAGE_STANDARD = "gnu++14";
				CLANG_ENABLE_OBJC_WEAK = YES;
				CLANG_WARN_UNGUARDED_AVAILABILITY = YES_AGGRESSIVE;
				CODE_SIGN_STYLE = Automatic;
				CURRENT_PROJECT_VERSION = 96;
				DEFINES_MODULE = YES;
				DYLIB_COMPATIBILITY_VERSION = 1;
				DYLIB_CURRENT_VERSION = 96;
				DYLIB_INSTALL_NAME_BASE = "@rpath";
				GCC_C_LANGUAGE_STANDARD = gnu11;
				INFOPLIST_FILE = Sources/CarPlayTestHelper/Info.plist;
				INSTALL_PATH = "$(LOCAL_LIBRARY_DIR)/Frameworks";
				IPHONEOS_DEPLOYMENT_TARGET = 14.5;
				LD_RUNPATH_SEARCH_PATHS = (
					"$(inherited)",
					"@executable_path/Frameworks",
					"@loader_path/Frameworks",
				);
				MTL_FAST_MATH = YES;
				PRODUCT_BUNDLE_IDENTIFIER = Mapbox.CarPlayTestHelper;
				PRODUCT_NAME = "$(TARGET_NAME:c99extidentifier)";
				SKIP_INSTALL = YES;
				SWIFT_VERSION = 5.0;
				TARGETED_DEVICE_FAMILY = "1,2";
			};
			name = Release;
		};
/* End XCBuildConfiguration section */

/* Begin XCConfigurationList section */
		351BEBDE1E5BCC28006FE110 /* Build configuration list for PBXNativeTarget "MapboxNavigation" */ = {
			isa = XCConfigurationList;
			buildConfigurations = (
				351BEBDC1E5BCC28006FE110 /* Debug */,
				351BEBDD1E5BCC28006FE110 /* Release */,
			);
			defaultConfigurationIsVisible = 0;
			defaultConfigurationName = Release;
		};
		35B711D71E5E7AD2001EDA8D /* Build configuration list for PBXNativeTarget "MapboxNavigationTests" */ = {
			isa = XCConfigurationList;
			buildConfigurations = (
				35B711D81E5E7AD2001EDA8D /* Debug */,
				35B711D91E5E7AD2001EDA8D /* Release */,
			);
			defaultConfigurationIsVisible = 0;
			defaultConfigurationName = Release;
		};
		35CDA86F2190F2A40072B675 /* Build configuration list for PBXNativeTarget "TestHelper" */ = {
			isa = XCConfigurationList;
			buildConfigurations = (
				35CDA8702190F2A40072B675 /* Debug */,
				35CDA8712190F2A40072B675 /* Release */,
			);
			defaultConfigurationIsVisible = 0;
			defaultConfigurationName = Release;
		};
		C5ADFBC31DDCC7840011824B /* Build configuration list for PBXProject "MapboxNavigation" */ = {
			isa = XCConfigurationList;
			buildConfigurations = (
				C5ADFBDB1DDCC7840011824B /* Debug */,
				C5ADFBDC1DDCC7840011824B /* Release */,
			);
			defaultConfigurationIsVisible = 0;
			defaultConfigurationName = Release;
		};
		C5ADFBDD1DDCC7840011824B /* Build configuration list for PBXNativeTarget "MapboxCoreNavigation" */ = {
			isa = XCConfigurationList;
			buildConfigurations = (
				C5ADFBDE1DDCC7840011824B /* Debug */,
				C5ADFBDF1DDCC7840011824B /* Release */,
			);
			defaultConfigurationIsVisible = 0;
			defaultConfigurationName = Release;
		};
		C5ADFBE01DDCC7840011824B /* Build configuration list for PBXNativeTarget "MapboxCoreNavigationTests" */ = {
			isa = XCConfigurationList;
			buildConfigurations = (
				C5ADFBE11DDCC7840011824B /* Debug */,
				C5ADFBE21DDCC7840011824B /* Release */,
			);
			defaultConfigurationIsVisible = 0;
			defaultConfigurationName = Release;
		};
		E2D14953265CF97D008135A3 /* Build configuration list for PBXNativeTarget "CarPlayTestHelper" */ = {
			isa = XCConfigurationList;
			buildConfigurations = (
				E2D14954265CF97D008135A3 /* Debug */,
				E2D14955265CF97D008135A3 /* Release */,
			);
			defaultConfigurationIsVisible = 0;
			defaultConfigurationName = Release;
		};
/* End XCConfigurationList section */
	};
	rootObject = C5ADFBC01DDCC7840011824B /* Project object */;
}<|MERGE_RESOLUTION|>--- conflicted
+++ resolved
@@ -241,10 +241,7 @@
 		8AD220AF27C09544000734A5 /* Date.swift in Sources */ = {isa = PBXBuildFile; fileRef = 8AD220AE27C09544000734A5 /* Date.swift */; };
 		8AD220B127C097F3000734A5 /* HighlightedButton.swift in Sources */ = {isa = PBXBuildFile; fileRef = 8AD220B027C097F3000734A5 /* HighlightedButton.swift */; };
 		8AD2210227C1A65A000734A5 /* StyleManagerDelegate.swift in Sources */ = {isa = PBXBuildFile; fileRef = 8AD2210127C1A65A000734A5 /* StyleManagerDelegate.swift */; };
-<<<<<<< HEAD
 		8AD2210427C1A668000734A5 /* PreviewViewController.swift in Sources */ = {isa = PBXBuildFile; fileRef = 8AD2210327C1A668000734A5 /* PreviewViewController.swift */; };
-=======
->>>>>>> 1b1ba5aa
 		8AD2210927C42E9E000734A5 /* DistanceLabel.swift in Sources */ = {isa = PBXBuildFile; fileRef = 8AD2210827C42E9D000734A5 /* DistanceLabel.swift */; };
 		8AD2210B27C43180000734A5 /* VisualInstructionDelegate.swift in Sources */ = {isa = PBXBuildFile; fileRef = 8AD2210A27C43180000734A5 /* VisualInstructionDelegate.swift */; };
 		8AD2210D27C433D8000734A5 /* StepListIndicatorView.swift in Sources */ = {isa = PBXBuildFile; fileRef = 8AD2210C27C433D8000734A5 /* StepListIndicatorView.swift */; };
@@ -805,10 +802,7 @@
 		8AD220AE27C09544000734A5 /* Date.swift */ = {isa = PBXFileReference; lastKnownFileType = sourcecode.swift; path = Date.swift; sourceTree = "<group>"; };
 		8AD220B027C097F3000734A5 /* HighlightedButton.swift */ = {isa = PBXFileReference; lastKnownFileType = sourcecode.swift; path = HighlightedButton.swift; sourceTree = "<group>"; };
 		8AD2210127C1A65A000734A5 /* StyleManagerDelegate.swift */ = {isa = PBXFileReference; fileEncoding = 4; lastKnownFileType = sourcecode.swift; path = StyleManagerDelegate.swift; sourceTree = "<group>"; };
-<<<<<<< HEAD
 		8AD2210327C1A668000734A5 /* PreviewViewController.swift */ = {isa = PBXFileReference; fileEncoding = 4; lastKnownFileType = sourcecode.swift; path = PreviewViewController.swift; sourceTree = "<group>"; };
-=======
->>>>>>> 1b1ba5aa
 		8AD2210827C42E9D000734A5 /* DistanceLabel.swift */ = {isa = PBXFileReference; lastKnownFileType = sourcecode.swift; path = DistanceLabel.swift; sourceTree = "<group>"; };
 		8AD2210A27C43180000734A5 /* VisualInstructionDelegate.swift */ = {isa = PBXFileReference; lastKnownFileType = sourcecode.swift; path = VisualInstructionDelegate.swift; sourceTree = "<group>"; };
 		8AD2210C27C433D8000734A5 /* StepListIndicatorView.swift */ = {isa = PBXFileReference; lastKnownFileType = sourcecode.swift; path = StepListIndicatorView.swift; sourceTree = "<group>"; };
