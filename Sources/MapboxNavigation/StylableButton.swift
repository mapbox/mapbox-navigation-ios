import UIKit

// :nodoc:
@objc(MBStylableButton)
open class StylableButton: UIButton {
    
    // Sets the font on the button’s titleLabel
    @objc dynamic open var textFont: UIFont = UIFont.systemFont(ofSize: 20, weight: .medium) {
        didSet {
            titleLabel?.font = textFont
        }
    }
    
    // Sets the text color for normal state
    @objc dynamic open var textColor: UIColor = .black {
        didSet {
            setTitleColor(textColor, for: .normal)
        }
    }
    
    // Sets the border color
    @objc dynamic open var borderColor: UIColor = .clear {
        didSet {
            layer.borderColor = borderColor.cgColor
        }
    }
    
    // Sets the border width
    @objc dynamic open var borderWidth: CGFloat = 0 {
        didSet {
            layer.borderWidth = borderWidth
        }
    }
    
    // Sets the corner radius
    @objc dynamic open var cornerRadius: CGFloat = 0 {
        didSet {
            layer.cornerRadius = cornerRadius
        }
    }
}

/**
 :nodoc:
 `Button` sets the tintColor according to the style.
 */
@objc(MBButton)
open class Button: StylableButton {
    
}

// :nodoc:
@objc(MBCancelButton)
open class CancelButton: Button {
    
}

// :nodoc:
@objc(MBDismissButton)
open class DismissButton: Button {
    
}

// :nodoc:
public class BackButton: Button {
<<<<<<< HEAD
    
    // TODO: Implement animated showing and hiding functionality.
    func show() {
        isHidden = false
    }
=======
>>>>>>> 553a12d0
    
    func hide() {
        isHidden = true
    }
}

// :nodoc:
public class PreviewButton: Button {
    
}

// :nodoc:
public class StartButton: Button {
    
}<|MERGE_RESOLUTION|>--- conflicted
+++ resolved
@@ -63,18 +63,7 @@
 
 // :nodoc:
 public class BackButton: Button {
-<<<<<<< HEAD
     
-    // TODO: Implement animated showing and hiding functionality.
-    func show() {
-        isHidden = false
-    }
-=======
->>>>>>> 553a12d0
-    
-    func hide() {
-        isHidden = true
-    }
 }
 
 // :nodoc:
