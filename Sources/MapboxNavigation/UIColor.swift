--- conflicted
+++ resolved
@@ -1,64 +1,6 @@
 import UIKit
 
 extension UIColor {
-<<<<<<< HEAD
-    
-    class var defaultTint: UIColor { get { return #colorLiteral(red: 0.1843137255, green: 0.4784313725, blue: 0.7764705882, alpha: 1) } }
-    class var defaultTintStroke: UIColor { get { return #colorLiteral(red: 0.1843137255, green: 0.4784313725, blue: 0.7764705882, alpha: 1) } }
-    class var defaultPrimaryText: UIColor { get { return #colorLiteral(red: 0.176470588, green: 0.176470588, blue: 0.176470588, alpha: 1) } }
-    
-    class var defaultRouteCasing: UIColor { get { return .defaultTintStroke } }
-    class var defaultRouteLayer: UIColor { get { return #colorLiteral(red: 0.337254902, green: 0.6588235294, blue: 0.9843137255, alpha: 1) } }
-    class var defaultAlternateLine: UIColor { get { return #colorLiteral(red: 0.6, green: 0.6, blue: 0.6, alpha: 1) } }
-    class var defaultAlternateLineCasing: UIColor { get { return #colorLiteral(red: 0.5019607843, green: 0.4980392157, blue: 0.5019607843, alpha: 1) } }
-    class var defaultTraversedRouteColor: UIColor { get { return #colorLiteral(red: 1, green: 1, blue: 1, alpha: 0) } }
-    class var defaultManeuverArrowStroke: UIColor { get { return .defaultRouteLayer } }
-    class var defaultManeuverArrow: UIColor { get { return #colorLiteral(red: 1, green: 1, blue: 1, alpha: 1) } }
-    
-    class var defaultTurnArrowPrimary: UIColor { get { return #colorLiteral(red: 0, green: 0, blue: 0, alpha: 1) } }
-    class var defaultTurnArrowPrimaryHighlighted: UIColor { get { return #colorLiteral(red: 1, green: 1, blue: 1, alpha: 1) } }
-    class var defaultTurnArrowSecondary: UIColor { get { return #colorLiteral(red: 0.6196078431, green: 0.6196078431, blue: 0.6196078431, alpha: 1) } }
-    class var defaultTurnArrowSecondaryHighlighted: UIColor { get { return UIColor.white.withAlphaComponent(0.4) } }
-    
-    class var defaultLaneArrowPrimary: UIColor { get { return #colorLiteral(red: 0, green: 0, blue: 0, alpha: 1) } }
-    class var defaultLaneArrowSecondary: UIColor { get { return #colorLiteral(red: 0.6196078431, green: 0.6196078431, blue: 0.6196078431, alpha: 1) } }
-    class var defaultLaneArrowPrimaryHighlighted: UIColor { get { return #colorLiteral(red: 1, green: 1, blue: 1, alpha: 1) } }
-    class var defaultLaneArrowSecondaryHighlighted: UIColor { get { return UIColor(white: 0.7, alpha: 1.0) } }
-    
-    class var defaultLaneArrowPrimaryCarPlay: UIColor { get { return #colorLiteral(red: 0.7649999857, green: 0.7649999857, blue: 0.7570000291, alpha: 1) } }
-    class var defaultLaneArrowSecondaryCarPlay: UIColor { get { return #colorLiteral(red: 0.4198532104, green: 0.4398920536, blue: 0.4437610507, alpha: 1) } }
-    
-    class var trafficUnknown: UIColor { get { return defaultRouteLayer } }
-    class var trafficLow: UIColor { get { return defaultRouteLayer } }
-    class var trafficModerate: UIColor { get { return #colorLiteral(red: 1, green: 0.5843137255, blue: 0, alpha: 1) } }
-    class var trafficHeavy: UIColor { get { return #colorLiteral(red: 1, green: 0.3019607843, blue: 0.3019607843, alpha: 1) } }
-    class var trafficSevere: UIColor { get { return #colorLiteral(red: 0.5607843137, green: 0.1411764706, blue: 0.2784313725, alpha: 1) } }
-    
-    class var alternativeTrafficUnknown: UIColor { get { return defaultAlternateLine } }
-    class var alternativeTrafficLow: UIColor { get { return defaultAlternateLine } }
-    class var alternativeTrafficModerate: UIColor { get { return #colorLiteral(red: 0.75, green: 0.63, blue: 0.53, alpha: 1.0) } }
-    class var alternativeTrafficHeavy: UIColor { get { return #colorLiteral(red: 0.71, green: 0.51, blue: 0.51, alpha: 1.0) } }
-    class var alternativeTrafficSevere: UIColor { get { return #colorLiteral(red: 0.71, green: 0.51, blue: 0.51, alpha: 1.0) } }
-    class var defaultBuildingColor: UIColor { get { return #colorLiteral(red: 0.9833194452, green: 0.9843137255, blue: 0.9331936657, alpha: 0.8019049658) } }
-    class var defaultBuildingHighlightColor: UIColor { get { return #colorLiteral(red: 0.337254902, green: 0.6588235294, blue: 0.9843137255, alpha: 0.949406036) } }
-    
-    class var defaultRouteRestrictedAreaColor: UIColor { get { return #colorLiteral(red: 0, green: 0, blue: 0, alpha: 1)} }
-    
-    class var routeDurationAnnotationColor: UIColor { get { return #colorLiteral(red: 1, green: 1, blue: 1, alpha: 1) } }
-    class var selectedRouteDurationAnnotationColor: UIColor { get { return #colorLiteral(red: 0.337254902, green: 0.6588235294, blue: 0.9843137255, alpha: 1) } }
-    
-    class var routeDurationAnnotationTextColor: UIColor { get { return #colorLiteral(red: 0, green: 0, blue: 0, alpha: 1) } }
-    class var selectedRouteDurationAnnotationTextColor: UIColor { get { return #colorLiteral(red: 1, green: 1, blue: 1, alpha: 1) } }
-    
-    class var roadShieldDefaultColor: UIColor { get { return .black } }
-    class var roadShieldBlackColor: UIColor { get { return roadShieldDefaultColor } }
-    class var roadShieldBlueColor: UIColor { get { return .blue } }
-    class var roadShieldGreenColor: UIColor { get { return #colorLiteral(red: 0, green: 0.5, blue: 0, alpha: 1) } }
-    class var roadShieldRedColor: UIColor { get { return .red } }
-    class var roadShieldWhiteColor: UIColor { get { return .white } }
-    class var roadShieldYellowColor: UIColor { get { return .yellow } }
-    class var roadShieldOrangeColor: UIColor { get { return #colorLiteral(red: 1, green: 0.65, blue: 0, alpha: 1) } }
-=======
 
     class var defaultTint: UIColor { #colorLiteral(red: 0.1843137255, green: 0.4784313725, blue: 0.7764705882, alpha: 1) }
     class var defaultTintStroke: UIColor { #colorLiteral(red: 0.1843137255, green: 0.4784313725, blue: 0.7764705882, alpha: 1) }
@@ -115,7 +57,6 @@
     class var roadShieldWhiteColor: UIColor { #colorLiteral(red: 1.0, green: 1.0, blue: 1.0, alpha: 1) }
     class var roadShieldYellowColor: UIColor { #colorLiteral(red: 1.0, green: 0.9, blue: 0.4, alpha: 1) }
     class var roadShieldOrangeColor: UIColor { #colorLiteral(red: 1, green: 0.65, blue: 0, alpha: 1) }
->>>>>>> 1b1ba5aa
     
     /**
      Returns `UIImage` representation of a `UIColor`.
