import MapboxDirections
import MapboxCoreNavigation
import MapboxMaps

/// A component to ease camera manipulation logic.
///
/// This class manages various scenarious from moving camera to a specific region on demand and handling device rotation, up to reacting to active guidance events.
class CameraController: NavigationComponent, NavigationComponentDelegate {
    
    // MARK: - Properties
    
    weak private(set) var navigationViewData: NavigationViewData!
    
    private var navigationMapView: NavigationMapView {
        return navigationViewData.navigationView.navigationMapView
    }
    private var router: Router! {
        navigationViewData.router
    }
    private var topBannerContainerView: BannerContainerView {
        return navigationViewData.navigationView.topBannerContainerView
    }
    
    private var bottomBannerContainerView: BannerContainerView {
        return navigationViewData.navigationView.bottomBannerContainerView
    }
    
    // MARK: - Methods
    
    init(_ navigationViewData: NavigationViewData) {
        self.navigationViewData = navigationViewData
        
    }
    
    private func resumeNotifications() {
        NotificationCenter.default.addObserver(self,
                                               selector: #selector(orientationDidChange(_:)),
                                               name: UIDevice.orientationDidChangeNotification,
                                               object: nil)
        NotificationCenter.default.addObserver(self,
                                               selector: #selector(navigationCameraStateDidChange(_:)),
                                               name: .navigationCameraStateDidChange,
                                               object: navigationMapView.navigationCamera)
    }

    private func suspendNotifications() {
        NotificationCenter.default.removeObserver(self,
                                                  name: UIDevice.orientationDidChangeNotification,
                                                  object: nil)
        NotificationCenter.default.removeObserver(self,
                                                  name: .navigationCameraStateDidChange,
                                                  object: nil)
    }
    
    @objc func overview(_ sender: Any) {
        navigationMapView.navigationCamera.moveToOverview()
    }
    
    @objc func recenter(_ sender: AnyObject) {
        recenter(sender, completion: nil)
    }
    
    func recenter(_ sender: AnyObject, completion: ((CameraController, CLLocation)->())?) {
        guard let location = navigationMapView.mostRecentUserCourseViewLocation else { return }
        
        navigationMapView.updateUserCourseView(location)
        completion?(self, location)
        
        navigationMapView.navigationCamera.follow()
        navigationMapView.addArrow(route: router.route,
                                   legIndex: router.routeProgress.legIndex,
                                   stepIndex: router.routeProgress.currentLegProgress.stepIndex + 1)
    }
    
    func center(on step: RouteStep, route: Route, legIndex: Int, stepIndex: Int) {
        navigationMapView.navigationCamera.stop()

        let edgeInsets = navigationMapView.safeArea + UIEdgeInsets.centerEdgeInsets
        let cameraOptions = CameraOptions(center: step.maneuverLocation,
<<<<<<< HEAD
                                          zoom: navigationMapView.mapView.cameraState.zoom,
                                          bearing: step.initialHeading ?? CLLocationDirection(navigationMapView.mapView.cameraState.bearing))
=======
                                          padding: edgeInsets,
                                          zoom: navigationMapView.mapView.zoom,
                                          bearing: step.initialHeading ?? CLLocationDirection(navigationMapView.mapView.bearing))
>>>>>>> 6b4e1d4b
        
        navigationMapView.mapView.camera.setCamera(to: cameraOptions)
        
        navigationMapView.addArrow(route: router.routeProgress.route, legIndex: legIndex, stepIndex: stepIndex)
    }
    
    @objc func orientationDidChange(_ notification: Notification) {
        updateNavigationCameraViewport()
    }
    
    @objc func navigationCameraStateDidChange(_ notification: Notification) {
        guard let navigationCameraState = notification.userInfo?[NavigationCamera.NotificationUserInfoKey.state] as? NavigationCameraState else { return }
        
        updateNavigationCameraViewport()
        
        switch navigationCameraState {
        case .transitionToFollowing, .following:
            navigationViewData.navigationView.overviewButton.isHidden = false
            navigationViewData.navigationView.resumeButton.isHidden = true
            if let _ = navigationViewData.navigationView.wayNameView.text?.nonEmptyString {
                navigationViewData.navigationView.wayNameView.isHidden = false
            }
            break
        case .idle, .transitionToOverview, .overview:
            navigationViewData.navigationView.overviewButton.isHidden = true
            navigationViewData.navigationView.resumeButton.isHidden = false
            navigationViewData.navigationView.wayNameView.isHidden = true
            break
        }
    }
    
    private func updateNavigationCameraViewport() {
        if let navigationViewportDataSource = navigationMapView.navigationCamera.viewportDataSource as? NavigationViewportDataSource {
            navigationViewportDataSource.viewportPadding = viewportPadding
        }
    }

    private var viewportPadding: UIEdgeInsets {
        let courseViewMinimumInsets = UIEdgeInsets(top: 75.0, left: 75.0, bottom: 75.0, right: 75.0)
        var insets = navigationMapView.mapView.safeArea
        insets += courseViewMinimumInsets
        insets.top += topBannerContainerView.bounds.height
        insets.bottom += bottomBannerContainerView.bounds.height + 10.0
    
        return insets
    }
    
    // MARK: - NavigationComponent implementation
    
    func navigationService(_ service: NavigationService, didUpdate progress: RouteProgress, with location: CLLocation, rawLocation: CLLocation) {
        updateNavigationCameraViewport()
    }
    
    // MARK: - NavigationComponentDelegate implementation
    
    func navigationViewDidLoad(_: UIView) {
        navigationViewData.navigationView.overviewButton.addTarget(self, action: #selector(overview(_:)), for: .touchUpInside)
        navigationViewData.navigationView.resumeButton.addTarget(self, action: #selector(recenter(_:)), for: .touchUpInside)
        
        self.navigationMapView.userCourseView.isHidden = false
        self.navigationViewData.navigationView.resumeButton.isHidden = true
    }
    
    func navigationViewWillAppear(_: Bool) {
        resumeNotifications()
        
        navigationMapView.mapView.ornaments.options.compass.visibility = .hidden
        
        navigationMapView.navigationCamera.follow()
    }
    
    func navigationViewDidDisappear(_: Bool) {
        suspendNotifications()
    }
}<|MERGE_RESOLUTION|>--- conflicted
+++ resolved
@@ -74,17 +74,12 @@
     
     func center(on step: RouteStep, route: Route, legIndex: Int, stepIndex: Int) {
         navigationMapView.navigationCamera.stop()
-
+        
         let edgeInsets = navigationMapView.safeArea + UIEdgeInsets.centerEdgeInsets
         let cameraOptions = CameraOptions(center: step.maneuverLocation,
-<<<<<<< HEAD
+                                          padding: edgeInsets,
                                           zoom: navigationMapView.mapView.cameraState.zoom,
-                                          bearing: step.initialHeading ?? CLLocationDirection(navigationMapView.mapView.cameraState.bearing))
-=======
-                                          padding: edgeInsets,
-                                          zoom: navigationMapView.mapView.zoom,
-                                          bearing: step.initialHeading ?? CLLocationDirection(navigationMapView.mapView.bearing))
->>>>>>> 6b4e1d4b
+                                          bearing: step.initialHeading ?? navigationMapView.mapView.cameraState.bearing)
         
         navigationMapView.mapView.camera.setCamera(to: cameraOptions)
         
