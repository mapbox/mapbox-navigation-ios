--- conflicted
+++ resolved
@@ -448,20 +448,13 @@
         
         mostRecentUserCourseViewLocation = location
         
-<<<<<<< HEAD
-        // While animating to overview mode, don't animate the puck.
-        let duration: TimeInterval = animated && navigationCamera.state != .transitionToOverview ? 1 : 0
-        UIView.animate(withDuration: duration, delay: 0, options: [.curveLinear]) { [weak self] in
-            guard let point = self?.mapView.point(for: location.coordinate) else { return }
-            self?.userCourseView.center = point
-=======
         switch userLocationStyle {
         case .courseView:
             // While animating to overview mode, don't animate the puck.
             let duration: TimeInterval = animated && navigationCamera.state != .transitionToOverview ? 1 : 0
             UIView.animate(withDuration: duration, delay: 0, options: [.curveLinear]) { [weak self] in
-                guard let screenCoordinate = self?.mapView.screenCoordinate(for: location.coordinate) else { return }
-                self?.userCourseView.center = CGPoint(x: screenCoordinate.x, y: screenCoordinate.y)
+                guard let point = self?.mapView.point(for: location.coordinate) else { return }
+                self?.userCourseView.center = point
             }
             
             let cameraOptions = CameraOptions(cameraState: mapView.cameraState)
@@ -513,7 +506,6 @@
                     }
                 }
             }
->>>>>>> 40307222
         }
     }
     
