import UIKit
import MapboxMaps
import MapboxCoreMaps
import MapboxDirections
import MapboxCoreNavigation
import Turf

private enum RouteDurationAnnotationTailPosition: Int {
    case left
    case right
}

/**
 `NavigationMapView` is a subclass of `UIView`, which draws `MapView` on its surface and provides convenience functions for adding `Route` lines to a map.
 */
open class NavigationMapView: UIView {
    
    // MARK: Traffic and Congestion Visualization
    
    /**
     A collection of street road classes for which a congestion level substitution should occur.
     
     For any street road class included in the `roadClassesWithOverriddenCongestionLevels`, all route segments with an `CongestionLevel.unknown` traffic congestion level and a matching `MapboxDirections.MapboxStreetsRoadClass`
     will be replaced with the `CongestionLevel.low` congestion level.
     */
    public var roadClassesWithOverriddenCongestionLevels: Set<MapboxStreetsRoadClass>? = nil
    
    /**
     Controls whether to show congestion levels on alternative route lines. Defaults to `false`.
     
     If `true` and there're multiple routes to choose, the alternative route lines would display the congestion levels at different colors, similar to the main route. To customize the congestion colors that represent different congestion levels, override the `alternativeTrafficUnknownColor`, `alternativeTrafficLowColor`, `alternativeTrafficModerateColor`, `alternativeTrafficHeavyColor`, `alternativeTrafficSevereColor` property for the `NavigationMapView.appearance()`.
     */
    public var showsCongestionForAlternativeRoutes: Bool = false
    
    /**
     Controls whether to show fading gradient color on route lines between two different congestion level segments. Defaults to `false`.
     
     If `true`, the congestion level change between two segments in the route line will be shown as fading gradient color instead of abrupt and steep change.
     */
    public var crossfadesCongestionSegments: Bool = false
    
<<<<<<< HEAD
    /**
     Allows to control current user location styling based on accuracy authorization permission on iOS 14 and above.
     
     If `false`, user location will be drawn based on style, which was set in `NavigationMapView.userLocationStyle`.
     If `true`, `UserHaloCourseView` will be shown.
     */
    @objc dynamic public var reducedAccuracyActivatedMode: Bool = false {
        didSet {
            if reducedAccuracyActivatedMode {
                reducedAccuracyUserHaloCourseView = UserHaloCourseView(frame: CGRect(origin: .zero, size: 75.0))
            } else {
                reducedAccuracyUserHaloCourseView = nil
            }
        }
    }
    
    /**
     `UserHaloCourseView`, which is shown after enabling accuracy authorization permission on iOS 14 and higher.
     */
    var reducedAccuracyUserHaloCourseView: UserHaloCourseView? = nil {
        didSet {
            setupUserLocation()
        }
    }

=======
>>>>>>> b6865dd5
    @objc dynamic public var trafficUnknownColor: UIColor = .trafficUnknown
    @objc dynamic public var trafficLowColor: UIColor = .trafficLow
    @objc dynamic public var trafficModerateColor: UIColor = .trafficModerate
    @objc dynamic public var trafficHeavyColor: UIColor = .trafficHeavy
    @objc dynamic public var trafficSevereColor: UIColor = .trafficSevere
    @objc dynamic public var alternativeTrafficUnknownColor: UIColor = .alternativeTrafficUnknown
    @objc dynamic public var alternativeTrafficLowColor: UIColor = .alternativeTrafficLow
    @objc dynamic public var alternativeTrafficModerateColor: UIColor = .alternativeTrafficModerate
    @objc dynamic public var alternativeTrafficHeavyColor: UIColor = .alternativeTrafficHeavy
    @objc dynamic public var alternativeTrafficSevereColor: UIColor = .alternativeTrafficSevere
    
    // MARK: Customizing and Displaying the Route Line(s)
    
    /**
     Maximum distance the user can tap for a selection to be valid when selecting an alternate route.
     */
    public var tapGestureDistanceThreshold: CGFloat = 50
    
    @objc dynamic public var routeCasingColor: UIColor = .defaultRouteCasing
    @objc dynamic public var routeAlternateColor: UIColor = .defaultAlternateLine
    @objc dynamic public var routeAlternateCasingColor: UIColor = .defaultAlternateLineCasing
    @objc dynamic public var traversedRouteColor: UIColor = .defaultTraversedRouteColor
    @objc dynamic public var maneuverArrowColor: UIColor = .defaultManeuverArrow
    @objc dynamic public var maneuverArrowStrokeColor: UIColor = .defaultManeuverArrowStroke
<<<<<<< HEAD
    @objc dynamic public var buildingDefaultColor: UIColor = .defaultBuildingColor
    @objc dynamic public var buildingHighlightColor: UIColor = .defaultBuildingHighlightColor
    
    @objc dynamic public var routeDurationAnnotationSelectedColor: UIColor = .selectedRouteDurationAnnotationColor
    @objc dynamic public var routeDurationAnnotationColor: UIColor = .routeDurationAnnotationColor
    @objc dynamic public var routeDurationAnnotationSelectedTextColor: UIColor = .selectedRouteDurationAnnotationTextColor
    @objc dynamic public var routeDurationAnnotationTextColor: UIColor = .routeDurationAnnotationTextColor

    /**
     List of Mapbox Maps font names to be used for any symbol layers added by the Navigation SDK.
     These are used for features such as Route Duration Annotations that are optionally added during route preview.
     See https://docs.mapbox.com/ios/maps/api/6.3.0/customizing-fonts.html for more information about server-side fonts.
     */
    @objc dynamic public var routeDurationAnnotationFontNames: [String] = [
        "DIN Pro Medium",
        "Noto Sans CJK JP Medium",
        "Arial Unicode MS Regular"
    ]
    
    /**
     `MapView`, which is added on top of `NavigationMapView` and allows to render navigation related components.
     */
    public private(set) var mapView: MapView!
    
    /**
     The object that acts as the navigation delegate of the map view.
     */
    public weak var delegate: NavigationMapViewDelegate?
    
    /**
     `PointAnnotationManager`, which is used to manage addition and removal of final destination annotation.
     `PointAnnotationManager` will become valid only after fully loading `MapView` style.
     */
    public var pointAnnotationManager: PointAnnotationManager?
    
    /**
     Specifies how the map displays the user’s current location, including the appearance and underlying implementation.
     
     By default, this property is set to `UserLocationStyle.puck2D(configuration:)`, the bearing source is location course.
     */
    public var userLocationStyle: UserLocationStyle? = .puck2D() {
        didSet {
            setupUserLocation()
        }
    }
    
    /**
     A `TileStore` instance used by map view.
     */
    open var mapTileStore: TileStore? {
        mapView.mapboxMap.resourceOptions.tileStore
    }
    
    /**
     Most recent user location, which is used to place `UserCourseView`.
     */
    var mostRecentUserCourseViewLocation: CLLocation?
    
    /**
     `PointAnnotation`, which should be added to the `MapView` when `PointAnnotationManager` becomes
     available. Since `PointAnnotationManager` is created only after loading `MapView` style, there
     is a chance that due to a race condition during `NavigationViewController` creation
     `NavigationMapView.showWaypoints(on:legIndex:)` will be called before loading style. In such case
     final destination `PointAnnotation` will be stored in this property and added to the `MapView`
     later on.
     */
    var finalDestinationAnnotation: PointAnnotation? = nil
=======
>>>>>>> b6865dd5
    
    /**
     A pending user location coordinate, which is used to calculate the bottleneck distance for vanishing route line when a location update comes in.
     */
    var pendingCoordinateForRouteLine: CLLocationCoordinate2D?
    
    var currentLineGradientStops = [Double: UIColor]()
    var routeLineTracksTraversal: Bool = false {
        didSet {
            if routeLineTracksTraversal, let route = self.routes?.first {
                initPrimaryRoutePoints(route: route)
                setUpLineGradientStops(along: route)
            } else {
                removeLineGradientStops()
            }
        }
    }
    
    var showsRoute: Bool {
        get {
            guard let mainRouteLayerIdentifier = routes?.first?.identifier(.route(isMainRoute: true)),
                  let mainRouteCasingLayerIdentifier = routes?.first?.identifier(.routeCasing(isMainRoute: true)) else { return false }
            
            let identifiers = [
                mainRouteLayerIdentifier,
                mainRouteCasingLayerIdentifier
            ]
            
            for identifier in identifiers {
                if !mapView.mapboxMap.style.layerExists(withId: identifier) {
                    return false
                }
            }
            
            return true
        }
    }
    
    /**
     Showcases route array. Adds routes and waypoints to map, and sets the camera to point encompassing the route.
     
     - parameter routes: List of `Route` objects, which will be shown on `MapView`.
     - parameter animated: Property, which determines whether camera movement will be animated while fitting first route.
     */
    public func showcase(_ routes: [Route], animated: Bool = false) {
        guard let activeRoute = routes.first,
              let coordinates = activeRoute.shape?.coordinates,
              !coordinates.isEmpty else { return }
        
        removeArrow()
        removeRoutes()
        removeWaypoints()
        
        show(routes)
        showWaypoints(on: activeRoute)
        
        navigationCamera.stop()
        fitCamera(to: activeRoute, animated: animated)
    }
    
    /**
     Adds main and alternative route lines and their casings on `MapView`. Prior to showing, previous
     route lines and their casings will be removed.
     
     - parameter routes: List of `Route` objects, which will be shown on `MapView`.
     - parameter legIndex: Index, which will be used to highlight specific `RouteLeg` on main route.
     */
    public func show(_ routes: [Route], legIndex: Int? = nil) {
        removeRoutes()
        
        self.routes = routes
        currentLegIndex = legIndex
        
        var parentLayerIdentifier: String? = nil
        for (index, route) in routes.enumerated() {
            if index == 0, routeLineTracksTraversal {
                initPrimaryRoutePoints(route: route)
                setUpLineGradientStops(along: route)
            }
            
            parentLayerIdentifier = addRouteLayer(route, below: parentLayerIdentifier, isMainRoute: index == 0, legIndex: legIndex)
            parentLayerIdentifier = addRouteCasingLayer(route, below: parentLayerIdentifier, isMainRoute: index == 0)
        }
    }
    
    /**
     Removes all existing `Route` objects from `MapView`, which were added by `NavigationMapView`.
     */
<<<<<<< HEAD
    public required init?(coder: NSCoder) {
        super.init(coder: coder)
        
        setupMapView(self.bounds)
        commonInit()
    }
    
    fileprivate func commonInit() {
        makeGestureRecognizersResetFrameRate()
        setupGestureRecognizers()
        subscribeForNotifications()
        setupUserLocation()
    }
    
    func setupUserLocation() {
        // Since Mapbox Maps will not provide location data in case if `LocationOptions.puckType` is
        // set to nil, we have to draw empty and transparent `UIImage` instead of puck. This is used
        // in case when user wants to stop showing location puck or draw a custom one.
        let emptyPuckConfiguration = Puck2DConfiguration(topImage: UIColor.clear.image(),
                                                         bearingImage: UIColor.clear.image(),
                                                         shadowImage: UIColor.clear.image(),
                                                         scale: nil,
                                                         showsAccuracyRing: false)
        
        // In case if location puck style is changed (e.g. when setting
        // `NavigationMapView.reducedAccuracyActivatedMode` to `true` or when setting
        // default `PuckType.puck2D()`) previously set `UserCourseView` will be removed.
        let userCourseViewTag = 999
        if let currentCourseView = mapView.viewWithTag(userCourseViewTag) {
            currentCourseView.removeFromSuperview()
        }
        
        if let reducedAccuracyUserHaloCourseView = reducedAccuracyUserHaloCourseView {
            mapView.location.options.puckType = .puck2D(emptyPuckConfiguration)
            
            reducedAccuracyUserHaloCourseView.tag = userCourseViewTag
            mapView.addSubview(reducedAccuracyUserHaloCourseView)
        } else {
            switch userLocationStyle {
            case .courseView(let courseView):
                mapView.location.options.puckType = .puck2D(emptyPuckConfiguration)
                
                courseView.tag = userCourseViewTag
                mapView.addSubview(courseView)
            case .puck2D(configuration: let configuration):
                mapView.location.options.puckType = .puck2D(configuration ?? Puck2DConfiguration())
            case .puck3D(configuration: let configuration):
                mapView.location.options.puckType = .puck3D(configuration)
            case .none:
                mapView.location.options.puckType = .puck2D(emptyPuckConfiguration)
            }
            mapView.location.options.puckBearingSource = .course
        }
    }
    
    deinit {
        unsubscribeFromNotifications()
    }
    
    func subscribeForNotifications() {
        NotificationCenter.default.addObserver(self,
                                               selector: #selector(navigationCameraStateDidChange(_:)),
                                               name: .navigationCameraStateDidChange,
                                               object: navigationCamera)
    }
    
    func unsubscribeFromNotifications() {
        NotificationCenter.default.removeObserver(self,
                                                  name: .navigationCameraStateDidChange,
                                                  object: nil)
    }
    
    @objc func navigationCameraStateDidChange(_ notification: Notification) {
        guard let location = mostRecentUserCourseViewLocation,
              let navigationCameraState = notification.userInfo?[NavigationCamera.NotificationUserInfoKey.state] as? NavigationCameraState else { return }
        
        switch navigationCameraState {
        case .idle:
            break
        case .transitionToFollowing, .following, .transitionToOverview, .overview:
            moveUserLocation(to: location)
            break
        }
    }
    
    func setupMapView(_ frame: CGRect,
                      navigationCameraType: NavigationCameraType = .mobile,
                      tileStoreLocation: TileStoreConfiguration.Location? = .default) {
        let accessToken = ResourceOptionsManager.default.resourceOptions.accessToken
        
        // TODO: allow customising tile store location.
        let tileStore = tileStoreLocation?.tileStore
        
        // In case of CarPlay, use `pixelRatio` value, which is used on second `UIScreen`.
        var pixelRatio = UIScreen.main.scale
        if navigationCameraType == .carPlay, UIScreen.screens.indices.contains(1) {
            pixelRatio = UIScreen.screens[1].scale
        }
        
        let mapOptions = MapOptions(constrainMode: .widthAndHeight,
                                    viewportMode: .default,
                                    orientation: .upwards,
                                    crossSourceCollisions: false,
                                    optimizeForTerrain: false,
                                    size: nil,
                                    pixelRatio: pixelRatio,
                                    glyphsRasterizationOptions: .init())
        
        let resourceOptions = ResourceOptions(accessToken: accessToken,
                                              tileStore: tileStore)
        
        let mapInitOptions = MapInitOptions(resourceOptions: resourceOptions,
                                            mapOptions: mapOptions)
        
        mapView = MapView(frame: frame, mapInitOptions: mapInitOptions)
        mapView.translatesAutoresizingMaskIntoConstraints = false
        mapView.ornaments.options.scaleBar.visibility = .hidden
        
        mapView.mapboxMap.onEvery(.renderFrameFinished) { [weak self] _ in
            guard let self = self,
                  let location = self.mostRecentUserCourseViewLocation else { return }
            
            switch self.userLocationStyle {
            case .courseView:
                self.moveUserLocation(to: location)
                if self.routeLineTracksTraversal {
                    self.travelAlongRouteLine(to: location.coordinate)
                }
            default:
                if self.simulatesLocation, let locationProvider = self.mapView.location.locationProvider {
                    self.mapView.location.locationProvider(locationProvider, didUpdateLocations: [location])
                }
            }
        }
        
        mapView.mapboxMap.onNext(.styleLoaded) { [weak self] _ in
            guard let self = self else { return }
            self.pointAnnotationManager = self.mapView.annotations.makePointAnnotationManager()
            
            if let finalDestinationAnnotation = self.finalDestinationAnnotation,
               let pointAnnotationManager = self.pointAnnotationManager {
                pointAnnotationManager.annotations = [finalDestinationAnnotation]
                self.delegate?.navigationMapView(self,
                                                 didAdd: finalDestinationAnnotation,
                                                 pointAnnotationManager: pointAnnotationManager)
                
                self.finalDestinationAnnotation = nil
            }
        }
        
        addSubview(mapView)
        
        mapView.pinTo(parentView: self)
        
        navigationCamera = NavigationCamera(mapView, navigationCameraType: navigationCameraType)
        navigationCamera.follow()
    }
    
    func setupGestureRecognizers() {
        // Gesture recognizer, which is used to detect taps on route line and waypoint.
        let mapViewTapGestureRecognizer = UITapGestureRecognizer(target: self, action: #selector(didReceiveTap(sender:)))
        mapViewTapGestureRecognizer.delegate = self
        mapView.addGestureRecognizer(mapViewTapGestureRecognizer)
    }
    
    /**
     Setups the Predictive Caching mechanism using provided Options.
     
     This will handle all the required manipulations to enable the feature and maintain it during the navigations. Once enabled, it will be present as long as `NavigationMapView` is retained.
     
     - parameter options: options, controlling caching parameters like area radius and concurrent downloading threads.
     */
    public func enablePredictiveCaching(options predictiveCacheOptions: PredictiveCacheOptions) {
        let styleSourcePaths = mapView.styleSourceDatasets(["raster", "vector"])
        
        predictiveCacheManager = PredictiveCacheManager(predictiveCacheOptions: predictiveCacheOptions,
                                                        styleSourcePaths: styleSourcePaths)
    }
    
    @objc private func resetFrameRate(_ sender: UIGestureRecognizer) {
        mapView.preferredFramesPerSecond = NavigationMapView.FrameIntervalOptions.defaultFramesPerSecond
    }
    
    /**
     Updates the map view’s preferred frames per second to the appropriate value for the current route progress.
     
     This method accounts for the proximity to a maneuver and the current power source.
     It has no effect if `NavigationCamera` is in `NavigationCameraState.following` state.
     
     - parameter routeProgress: Object, which stores current progress along specific route.
     */
    public func updatePreferredFrameRate(for routeProgress: RouteProgress) {
        guard navigationCamera.state == .following else { return }
        
        let stepProgress = routeProgress.currentLegProgress.currentStepProgress
        let expectedTravelTime = stepProgress.step.expectedTravelTime
        let durationUntilNextManeuver = stepProgress.durationRemaining
        let durationSincePreviousManeuver = expectedTravelTime - durationUntilNextManeuver
        
        var preferredFramesPerSecond = FrameIntervalOptions.defaultFramesPerSecond
        let maneuverDirections: [ManeuverDirection] = [.straightAhead, .slightLeft, .slightRight]
        if let maneuverDirection = routeProgress.currentLegProgress.upcomingStep?.maneuverDirection,
           maneuverDirections.contains(maneuverDirection) ||
            (durationUntilNextManeuver > FrameIntervalOptions.durationUntilNextManeuver &&
                durationSincePreviousManeuver > FrameIntervalOptions.durationSincePreviousManeuver) {
            preferredFramesPerSecond = UIDevice.current.isPluggedIn ? FrameIntervalOptions.pluggedInFramesPerSecond : minimumFramesPerSecond
        }
        
        mapView.preferredFramesPerSecond = preferredFramesPerSecond
    }
    
    // MARK: - User tracking methods
    
    /**
     Updates `UserLocationStyle` to provided location.
=======
    public func removeRoutes() {
        var sourceIdentifiers = Set<String>()
        var layerIdentifiers = Set<String>()
        routes?.enumerated().forEach {
            sourceIdentifiers.insert($0.element.identifier(.source(isMainRoute: $0.offset == 0, isSourceCasing: true)))
            sourceIdentifiers.insert($0.element.identifier(.source(isMainRoute: $0.offset == 0, isSourceCasing: false)))
            layerIdentifiers.insert($0.element.identifier(.route(isMainRoute: $0.offset == 0)))
            layerIdentifiers.insert($0.element.identifier(.routeCasing(isMainRoute: $0.offset == 0)))
        }
        
        mapView.mapboxMap.style.removeLayers(layerIdentifiers)
        mapView.mapboxMap.style.removeSources(sourceIdentifiers)
        
        routes = nil
        removeLineGradientStops()
    }
    
    /**
     Shows the step arrow given the current `RouteProgress`.
>>>>>>> b6865dd5
     
     - parameter route: `Route` object, for which maneuver arrows will be shown.
     - parameter legIndex: Zero-based index of the `RouteLeg` which contains the maneuver.
     - parameter stepIndex: Zero-based index of the `RouteStep` which contains the maneuver.
     */
    public func addArrow(route: Route, legIndex: Int, stepIndex: Int) {
        guard route.containsStep(at: legIndex, stepIndex: stepIndex),
              let triangleImage = Bundle.mapboxNavigation.image(named: "triangle")?.withRenderingMode(.alwaysTemplate) else { return }
        
<<<<<<< HEAD
        if let reducedAccuracyUserHaloCourseView = reducedAccuracyUserHaloCourseView {
            move(reducedAccuracyUserHaloCourseView, to: location, animated: animated)
            return
        }
        
        switch userLocationStyle {
        case .courseView(let userCourseView):
            move(userCourseView, to: location, animated: animated)
        default:
            break
        }
    }
    
    func move(_ userCourseView: UserCourseView, to location: CLLocation, animated: Bool = false) {
        // While animating to overview mode, don't animate the puck.
        let duration: TimeInterval = animated && navigationCamera.state != .transitionToOverview ? 1 : 0
        UIView.animate(withDuration: duration, delay: 0, options: [.curveLinear]) { [weak self] in
            guard let self = self else { return }
            let point = self.mapView.mapboxMap.point(for: location.coordinate)
            userCourseView.center = point
        }
        
        let cameraOptions = CameraOptions(cameraState: mapView.cameraState)
        userCourseView.update(location: location,
                              pitch: cameraOptions.pitch!,
                              direction: cameraOptions.bearing!,
                              animated: animated,
                              navigationCameraState: navigationCamera.state)
    }
    
    // MARK: Feature addition/removal methods
    
    /**
     Showcases route array. Adds routes and waypoints to map, and sets camera to point encompassing the route.
     
     - parameter routes: List of `Route` objects, which will be shown on `MapView`.
     - parameter animated: Property, which determines whether camera movement will be animated while fitting first route.
     */
    public func showcase(_ routes: [Route], animated: Bool = false) {
        guard let activeRoute = routes.first,
              let coordinates = activeRoute.shape?.coordinates,
              !coordinates.isEmpty else { return }
        
        removeArrow()
        removeRoutes()
        removeWaypoints()
        
        show(routes)
        showWaypoints(on: activeRoute)
        
        navigationCamera.stop()
        fitCamera(to: activeRoute, animated: animated)
    }
    
    /**
     Adds main and alternative route lines and their casings on `MapView`. Prior to showing, previous
     route lines and their casings will be removed.
     
     - parameter routes: List of `Route` objects, which will be shown on `MapView`.
     - parameter legIndex: Index, which will be used to highlight specific `RouteLeg` on main route.
     */
    public func show(_ routes: [Route], legIndex: Int? = nil) {
        removeRoutes()
        
        self.routes = routes
        currentLegIndex = legIndex
        
        var parentLayerIdentifier: String? = nil
        for (index, route) in routes.enumerated() {
            if index == 0, routeLineTracksTraversal {
                initPrimaryRoutePoints(route: route)
                setUpLineGradientStops(along: route)
=======
        do {
            try mapView.mapboxMap.style.addImage(triangleImage, id: NavigationMapView.ImageIdentifier.arrowImage, stretchX: [], stretchY: [])
            let step = route.legs[legIndex].steps[stepIndex]
            let maneuverCoordinate = step.maneuverLocation
            guard step.maneuverType != .arrive else { return }
            
            let metersPerPoint = Projection.metersPerPoint(for: maneuverCoordinate.latitude,
                                                           zoom: mapView.cameraState.zoom)
            
            // TODO: Implement ability to change `shaftLength` depending on zoom level.
            let shaftLength = max(min(30 * metersPerPoint, 30), 10)
            let shaftPolyline = route.polylineAroundManeuver(legIndex: legIndex, stepIndex: stepIndex, distance: shaftLength)
            
            var puckLayerIdentifier: String?
            switch userLocationStyle {
            case .puck2D(configuration: _):
                puckLayerIdentifier = NavigationMapView.LayerIdentifier.puck2DLayer
            case .puck3D(configuration: _):
                puckLayerIdentifier = NavigationMapView.LayerIdentifier.puck3DLayer
            default: break
>>>>>>> b6865dd5
            }
            
            if shaftPolyline.coordinates.count > 1 {
                let allLayerIds = mapView.mapboxMap.style.allLayerIdentifiers.map{ $0.id }
                let mainRouteLayerIdentifier = route.identifier(.route(isMainRoute: true))
                let minimumZoomLevel: Double = 14.5
                let shaftStrokeCoordinates = shaftPolyline.coordinates
                let shaftDirection = shaftStrokeCoordinates[shaftStrokeCoordinates.count - 2].direction(to: shaftStrokeCoordinates.last!)
                
                var arrowSource = GeoJSONSource()
                arrowSource.data = .feature(Feature(geometry: .lineString(shaftPolyline)))
                var arrowLayer = LineLayer(id: NavigationMapView.LayerIdentifier.arrowLayer)
                if mapView.mapboxMap.style.sourceExists(withId: NavigationMapView.SourceIdentifier.arrowSource) {
                    let geoJSON = Feature(geometry: .lineString(shaftPolyline))
                    try mapView.mapboxMap.style.updateGeoJSONSource(withId: NavigationMapView.SourceIdentifier.arrowSource, geoJSON: .feature(geoJSON))
                } else {
                    arrowLayer.minZoom = Double(minimumZoomLevel)
                    arrowLayer.lineCap = .constant(.butt)
                    arrowLayer.lineJoin = .constant(.round)
                    arrowLayer.lineWidth = .expression(Expression.routeLineWidthExpression(0.70))
                    arrowLayer.lineColor = .constant(.init(maneuverArrowColor))
                    
                    try mapView.mapboxMap.style.addSource(arrowSource, id: NavigationMapView.SourceIdentifier.arrowSource)
                    arrowLayer.source = NavigationMapView.SourceIdentifier.arrowSource
                    
                    if let puckLayer = puckLayerIdentifier, allLayerIds.contains(puckLayer) {
                        try mapView.mapboxMap.style.addLayer(arrowLayer, layerPosition: .below(puckLayer))
                    } else if mapView.mapboxMap.style.sourceExists(withId: NavigationMapView.LayerIdentifier.waypointCircleLayer) {
                        try mapView.mapboxMap.style.addLayer(arrowLayer, layerPosition: .below(NavigationMapView.LayerIdentifier.waypointCircleLayer))
                    } else {
                        try mapView.mapboxMap.style.addLayer(arrowLayer)
                    }
                }
                
                var arrowStrokeSource = GeoJSONSource()
                arrowStrokeSource.data = .feature(Feature(geometry: .lineString(shaftPolyline)))
                var arrowStrokeLayer = LineLayer(id: NavigationMapView.LayerIdentifier.arrowStrokeLayer)
                if mapView.mapboxMap.style.sourceExists(withId: NavigationMapView.SourceIdentifier.arrowStrokeSource) {
                    let geoJSON = Feature(geometry: .lineString(shaftPolyline))
                    try mapView.mapboxMap.style.updateGeoJSONSource(withId: NavigationMapView.SourceIdentifier.arrowStrokeSource,
                                                                    geoJSON: .feature(geoJSON))
                } else {
                    arrowStrokeLayer.minZoom = arrowLayer.minZoom
                    arrowStrokeLayer.lineCap = arrowLayer.lineCap
                    arrowStrokeLayer.lineJoin = arrowLayer.lineJoin
                    arrowStrokeLayer.lineWidth = .expression(Expression.routeLineWidthExpression(0.80))
                    arrowStrokeLayer.lineColor = .constant(.init(maneuverArrowStrokeColor))
                    
                    try mapView.mapboxMap.style.addSource(arrowStrokeSource, id: NavigationMapView.SourceIdentifier.arrowStrokeSource)
                    arrowStrokeLayer.source = NavigationMapView.SourceIdentifier.arrowStrokeSource
                    
                    let arrowStrokeLayerPosition = allLayerIds.contains(mainRouteLayerIdentifier) ? LayerPosition.above(mainRouteLayerIdentifier) : LayerPosition.below(NavigationMapView.LayerIdentifier.arrowLayer)
                    try mapView.mapboxMap.style.addLayer(arrowStrokeLayer, layerPosition: arrowStrokeLayerPosition)
                }
                
                let point = Point(shaftStrokeCoordinates.last!)
                var arrowSymbolSource = GeoJSONSource()
                arrowSymbolSource.data = .feature(Feature(geometry: .point(point)))
                if mapView.mapboxMap.style.sourceExists(withId: NavigationMapView.SourceIdentifier.arrowSymbolSource) {
                    let geoJSON = Feature.init(geometry: Geometry.point(point))
                    try mapView.mapboxMap.style.updateGeoJSONSource(withId: NavigationMapView.SourceIdentifier.arrowSymbolSource,
                                                                    geoJSON: .feature(geoJSON))
                    
                    try mapView.mapboxMap.style.setLayerProperty(for: NavigationMapView.LayerIdentifier.arrowSymbolLayer,
                                                                 property: "icon-rotate",
                                                                 value: shaftDirection)
                    
                    try mapView.mapboxMap.style.setLayerProperty(for: NavigationMapView.LayerIdentifier.arrowSymbolCasingLayer,
                                                                 property: "icon-rotate",
                                                                 value: shaftDirection)
                } else {
                    var arrowSymbolLayer = SymbolLayer(id: NavigationMapView.LayerIdentifier.arrowSymbolLayer)
                    arrowSymbolLayer.minZoom = Double(minimumZoomLevel)
                    arrowSymbolLayer.iconImage = .constant(.name(NavigationMapView.ImageIdentifier.arrowImage))
                    // FIXME: `iconColor` has no effect.
                    arrowSymbolLayer.iconColor = .constant(.init(maneuverArrowColor))
                    arrowSymbolLayer.iconRotationAlignment = .constant(.map)
                    arrowSymbolLayer.iconRotate = .constant(.init(shaftDirection))
                    arrowSymbolLayer.iconSize = .expression(Expression.routeLineWidthExpression(0.12))
                    arrowSymbolLayer.iconAllowOverlap = .constant(true)
                    
                    var arrowSymbolCasingLayer = SymbolLayer(id: NavigationMapView.LayerIdentifier.arrowSymbolCasingLayer)
                    arrowSymbolCasingLayer.minZoom = arrowSymbolLayer.minZoom
                    arrowSymbolCasingLayer.iconImage = arrowSymbolLayer.iconImage
                    // FIXME: `iconColor` has no effect.
                    arrowSymbolCasingLayer.iconColor = .constant(.init(maneuverArrowStrokeColor))
                    arrowSymbolCasingLayer.iconRotationAlignment = arrowSymbolLayer.iconRotationAlignment
                    arrowSymbolCasingLayer.iconRotate = arrowSymbolLayer.iconRotate
                    arrowSymbolCasingLayer.iconSize = .expression(Expression.routeLineWidthExpression(0.14))
                    arrowSymbolCasingLayer.iconAllowOverlap = arrowSymbolLayer.iconAllowOverlap
                    
                    try mapView.mapboxMap.style.addSource(arrowSymbolSource, id: NavigationMapView.SourceIdentifier.arrowSymbolSource)
                    arrowSymbolLayer.source = NavigationMapView.SourceIdentifier.arrowSymbolSource
                    arrowSymbolCasingLayer.source = NavigationMapView.SourceIdentifier.arrowSymbolSource
                    
                    if let puckLayer = puckLayerIdentifier, allLayerIds.contains(puckLayer) {
                        try mapView.mapboxMap.style.addLayer(arrowSymbolLayer, layerPosition: .below(puckLayer))
                    } else {
                        try mapView.mapboxMap.style.addLayer(arrowSymbolLayer)
                    }
                    try mapView.mapboxMap.style.addLayer(arrowSymbolCasingLayer,
                                                         layerPosition: .below(NavigationMapView.LayerIdentifier.arrowSymbolLayer))
                }
            }
        } catch {
            NSLog("Failed to perform operation while adding maneuver arrow with error: \(error.localizedDescription).")
        }
    }
    
    /**
     Removes the `RouteStep` arrow from the `MapView`.
     */
    public func removeArrow() {
        let layers: Set = [
            NavigationMapView.LayerIdentifier.arrowLayer,
            NavigationMapView.LayerIdentifier.arrowStrokeLayer,
            NavigationMapView.LayerIdentifier.arrowSymbolLayer,
            NavigationMapView.LayerIdentifier.arrowSymbolCasingLayer
        ]
        mapView.mapboxMap.style.removeLayers(layers)
        
        let sources: Set = [
            NavigationMapView.SourceIdentifier.arrowSource,
            NavigationMapView.SourceIdentifier.arrowStrokeSource,
            NavigationMapView.SourceIdentifier.arrowSymbolSource
        ]
        mapView.mapboxMap.style.removeSources(sources)
    }
    
    /**
     Set up the line gradient stops for vanishing route line.
     
     - parameter route: Route that will show vanishing effect when `routeLineTracksTraversal` enabled.
     */
    func setUpLineGradientStops(along route: Route) {
        if let legIndex = currentLegIndex {
            let congestionFeatures = route.congestionFeatures(legIndex: legIndex, roadClassesWithOverriddenCongestionLevels: roadClassesWithOverriddenCongestionLevels)
            currentLineGradientStops = routeLineGradient(congestionFeatures, fractionTraveled: fractionTraveled, isSoft: crossfadesCongestionSegments)
            pendingCoordinateForRouteLine = route.shape?.coordinates.first ?? mostRecentUserCourseViewLocation?.coordinate
        }
    }
    
    /**
     Stop the vanishing effect for route line when `routeLineTracksTraversal` disabled.
     */
    func removeLineGradientStops() {
        fractionTraveled = 0.0
        currentLineGradientStops.removeAll()
        if let routes = self.routes {
            show(routes, legIndex: currentLegIndex)
        }
        
        routePoints = nil
        routeLineGranularDistances = nil
        routeRemainingDistancesIndex = nil
        pendingCoordinateForRouteLine = nil
    }
    
    @discardableResult func addRouteLayer(_ route: Route,
                                          below parentLayerIndentifier: String? = nil,
                                          isMainRoute: Bool = true,
                                          legIndex: Int? = nil) -> String? {
        guard let shape = route.shape else { return nil }
        
        let geoJSONSource = self.geoJSONSource(delegate?.navigationMapView(self, shapeFor: route) ?? shape)
        let sourceIdentifier = route.identifier(.source(isMainRoute: isMainRoute, isSourceCasing: true))
        
        do {
            try mapView.mapboxMap.style.addSource(geoJSONSource, id: sourceIdentifier)
        } catch {
            NSLog("Failed to add route source \(sourceIdentifier) with error: \(error.localizedDescription).")
        }
        
        let layerIdentifier = route.identifier(.route(isMainRoute: isMainRoute))
        var lineLayer = delegate?.navigationMapView(self,
                                                    routeLineLayerWithIdentifier: layerIdentifier,
                                                    sourceIdentifier: sourceIdentifier)
        
        if lineLayer == nil {
            lineLayer = LineLayer(id: layerIdentifier)
            lineLayer?.source = sourceIdentifier
            lineLayer?.lineColor = .constant(.init(trafficUnknownColor))
            lineLayer?.lineWidth = .expression(Expression.routeLineWidthExpression())
            lineLayer?.lineJoin = .constant(.round)
            lineLayer?.lineCap = .constant(.round)
            
            if isMainRoute {
                if !currentLineGradientStops.isEmpty {
                    lineLayer?.lineGradient = .expression((Expression.routeLineGradientExpression(currentLineGradientStops,
                                                                                                  lineBaseColor: trafficUnknownColor,
                                                                                                  isSoft: crossfadesCongestionSegments)))
                } else {
                    let congestionFeatures = route.congestionFeatures(legIndex: legIndex, roadClassesWithOverriddenCongestionLevels: roadClassesWithOverriddenCongestionLevels)
                    let gradientStops = routeLineGradient(congestionFeatures,
                                                          fractionTraveled: routeLineTracksTraversal ? fractionTraveled : 0.0,
                                                          isSoft: crossfadesCongestionSegments)
                    
                    lineLayer?.lineGradient = .expression((Expression.routeLineGradientExpression(gradientStops,
                                                                                                  lineBaseColor: trafficUnknownColor,
                                                                                                  isSoft: crossfadesCongestionSegments)))
                }
            } else {
                if showsCongestionForAlternativeRoutes {
                    let gradientStops = routeLineGradient(route.congestionFeatures(roadClassesWithOverriddenCongestionLevels: roadClassesWithOverriddenCongestionLevels),
                                                          fractionTraveled: routeLineTracksTraversal ? fractionTraveled : 0.0,
                                                          isMain: false,
                                                          isSoft: crossfadesCongestionSegments)
                    lineLayer?.lineGradient = .expression((Expression.routeLineGradientExpression(gradientStops,
                                                                                                  lineBaseColor: alternativeTrafficUnknownColor,
                                                                                                  isSoft: crossfadesCongestionSegments)))
                } else {
                    lineLayer?.lineColor = .constant(.init(routeAlternateColor))
                }
            }
        }
        
        if let lineLayer = lineLayer {
            do {
                var layerPosition: MapboxMaps.LayerPosition? = nil
                
                if isMainRoute {
                    if let aboveLayerIdentifier = mapView.mainRouteLineParentLayerIdentifier {
                        layerPosition = .above(aboveLayerIdentifier)
                    }
                } else {
                    if let belowLayerIdentifier = parentLayerIndentifier {
                        layerPosition = .below(belowLayerIdentifier)
                    }
                }
                
                try mapView.mapboxMap.style.addLayer(lineLayer, layerPosition: layerPosition)
            } catch {
                NSLog("Failed to add route layer \(layerIdentifier) with error: \(error.localizedDescription).")
            }
        }
        
        return layerIdentifier
    }
    
    @discardableResult func addRouteCasingLayer(_ route: Route, below parentLayerIndentifier: String? = nil, isMainRoute: Bool = true) -> String? {
        guard let shape = route.shape else { return nil }
        
        let geoJSONSource = self.geoJSONSource(delegate?.navigationMapView(self, casingShapeFor: route) ?? shape)
        let sourceIdentifier = route.identifier(.source(isMainRoute: isMainRoute, isSourceCasing: isMainRoute))
        
        do {
            try mapView.mapboxMap.style.addSource(geoJSONSource, id: sourceIdentifier)
        } catch {
            NSLog("Failed to add route casing source \(sourceIdentifier) with error: \(error.localizedDescription).")
        }
        
        let layerIdentifier = route.identifier(.routeCasing(isMainRoute: isMainRoute))
        var lineLayer = delegate?.navigationMapView(self,
                                                    routeCasingLineLayerWithIdentifier: layerIdentifier,
                                                    sourceIdentifier: sourceIdentifier)
        
        if lineLayer == nil {
            lineLayer = LineLayer(id: layerIdentifier)
            lineLayer?.source = sourceIdentifier
            lineLayer?.lineColor = .constant(.init(routeCasingColor))
            lineLayer?.lineWidth = .expression(Expression.routeLineWidthExpression(1.5))
            lineLayer?.lineJoin = .constant(.round)
            lineLayer?.lineCap = .constant(.round)
            
            if isMainRoute {
                let gradientStops = routeLineGradient(fractionTraveled: routeLineTracksTraversal ? fractionTraveled : 0.0)
                lineLayer?.lineGradient = .expression((Expression.routeLineGradientExpression(gradientStops, lineBaseColor: routeCasingColor)))
            } else {
                lineLayer?.lineColor = .constant(.init(routeAlternateCasingColor))
            }
        }
        
        if let lineLayer = lineLayer {
            do {
                var layerPosition: MapboxMaps.LayerPosition? = nil
                if let parentLayerIndentifier = parentLayerIndentifier {
                    layerPosition = .below(parentLayerIndentifier)
                }
                try mapView.mapboxMap.style.addLayer(lineLayer, layerPosition: layerPosition)
            } catch {
                NSLog("Failed to add route casing layer \(layerIdentifier) with error: \(error.localizedDescription).")
            }
        }
        
        return layerIdentifier
    }
    
    func geoJSONSource(_ shape: LineString) -> GeoJSONSource {
        var geoJSONSource = GeoJSONSource()
        geoJSONSource.data = .geometry(.lineString(shape))
        geoJSONSource.lineMetrics = true
        
        return geoJSONSource
    }
    
    // MARK: Building Extrusion Highlighting
    
    @objc dynamic public var buildingDefaultColor: UIColor = .defaultBuildingColor
    @objc dynamic public var buildingHighlightColor: UIColor = .defaultBuildingHighlightColor
    
    // MARK: User Tracking Features
    
    /**
     A `UserCourseView` used to indicate the user’s location and course on the map.
     
     The `UserCourseView`'s `UserCourseView.update(location:pitch:direction:animated:)` method is frequently called to ensure that its visual appearance matches the map’s camera.
     */
    public var userCourseView: UserCourseView = UserPuckCourseView(frame: CGRect(origin: .zero, size: 75.0)) {
        didSet {
            oldValue.removeFromSuperview()
            installUserCourseView()
        }
    }
    
    /**
     Specifies how the map displays the user’s current location, including the appearance and underlying implementation.
     
     By default, this property is set to `UserLocationStyle.courseView`, the bearing source is location course.
     */
    public var userLocationStyle: UserLocationStyle = .courseView(UserPuckCourseView(frame: CGRect(origin: .zero, size: 75.0))) {
        didSet {
            setupUserLocation()
        }
    }
    
    /**
     Most recent user location, which is used to place `UserCourseView`.
     */
    var mostRecentUserCourseViewLocation: CLLocation?
    
    func setupUserLocation() {
        switch userLocationStyle {
        case .courseView((let courseView)):
            mapView.location.options.puckType = nil
            userCourseView = courseView
            userCourseView.isHidden = false
        case .puck2D(configuration: let configuration):
            userCourseView.isHidden = true
            mapView.location.options.puckType = .puck2D(configuration ?? Puck2DConfiguration())
        case .puck3D(configuration: let configuration):
            userCourseView.isHidden = true
            mapView.location.options.puckType = .puck3D(configuration)
        }
        mapView.location.options.puckBearingSource = .course
    }
    
    func installUserCourseView() {
        userCourseView.isHidden = true
        mapView.addSubview(userCourseView)
    }
    
    @objc dynamic public var reducedAccuracyActivatedMode: Bool = false {
        didSet {
            updateUserCourseViewWithAccuracy()
        }
    }
    
    func updateUserCourseViewWithAccuracy() {
        let frame = CGRect(origin: .zero, size: 75.0)
        let isHidden = userCourseView.isHidden
        switch userLocationStyle {
        case .courseView(let courseView):
            userCourseView = reducedAccuracyActivatedMode ? UserHaloCourseView(frame: frame) : courseView
        case .puck2D(_):
            userCourseView = reducedAccuracyActivatedMode ? UserHaloCourseView(frame: frame) : UserPuckCourseView(frame: frame)
        case .puck3D(_):
            userCourseView = reducedAccuracyActivatedMode ? UserHaloCourseView(frame: frame) : UserPuckCourseView(frame: frame)
        }
        userCourseView.isHidden = isHidden
    }
    
    /**
     Updates `UserLocationStyle` to provided location.
     
     - parameter location: Location, where `UserLocationStyle` should be shown.
     - parameter animated: Property, which determines whether `UserLocationStyle` transition to new location will be animated.
     */
    public func moveUserLocation(to location: CLLocation, animated: Bool = false) {
        guard CLLocationCoordinate2DIsValid(location.coordinate) else { return }
        
        mostRecentUserCourseViewLocation = location
        
        switch userLocationStyle {
        case .courseView:
            // While animating to overview mode, don't animate the puck.
            let duration: TimeInterval = animated && navigationCamera.state != .transitionToOverview ? 1 : 0
            UIView.animate(withDuration: duration, delay: 0, options: [.curveLinear]) { [weak self] in
                guard let point = self?.mapView.mapboxMap.point(for: location.coordinate) else { return }
                self?.userCourseView.center = point
            }
            
            let cameraOptions = CameraOptions(cameraState: mapView.cameraState)
            userCourseView.update(location: location,
                                  pitch: cameraOptions.pitch!,
                                  direction: cameraOptions.bearing!,
                                  animated: animated,
                                  navigationCameraState: navigationCamera.state)
            
        default: break
        }
    }
    
    // MARK: Route-Related Annotations Displaying
    
    @objc dynamic public var routeDurationAnnotationSelectedColor: UIColor = .selectedRouteDurationAnnotationColor
    @objc dynamic public var routeDurationAnnotationColor: UIColor = .routeDurationAnnotationColor
    @objc dynamic public var routeDurationAnnotationSelectedTextColor: UIColor = .selectedRouteDurationAnnotationTextColor
    @objc dynamic public var routeDurationAnnotationTextColor: UIColor = .routeDurationAnnotationTextColor
    
    /**
     List of Mapbox Maps font names to be used for any symbol layers added by the Navigation SDK.
     These are used for features such as Route Duration Annotations that are optionally added during route preview.
     See https://docs.mapbox.com/ios/maps/api/6.3.0/customizing-fonts.html for more information about server-side fonts.
     */
    @objc dynamic public var routeDurationAnnotationFontNames: [String] = [
        "DIN Pro Medium",
        "Noto Sans CJK JP Medium",
        "Arial Unicode MS Regular"
    ]
    
    /**
     Shows a callout containing the duration of each route.
     Useful as a way to give the user more information when picking between multiple route alternatives.
     If the route contains any tolled segments then the callout will specify that as well.
     */
    public func showRouteDurations(along routes: [Route]?) {
        guard let visibleRoutes = routes, visibleRoutes.count > 0 else { return }
        
        do {
            try updateAnnotationSymbolImages()
        } catch {
            NSLog("Error occured while updating annotation symbol images: \(error.localizedDescription).")
        }
        
        updateRouteDurations(along: visibleRoutes)
    }
    
    /**
     Remove any old route duration callouts and generate new ones for each passed in route.
     */
    private func updateRouteDurations(along routes: [Route]?) {
        let style = mapView.mapboxMap.style
        
        // remove any existing route annotation
        removeRouteDurationAnnotationsLayerFromStyle(style)
        
        guard let routes = routes else { return }
        
        let coordinateBounds = mapView.mapboxMap.coordinateBounds(for: mapView.frame)
        let visibleBoundingBox = BoundingBox(southWest: coordinateBounds.southwest, northEast: coordinateBounds.northeast)
        
        let tollRoutes = routes.filter { route -> Bool in
            return (route.tollIntersections?.count ?? 0) > 0
        }
        let routesContainTolls = tollRoutes.count > 0
        
        // pick a random tail direction to keep things varied
        guard let randomTailPosition = [RouteDurationAnnotationTailPosition.left, RouteDurationAnnotationTailPosition.right].randomElement() else { return }
        
        var features = [Turf.Feature]()
        
        // Run through our heuristic algorithm looking for a good coordinate along each route line to place it's route annotation
        // First, we will look for a set of RouteSteps unique to each route
        var excludedSteps = [RouteStep]()
        for (index, route) in routes.enumerated() {
            let allSteps = route.legs.flatMap { return $0.steps }
            let alternateSteps = allSteps.filter { !excludedSteps.contains($0) }
            
            excludedSteps.append(contentsOf: alternateSteps)
            let visibleAlternateSteps = alternateSteps.filter { $0.intersects(visibleBoundingBox) }
            
            var coordinate: CLLocationCoordinate2D?
            
            // Obtain a polyline of the set of steps. We'll look for a good spot along this line to place the annotation.
            // We will consider a good spot to be somewhere near the middle of the line, making sure that the coordinate is visible on-screen.
            if let continuousLine = visibleAlternateSteps.continuousShape(), continuousLine.coordinates.count > 0 {
                coordinate = continuousLine.coordinates[0]
                
                // Pick a coordinate using some randomness in order to give visual variety.
                // Take care to snap that coordinate to one that lays on the original route line.
                // If the chosen snapped coordinate is not visible on the screen, then we walk back along the route coordinates looking for one that is.
                // If none of the earlier points are on screen then we walk forward along the route coordinates until we find one that is.
                if let distance = continuousLine.distance(), let sampleCoordinate = continuousLine.indexedCoordinateFromStart(distance: distance * CLLocationDistance.random(in: 0.3...0.8))?.coordinate, let routeShape = route.shape, let snappedCoordinate = routeShape.closestCoordinate(to: sampleCoordinate) {
                    var foundOnscreenCoordinate = false
                    var firstOnscreenCoordinate = snappedCoordinate.coordinate
                    for indexedCoordinate in routeShape.coordinates.prefix(through: snappedCoordinate.index).reversed() {
                        if visibleBoundingBox.contains(indexedCoordinate) {
                            firstOnscreenCoordinate = indexedCoordinate
                            foundOnscreenCoordinate = true
                            break
                        }
                    }
                    
                    if foundOnscreenCoordinate {
                        // We found a point that is both on the route and on-screen
                        coordinate = firstOnscreenCoordinate
                    } else {
                        // we didn't find a previous point that is on-screen so we'll move forward through the coordinates looking for one
                        for indexedCoordinate in routeShape.coordinates.suffix(from: snappedCoordinate.index) {
                            if visibleBoundingBox.contains(indexedCoordinate) {
                                firstOnscreenCoordinate = indexedCoordinate
                                break
                            }
                        }
                        coordinate = firstOnscreenCoordinate
                    }
                }
            }
            
            guard let annotationCoordinate = coordinate else { return }
            
            // form the appropriate text string for the annotation
            let labelText = self.annotationLabelForRoute(route, tolls: routesContainTolls)
            
            // Create the feature for this route annotation. Set the styling attributes that will be used to render the annotation in the style layer.
            var feature = Feature(geometry: .point(Point(annotationCoordinate)))
            
            var tailPosition = randomTailPosition
            
            // convert our coordinate to screen space so we can make a choice on which side of the coordinate the label ends up on
            let unprojectedCoordinate = mapView.mapboxMap.point(for: annotationCoordinate)
            
            // pick the orientation of the bubble "stem" based on how close to the edge of the screen it is
            if tailPosition == .left && unprojectedCoordinate.x > bounds.width * 0.75 {
                tailPosition = .right
            } else if tailPosition == .right && unprojectedCoordinate.x < bounds.width * 0.25 {
                tailPosition = .left
            }
            
            var imageName = tailPosition == .left ? "RouteInfoAnnotationLeftHanded" : "RouteInfoAnnotationRightHanded"
            
            // the selected route uses the colored annotation image
            if index == 0 {
                imageName += "-Selected"
            }
            
            // set the feature attributes which will be used in styling the symbol style layer
            feature.properties = [
                "selected": .boolean(index == 0),
                "tailPosition": .number(Double(tailPosition.rawValue)),
                "text": .string(labelText),
                "imageName": .string(imageName),
                "sortOrder": .number(Double(index == 0 ? index : -index)),
            ]
            
            features.append(feature)
        }
        
        // add the features to the style
        do {
            try addRouteAnnotationSymbolLayer(features: FeatureCollection(features: features))
        } catch {
            NSLog("Error occured while adding route annotation symbol layer: \(error.localizedDescription).")
        }
    }
    
    /**
     Removes all visible route duration callouts.
     */
    public func removeRouteDurations() {
        let style = mapView.mapboxMap.style
        removeRouteDurationAnnotationsLayerFromStyle(style)
    }
    
    /**
     Removes the underlying style layers and data sources for the route duration annotations.
     */
    private func removeRouteDurationAnnotationsLayerFromStyle(_ style: MapboxMaps.Style) {
        style.removeLayers([NavigationMapView.LayerIdentifier.routeDurationAnnotationsLayer])
        style.removeSources([NavigationMapView.SourceIdentifier.routeDurationAnnotationsSource])
    }
    
    /**
     `PointAnnotation`, which should be added to the `MapView` when `PointAnnotationManager` becomes
     available. Since `PointAnnotationManager` is created only after loading `MapView` style, there
     is a chance that due to a race condition during `NavigationViewController` creation
     `NavigationMapView.showWaypoints(on:legIndex:)` will be called before loading style. In such case
     final destination `PointAnnotation` will be stored in this property and added to the `MapView`
     later on.
     */
    var finalDestinationAnnotation: PointAnnotation? = nil
    
    /**
     Adds the route waypoints to the map given the current leg index. Previous waypoints for completed legs will be omitted.
     
     - parameter route: `Route`, on which a certain `Waypoint` will be shown.
     - parameter legIndex: Index, which determines for which `RouteLeg` `Waypoint` will be shown.
     */
    public func showWaypoints(on route: Route, legIndex: Int = 0) {
        let waypoints: [Waypoint] = Array(route.legs.dropLast().compactMap({ $0.destination }))
        
        var features = [Turf.Feature]()
        for (waypointIndex, waypoint) in waypoints.enumerated() {
            var feature = Feature(geometry: .point(Point(waypoint.coordinate)))
            feature.properties = [
                "waypointCompleted": .boolean(waypointIndex < legIndex),
                "name": .number(Double(waypointIndex + 1)),
            ]
            features.append(feature)
        }
        
        let shape = delegate?.navigationMapView(self, shapeFor: waypoints, legIndex: legIndex) ?? FeatureCollection(features: features)
        
        if route.legs.count > 1 {
            routes = [route]
            
            do {
                let waypointSourceIdentifier = NavigationMapView.SourceIdentifier.waypointSource
                
                if mapView.mapboxMap.style.sourceExists(withId: waypointSourceIdentifier) {
                    try mapView.mapboxMap.style.updateGeoJSONSource(withId: waypointSourceIdentifier, geoJSON: .featureCollection(shape))
                } else {
                    var waypointSource = GeoJSONSource()
                    waypointSource.data = .featureCollection(shape)
                    try mapView.mapboxMap.style.addSource(waypointSource, id: waypointSourceIdentifier)
                    
                    let waypointCircleLayerIdentifier = NavigationMapView.LayerIdentifier.waypointCircleLayer
                    let circlesLayer = delegate?.navigationMapView(self,
                                                                   waypointCircleLayerWithIdentifier: waypointCircleLayerIdentifier,
                                                                   sourceIdentifier: waypointSourceIdentifier) ?? defaultWaypointCircleLayer()
                    
                    if mapView.mapboxMap.style.layerExists(withId: NavigationMapView.LayerIdentifier.arrowSymbolLayer) {
                        try mapView.mapboxMap.style.addLayer(circlesLayer, layerPosition: .above(NavigationMapView.LayerIdentifier.arrowSymbolLayer))
                    } else {
                        let layerIdentifier = route.identifier(.route(isMainRoute: true))
                        try mapView.mapboxMap.style.addLayer(circlesLayer, layerPosition: .above(layerIdentifier))
                    }
                    
                    let waypointSymbolLayerIdentifier = NavigationMapView.LayerIdentifier.waypointSymbolLayer
                    let symbolsLayer = delegate?.navigationMapView(self,
                                                                   waypointSymbolLayerWithIdentifier: waypointSymbolLayerIdentifier,
                                                                   sourceIdentifier: waypointSourceIdentifier) ?? defaultWaypointSymbolLayer()
                    
                    try mapView.mapboxMap.style.addLayer(symbolsLayer, layerPosition: .above(circlesLayer.id))
                }
            } catch {
                NSLog("Failed to perform operation while adding waypoint with error: \(error.localizedDescription).")
            }
        }
        
        if let lastLeg = route.legs.last,
           let destinationCoordinate = lastLeg.destination?.coordinate {
            let identifier = NavigationMapView.AnnotationIdentifier.finalDestinationAnnotation
            var destinationAnnotation = PointAnnotation(id: identifier, coordinate: destinationCoordinate)
            let markerImage = UIImage(named: "default_marker", in: .mapboxNavigation, compatibleWith: nil)!
            destinationAnnotation.image = .init(image: markerImage, name: ImageIdentifier.markerImage)
            
            // If `PointAnnotationManager` is available - add `PointAnnotation`, if not - remember it
            // and add it only after fully loading `MapView` style.
            if let pointAnnotationManager = pointAnnotationManager {
                pointAnnotationManager.annotations = [destinationAnnotation]
                delegate?.navigationMapView(self,
                                            didAdd: destinationAnnotation,
                                            pointAnnotationManager: pointAnnotationManager)
            } else {
                finalDestinationAnnotation = destinationAnnotation
            }
        }
    }
    
    /**
     Removes all existing `Waypoint` objects from `MapView`, which were added by `NavigationMapView`.
     */
    public func removeWaypoints() {
        pointAnnotationManager?.annotations = []
        
        let layers: Set = [
            NavigationMapView.LayerIdentifier.waypointCircleLayer,
            NavigationMapView.LayerIdentifier.waypointSymbolLayer
        ]
        
        mapView.mapboxMap.style.removeLayers(layers)
        mapView.mapboxMap.style.removeSources([NavigationMapView.SourceIdentifier.waypointSource])
    }
    
    func defaultWaypointCircleLayer() -> CircleLayer {
        var circleLayer = CircleLayer(id: NavigationMapView.LayerIdentifier.waypointCircleLayer)
        circleLayer.source = NavigationMapView.SourceIdentifier.waypointSource
        let opacity = Exp(.switchCase) {
            Exp(.any) {
                Exp(.get) {
                    "waypointCompleted"
                }
            }
            0.5
            1
        }
        circleLayer.circleColor = .constant(.init(UIColor(red:0.9, green:0.9, blue:0.9, alpha:1.0)))
        circleLayer.circleOpacity = .expression(opacity)
        circleLayer.circleRadius = .constant(.init(10))
        circleLayer.circleStrokeColor = .constant(.init(UIColor.black))
        circleLayer.circleStrokeWidth = .constant(.init(1))
        circleLayer.circleStrokeOpacity = .expression(opacity)
        
        return circleLayer
    }
    
    func defaultWaypointSymbolLayer() -> SymbolLayer {
        var symbolLayer = SymbolLayer(id: NavigationMapView.LayerIdentifier.waypointSymbolLayer)
        symbolLayer.source = NavigationMapView.SourceIdentifier.waypointSource
        symbolLayer.textField = .expression(Exp(.toString) {
            Exp(.get) {
                "name"
            }
        })
        symbolLayer.textSize = .constant(.init(10))
        symbolLayer.textOpacity = .expression(Exp(.switchCase) {
            Exp(.any) {
                Exp(.get) {
                    "waypointCompleted"
                }
            }
            0.5
            1
        })
        symbolLayer.textHaloWidth = .constant(.init(0.25))
        symbolLayer.textHaloColor = .constant(.init(UIColor.black))
        
        return symbolLayer
    }
    
    /**
     Add the MGLSymbolStyleLayer for the route duration annotations.
     */
    private func addRouteAnnotationSymbolLayer(features: FeatureCollection) throws {
        let style = mapView.mapboxMap.style
        
        let routeDurationAnnotationsSourceIdentifier = NavigationMapView.SourceIdentifier.routeDurationAnnotationsSource
        if style.sourceExists(withId: routeDurationAnnotationsSourceIdentifier) {
            try style.updateGeoJSONSource(withId: routeDurationAnnotationsSourceIdentifier, geoJSON: .featureCollection(features))
        } else {
            var dataSource = GeoJSONSource()
            dataSource.data = .featureCollection(features)
            try style.addSource(dataSource, id: routeDurationAnnotationsSourceIdentifier)
        }
        
        let routeDurationAnnotationsLayerIdentifier = NavigationMapView.LayerIdentifier.routeDurationAnnotationsLayer
        var shapeLayer = try style.layer(withId: routeDurationAnnotationsLayerIdentifier) as? SymbolLayer ??
            SymbolLayer(id: routeDurationAnnotationsLayerIdentifier)
        
        shapeLayer.source = routeDurationAnnotationsSourceIdentifier
        
        shapeLayer.textField = .expression(Exp(.get) {
            "text"
        })
        
        shapeLayer.iconImage = .expression(Exp(.get) {
            "imageName"
        })
        
        shapeLayer.textColor = .expression(Exp(.switchCase) {
            Exp(.any) {
                Exp(.get) {
                    "selected"
                }
            }
            routeDurationAnnotationSelectedTextColor
            routeDurationAnnotationTextColor
        })
        
        shapeLayer.textSize = .constant(16)
        shapeLayer.iconTextFit = .constant(IconTextFit.both)
        shapeLayer.iconAllowOverlap = .constant(true)
        shapeLayer.textAllowOverlap = .constant(true)
        shapeLayer.textJustify = .constant(TextJustify.left)
        shapeLayer.symbolZOrder = .constant(SymbolZOrder.auto)
        shapeLayer.textFont = .constant(self.routeDurationAnnotationFontNames)
        
        shapeLayer.symbolSortKey = .expression(Exp(.get) {
            "sortOrder"
        })
        
        let anchorExpression = Exp(.match) {
            Exp(.get) { "tailPosition" }
            0
            "bottom-left"
            1
            "bottom-right"
            "center"
        }
        shapeLayer.iconAnchor = .expression(anchorExpression)
        shapeLayer.textAnchor = .expression(anchorExpression)
        
        let offsetExpression = Exp(.match) {
            Exp(.get) { "tailPosition" }
            0
            Exp(.literal) { [0.5, -1.0] }
            Exp(.literal) { [-0.5, -1.0] }
        }
        shapeLayer.iconOffset = .expression(offsetExpression)
        shapeLayer.textOffset = .expression(offsetExpression)
        
        try style.addLayer(shapeLayer)
    }
    
    /**
     Generate the text for the label to be shown on screen. It will include estimated duration
     and info on Tolls, if applicable.
     */
    private func annotationLabelForRoute(_ route: Route, tolls: Bool) -> String {
        var eta = DateComponentsFormatter.shortDateComponentsFormatter.string(from: route.expectedTravelTime) ?? ""
        
        let hasTolls = (route.tollIntersections?.count ?? 0) > 0
        if hasTolls {
            eta += "\n" + NSLocalizedString("ROUTE_HAS_TOLLS", value: "Tolls", comment: "This route does have tolls")
            if let symbol = Locale.current.currencySymbol {
                eta += " " + symbol
            }
        } else if tolls {
            // If one of the routes has tolls, but this one does not then it needs to explicitly say that it has no tolls
            // If no routes have tolls at all then we can omit this portion of the string.
            eta += "\n" + NSLocalizedString("ROUTE_HAS_NO_TOLLS", value: "No Tolls", comment: "This route does not have tolls")
        }
        
        return eta
    }
    
    // MARK: Managing Annotations
    
    /**
     `PointAnnotationManager`, which is used to manage addition and removal of final destination annotation.
     `PointAnnotationManager` will become valid only after fully loading `MapView` style.
     */
    public var pointAnnotationManager: PointAnnotationManager?
    
    func annotationsToRemove() -> [Annotation] {
        let identifier = NavigationMapView.AnnotationIdentifier.finalDestinationAnnotation
        return pointAnnotationManager?.annotations.filter({ $0.id == identifier }) ?? []
    }
    
    /**
     Updates the image assets in the map style for the route duration annotations. Useful when the desired callout colors change, such as when transitioning between light and dark mode on iOS 13 and later.
     */
    private func updateAnnotationSymbolImages() throws {
        let style = mapView.mapboxMap.style
        
        guard style.image(withId: "RouteInfoAnnotationLeftHanded") == nil,
              style.image(withId: "RouteInfoAnnotationRightHanded") == nil else { return }
        
        // Right-hand pin
        if let image = Bundle.mapboxNavigation.image(named: "RouteInfoAnnotationRightHanded") {
            // define the "stretchable" areas in the image that will be fitted to the text label
            let stretchX = [ImageStretches(first: Float(24), second: Float(40))]
            let stretchY = [ImageStretches(first: Float(25), second: Float(35))]
            let imageContent = ImageContent(left: 24, top: 25, right: 40, bottom: 35)
            
            let regularAnnotationImage = image.tint(routeDurationAnnotationColor)
            try style.addImage(regularAnnotationImage,
                               id: "RouteInfoAnnotationRightHanded",
                               stretchX: stretchX,
                               stretchY: stretchY,
                               content: imageContent)
            
            let selectedAnnotationImage = image.tint(routeDurationAnnotationSelectedColor)
            try style.addImage(selectedAnnotationImage,
                               id: "RouteInfoAnnotationRightHanded-Selected",
                               stretchX: stretchX,
                               stretchY: stretchY,
                               content: imageContent)
        }
        
        // Left-hand pin
        if let image = Bundle.mapboxNavigation.image(named: "RouteInfoAnnotationLeftHanded") {
            // define the "stretchable" areas in the image that will be fitted to the text label
            let stretchX = [ImageStretches(first: Float(34), second: Float(50))]
            let stretchY = [ImageStretches(first: Float(25), second: Float(35))]
            let imageContent = ImageContent(left: 34, top: 25, right: 50, bottom: 35)
            
            let regularAnnotationImage = image.tint(routeDurationAnnotationColor)
            try style.addImage(regularAnnotationImage,
                               id: "RouteInfoAnnotationLeftHanded",
                               stretchX: stretchX,
                               stretchY: stretchY,
                               content: imageContent)
            
            let selectedAnnotationImage = image.tint(routeDurationAnnotationSelectedColor)
            try style.addImage(selectedAnnotationImage,
                               id: "RouteInfoAnnotationLeftHanded-Selected",
                               stretchX: stretchX,
                               stretchY: stretchY,
                               content: imageContent)
        }
    }
    
    // MARK: Map Rendering and Observing
    
    var routes: [Route]?
    var routePoints: RoutePoints?
    var routeLineGranularDistances: RouteLineGranularDistances?
    var routeRemainingDistancesIndex: Int?
    var fractionTraveled: Double = 0.0
    var currentLegIndex: Int?
    
    /**
     `MapView`, which is added on top of `NavigationMapView` and allows to render navigation related components.
     */
    public private(set) var mapView: MapView!
    
    /**
     The object that acts as the navigation delegate of the map view.
     */
    public weak var delegate: NavigationMapViewDelegate?
    
    var simulatesLocation: Bool = true
    
    /**
     Attempts to localize labels into the system’s preferred language.
     
     This method automatically modifies the `SymbolLayer.textField` property of any symbol style layer whose source is the <a href="https://docs.mapbox.com/vector-tiles/reference/mapbox-streets-v8/#overview">Mapbox Streets source</a>. The user can set the system’s preferred language in Settings, General Settings, Language & Region.
     
     This method avoids localizing road labels into the system’s preferred language, in an effort to match road signage and the turn banner, which always display road names and exit destinations in the local language. If this `NavigationMapView` stands alone outside a `NavigationViewController`, you should call the `MapboxMap.onEvery(_:handler:)` on `mapView`, passing in `MapEvents.EventKind.styleLoaded`, and call this method inside the closure. The map view embedded in `NavigationViewController` is localized automatically, so you do not need to call this method on the value of `NavigationViewController.navigationMapView`.
     */
    public func localizeLabels() {
        guard let preferredLocale = VectorSource.preferredMapboxStreetsLocale(for: .nationalizedCurrent) else { return }
        mapView.localizeLabels(into: preferredLocale)
    }
    
    /**
     Shows voice instructions for specific `Route` object.
     
     - parameter route: `Route` object, along which voice instructions will be shown.
     */
    public func showVoiceInstructionsOnMap(route: Route) {
        var featureCollection = FeatureCollection(features: [])
        
        for (legIndex, leg) in route.legs.enumerated() {
            for (stepIndex, step) in leg.steps.enumerated() {
                guard let instructions = step.instructionsSpokenAlongStep else { continue }
                for instruction in instructions {
                    guard let shape = route.legs[legIndex].steps[stepIndex].shape,
                          let coordinateFromStart = LineString(shape.coordinates.reversed()).coordinateFromStart(distance: instruction.distanceAlongStep) else { continue }
                    
                    var feature = Feature(geometry: .point(Point(coordinateFromStart)))
                    feature.properties = [
                        "instruction": .string(instruction.text),
                    ]
                    featureCollection.features.append(feature)
                }
            }
        }
        
        do {
            if mapView.mapboxMap.style.sourceExists(withId: NavigationMapView.SourceIdentifier.voiceInstructionSource) {
                try mapView.mapboxMap.style.updateGeoJSONSource(withId: NavigationMapView.SourceIdentifier.voiceInstructionSource, geoJSON: .featureCollection(featureCollection))
            } else {
                var source = GeoJSONSource()
                source.data = .featureCollection(featureCollection)
                try mapView.mapboxMap.style.addSource(source, id: NavigationMapView.SourceIdentifier.voiceInstructionSource)
                
                var symbolLayer = SymbolLayer(id: NavigationMapView.LayerIdentifier.voiceInstructionLabelLayer)
                symbolLayer.source = NavigationMapView.SourceIdentifier.voiceInstructionSource
                
                let instruction = Exp(.toString) {
                    Exp(.get) {
                        "instruction"
                    }
                }
                
                symbolLayer.textField = .expression(instruction)
                symbolLayer.textSize = .constant(14)
                symbolLayer.textHaloWidth = .constant(1)
                symbolLayer.textHaloColor = .constant(.init(.white))
                symbolLayer.textOpacity = .constant(0.75)
                symbolLayer.textAnchor = .constant(.bottom)
                symbolLayer.textJustify = .constant(.left)
                try mapView.mapboxMap.style.addLayer(symbolLayer)
                
                var circleLayer = CircleLayer(id: NavigationMapView.LayerIdentifier.voiceInstructionCircleLayer)
                circleLayer.source = NavigationMapView.SourceIdentifier.voiceInstructionSource
                circleLayer.circleRadius = .constant(5)
                circleLayer.circleOpacity = .constant(0.75)
                circleLayer.circleColor = .constant(.init(.white))
                try mapView.mapboxMap.style.addLayer(circleLayer)
            }
        } catch {
            NSLog("Failed to perform operation while adding voice instructions with error: \(error.localizedDescription).")
        }
    }
    
    /**
     Initializes a newly allocated `NavigationMapView` object with the specified frame rectangle.
     
     - parameter frame: The frame rectangle for the `NavigationMapView`.
     */
    public override init(frame: CGRect) {
        super.init(frame: frame)
        
        setupMapView(frame)
        commonInit()
    }
    
    /**
     Initializes a newly allocated `NavigationMapView` object with the specified frame rectangle and type of `NavigationCamera`.
     
     - parameter frame: The frame rectangle for the `NavigationMapView`.
     - parameter navigationCameraType: Type of `NavigationCamera`, which is used for the current instance of `NavigationMapView`.
     - parameter tileStoreLocation: Configuration of `TileStore` location, where Map tiles are stored. Use `nil` to disable onboard tile storage.
     */
    public init(frame: CGRect,
                navigationCameraType: NavigationCameraType = .mobile,
                tileStoreLocation: TileStoreConfiguration.Location? = .default) {
        super.init(frame: frame)
        
        setupMapView(frame, navigationCameraType: navigationCameraType, tileStoreLocation: tileStoreLocation)
        commonInit()
    }
    
    /**
     Returns a `NavigationMapView` object initialized from data in a given unarchiver.
     
     - parameter coder: An unarchiver object.
     */
    public required init?(coder: NSCoder) {
        super.init(coder: coder)
        
        setupMapView(self.bounds)
        commonInit()
    }
    
    fileprivate func commonInit() {
        makeGestureRecognizersResetFrameRate()
        setupGestureRecognizers()
        installUserCourseView()
        subscribeForNotifications()
        setupUserLocation()
    }
    
    deinit {
        unsubscribeFromNotifications()
    }
    
    func subscribeForNotifications() {
        NotificationCenter.default.addObserver(self,
                                               selector: #selector(navigationCameraStateDidChange(_:)),
                                               name: .navigationCameraStateDidChange,
                                               object: navigationCamera)
    }
    
    func unsubscribeFromNotifications() {
        NotificationCenter.default.removeObserver(self,
                                                  name: .navigationCameraStateDidChange,
                                                  object: nil)
    }
    
    func setupMapView(_ frame: CGRect,
                      navigationCameraType: NavigationCameraType = .mobile,
                      tileStoreLocation: TileStoreConfiguration.Location? = .default) {
        let accessToken = ResourceOptionsManager.default.resourceOptions.accessToken
        
        // TODO: allow customising tile store location.
        let tileStore = tileStoreLocation?.tileStore
        
        // In case of CarPlay, use `pixelRatio` value, which is used on second `UIScreen`.
        var pixelRatio = UIScreen.main.scale
        if navigationCameraType == .carPlay, UIScreen.screens.indices.contains(1) {
            pixelRatio = UIScreen.screens[1].scale
        }
        
        let mapOptions = MapOptions(constrainMode: .widthAndHeight,
                                    viewportMode: .default,
                                    orientation: .upwards,
                                    crossSourceCollisions: false,
                                    optimizeForTerrain: false,
                                    size: nil,
                                    pixelRatio: pixelRatio,
                                    glyphsRasterizationOptions: .init())
        
        let resourceOptions = ResourceOptions(accessToken: accessToken,
                                              tileStore: tileStore)
        
        let mapInitOptions = MapInitOptions(resourceOptions: resourceOptions,
                                            mapOptions: mapOptions)
        
        mapView = MapView(frame: frame, mapInitOptions: mapInitOptions)
        mapView.translatesAutoresizingMaskIntoConstraints = false
        mapView.ornaments.options.scaleBar.visibility = .hidden
        
        mapView.mapboxMap.onEvery(.renderFrameFinished) { [weak self] _ in
            guard let self = self,
                  let location = self.mostRecentUserCourseViewLocation else { return }
            
            switch self.userLocationStyle {
            case .courseView:
                self.moveUserLocation(to: location)
                if self.routeLineTracksTraversal {
                    self.travelAlongRouteLine(to: location.coordinate)
                }
            default:
                if self.simulatesLocation, let locationProvider = self.mapView.location.locationProvider {
                    self.mapView.location.locationProvider(locationProvider, didUpdateLocations: [location])
                }
            }
        }
        
        mapView.mapboxMap.onNext(.styleLoaded) { [weak self] _ in
            guard let self = self else { return }
            self.pointAnnotationManager = self.mapView.annotations.makePointAnnotationManager()
            
            if let finalDestinationAnnotation = self.finalDestinationAnnotation,
               let pointAnnotationManager = self.pointAnnotationManager {
                pointAnnotationManager.annotations = [finalDestinationAnnotation]
                self.delegate?.navigationMapView(self,
                                                 didAdd: finalDestinationAnnotation,
                                                 pointAnnotationManager: pointAnnotationManager)
                
                self.finalDestinationAnnotation = nil
            }
        }
        
        addSubview(mapView)
        
        mapView.pinTo(parentView: self)
        
        navigationCamera = NavigationCamera(mapView, navigationCameraType: navigationCameraType)
        navigationCamera.follow()
    }
    
    func setupGestureRecognizers() {
        // Gesture recognizer, which is used to detect taps on route line and waypoint.
        let mapViewTapGestureRecognizer = UITapGestureRecognizer(target: self, action: #selector(didReceiveTap(sender:)))
        mapViewTapGestureRecognizer.delegate = self
        mapView.addGestureRecognizer(mapViewTapGestureRecognizer)
    }
    
    /**
     Fired when NavigationMapView detects a tap not handled elsewhere by other gesture recognizers.
     */
    @objc func didReceiveTap(sender: UITapGestureRecognizer) {
        guard let routes = routes, let tapPoint = sender.point else { return }
        
        let waypointTest = waypoints(on: routes, closeTo: tapPoint)
        if let selected = waypointTest?.first {
            delegate?.navigationMapView(self, didSelect: selected)
            return
        } else if let routes = self.routes(closeTo: tapPoint) {
            guard let selectedRoute = routes.first else { return }
            delegate?.navigationMapView(self, didSelect: selectedRoute)
        }
    }
    
    func makeGestureRecognizersResetFrameRate() {
        for gestureRecognizer in gestureRecognizers ?? [] {
            gestureRecognizer.addTarget(self, action: #selector(resetFrameRate(_:)))
        }
    }
    
    private func waypoints(on routes: [Route], closeTo point: CGPoint) -> [Waypoint]? {
        let tapCoordinate = mapView.mapboxMap.coordinate(for: point)
        let multipointRoutes = routes.filter { $0.legs.count > 1}
        guard multipointRoutes.count > 0 else { return nil }
        let waypoints = multipointRoutes.compactMap { route in
            route.legs.dropLast().compactMap { $0.destination }
        }.flatMap {$0}
        
        // Sort the array in order of closest to tap.
        let closest = waypoints.sorted { (left, right) -> Bool in
            let leftDistance = left.coordinate.projectedDistance(to: tapCoordinate)
            let rightDistance = right.coordinate.projectedDistance(to: tapCoordinate)
            return leftDistance < rightDistance
        }
        
        // Filter to see which ones are under threshold.
        let candidates = closest.filter({
            let coordinatePoint = mapView.mapboxMap.point(for: $0.coordinate)
            
            return coordinatePoint.distance(to: point) < tapGestureDistanceThreshold
        })
        
        return candidates
    }
    
    private func routes(closeTo point: CGPoint) -> [Route]? {
        let tapCoordinate = mapView.mapboxMap.coordinate(for: point)
        
        // Filter routes with at least 2 coordinates.
        guard let routes = routes?.filter({ $0.shape?.coordinates.count ?? 0 > 1 }) else { return nil }
        
        // Sort routes by closest distance to tap gesture.
        let closest = routes.sorted { (left, right) -> Bool in
            // Existence has been assured through use of filter.
            let leftLine = left.shape!
            let rightLine = right.shape!
            let leftDistance = leftLine.closestCoordinate(to: tapCoordinate)!.coordinate.distance(to: tapCoordinate)
            let rightDistance = rightLine.closestCoordinate(to: tapCoordinate)!.coordinate.distance(to: tapCoordinate)
            
            return leftDistance < rightDistance
        }
        
        // Filter closest coordinates by which ones are under threshold.
        let candidates = closest.filter {
            let closestCoordinate = $0.shape!.closestCoordinate(to: tapCoordinate)!.coordinate
            let closestPoint = mapView.mapboxMap.point(for: closestCoordinate)
            
            return closestPoint.distance(to: point) < tapGestureDistanceThreshold
        }
        
        return candidates
    }
    
    // MARK: Configuring Cache and Tiles Storage
    
    /**
     A `TileStore` instance used by map view.
     */
    open var mapTileStore: TileStore? {
        mapView.mapboxMap.resourceOptions.tileStore
    }
    
    /**
     A manager object, used to init and maintain predictive caching.
     */
    private(set) var predictiveCacheManager: PredictiveCacheManager?
    
    /**
     Setups the Predictive Caching mechanism using provided Options.
     
     This will handle all the required manipulations to enable the feature and maintain it during the navigations. Once enabled, it will be present as long as `NavigationMapView` is retained.
     
     - parameter options: options, controlling caching parameters like area radius and concurrent downloading threads.
     */
    public func enablePredictiveCaching(options predictiveCacheOptions: PredictiveCacheOptions) {
        let styleSourcePaths = mapView.styleSourceDatasets(["raster", "vector"])
        
        predictiveCacheManager = PredictiveCacheManager(predictiveCacheOptions: predictiveCacheOptions,
                                                        styleSourcePaths: styleSourcePaths)
    }
    
    // MARK: Interacting with Camera
    
    struct FrameIntervalOptions {
        static let durationUntilNextManeuver: TimeInterval = 7
        static let durationSincePreviousManeuver: TimeInterval = 3
        static let defaultFramesPerSecond = 30
        static let pluggedInFramesPerSecond = 60
    }
    
    /**
     The minimum preferred frames per second at which to render map animations.
     
     This property takes effect when the application has limited resources for animation, such as when the device is running on battery power. By default, this property is set to `PreferredFPS.normal`.
     */
    public var minimumFramesPerSecond = FrameIntervalOptions.defaultFramesPerSecond
    
    /**
     `NavigationCamera`, which allows to control camera states.
     */
    public private(set) var navigationCamera: NavigationCamera!
    
    /**
     Updates the map view’s preferred frames per second to the appropriate value for the current route progress.
     
     This method accounts for the proximity to a maneuver and the current power source.
     It has no effect if `NavigationCamera` is in `NavigationCameraState.following` state.
     
     - parameter routeProgress: Object, which stores current progress along specific route.
     */
    public func updatePreferredFrameRate(for routeProgress: RouteProgress) {
        guard navigationCamera.state == .following else { return }
        
        let stepProgress = routeProgress.currentLegProgress.currentStepProgress
        let expectedTravelTime = stepProgress.step.expectedTravelTime
        let durationUntilNextManeuver = stepProgress.durationRemaining
        let durationSincePreviousManeuver = expectedTravelTime - durationUntilNextManeuver
        
        var preferredFramesPerSecond = FrameIntervalOptions.defaultFramesPerSecond
        let maneuverDirections: [ManeuverDirection] = [.straightAhead, .slightLeft, .slightRight]
        if let maneuverDirection = routeProgress.currentLegProgress.upcomingStep?.maneuverDirection,
           maneuverDirections.contains(maneuverDirection) ||
            (durationUntilNextManeuver > FrameIntervalOptions.durationUntilNextManeuver &&
                durationSincePreviousManeuver > FrameIntervalOptions.durationSincePreviousManeuver) {
            preferredFramesPerSecond = UIDevice.current.isPluggedIn ? FrameIntervalOptions.pluggedInFramesPerSecond : minimumFramesPerSecond
        }
        
        mapView.preferredFramesPerSecond = preferredFramesPerSecond
    }
    
    @objc func navigationCameraStateDidChange(_ notification: Notification) {
        guard let location = mostRecentUserCourseViewLocation,
              let navigationCameraState = notification.userInfo?[NavigationCamera.NotificationUserInfoKey.state] as? NavigationCameraState else { return }
        
        switch navigationCameraState {
        case .idle:
            break
        case .transitionToFollowing, .following, .transitionToOverview, .overview:
            moveUserLocation(to: location)
            break
        }
    }
    
    @objc private func resetFrameRate(_ sender: UIGestureRecognizer) {
        mapView.preferredFramesPerSecond = NavigationMapView.FrameIntervalOptions.defaultFramesPerSecond
    }
    
    func fitCamera(to route: Route, animated: Bool = false) {
        guard let routeShape = route.shape, !routeShape.coordinates.isEmpty else { return }
        let edgeInsets = safeArea + UIEdgeInsets.centerEdgeInsets
        if let cameraOptions = mapView?.mapboxMap.camera(for: .lineString(routeShape),
                                                         padding: edgeInsets,
                                                         bearing: nil,
                                                         pitch: nil) {
            mapView?.mapboxMap.setCamera(to: cameraOptions)
        }
    }
    
    /**
     Sets initial `CameraOptions` for specific coordinate.
     
     - parameter coordinate: Coordinate, where `MapView` will be centered.
     */
    func setInitialCamera(_ coordinate: CLLocationCoordinate2D) {
        guard let navigationViewportDataSource = navigationCamera.viewportDataSource as? NavigationViewportDataSource else { return }
        
        mapView.mapboxMap.setCamera(to: CameraOptions(center: coordinate,
                                                      zoom: CGFloat(navigationViewportDataSource.options.followingCameraOptions.zoomRange.upperBound)))
        moveUserLocation(to: CLLocation(latitude: coordinate.latitude, longitude: coordinate.longitude))
    }
}

// MARK: - UIGestureRecognizerDelegate methods

extension NavigationMapView: UIGestureRecognizerDelegate {
    
    public func gestureRecognizer(_ gestureRecognizer: UIGestureRecognizer, shouldRecognizeSimultaneouslyWith otherGestureRecognizer: UIGestureRecognizer) -> Bool {
        if gestureRecognizer is UITapGestureRecognizer &&
            otherGestureRecognizer is UITapGestureRecognizer {
            return true
        }
        
        return false
    }
}<|MERGE_RESOLUTION|>--- conflicted
+++ resolved
@@ -39,34 +39,6 @@
      */
     public var crossfadesCongestionSegments: Bool = false
     
-<<<<<<< HEAD
-    /**
-     Allows to control current user location styling based on accuracy authorization permission on iOS 14 and above.
-     
-     If `false`, user location will be drawn based on style, which was set in `NavigationMapView.userLocationStyle`.
-     If `true`, `UserHaloCourseView` will be shown.
-     */
-    @objc dynamic public var reducedAccuracyActivatedMode: Bool = false {
-        didSet {
-            if reducedAccuracyActivatedMode {
-                reducedAccuracyUserHaloCourseView = UserHaloCourseView(frame: CGRect(origin: .zero, size: 75.0))
-            } else {
-                reducedAccuracyUserHaloCourseView = nil
-            }
-        }
-    }
-    
-    /**
-     `UserHaloCourseView`, which is shown after enabling accuracy authorization permission on iOS 14 and higher.
-     */
-    var reducedAccuracyUserHaloCourseView: UserHaloCourseView? = nil {
-        didSet {
-            setupUserLocation()
-        }
-    }
-
-=======
->>>>>>> b6865dd5
     @objc dynamic public var trafficUnknownColor: UIColor = .trafficUnknown
     @objc dynamic public var trafficLowColor: UIColor = .trafficLow
     @objc dynamic public var trafficModerateColor: UIColor = .trafficModerate
@@ -91,76 +63,6 @@
     @objc dynamic public var traversedRouteColor: UIColor = .defaultTraversedRouteColor
     @objc dynamic public var maneuverArrowColor: UIColor = .defaultManeuverArrow
     @objc dynamic public var maneuverArrowStrokeColor: UIColor = .defaultManeuverArrowStroke
-<<<<<<< HEAD
-    @objc dynamic public var buildingDefaultColor: UIColor = .defaultBuildingColor
-    @objc dynamic public var buildingHighlightColor: UIColor = .defaultBuildingHighlightColor
-    
-    @objc dynamic public var routeDurationAnnotationSelectedColor: UIColor = .selectedRouteDurationAnnotationColor
-    @objc dynamic public var routeDurationAnnotationColor: UIColor = .routeDurationAnnotationColor
-    @objc dynamic public var routeDurationAnnotationSelectedTextColor: UIColor = .selectedRouteDurationAnnotationTextColor
-    @objc dynamic public var routeDurationAnnotationTextColor: UIColor = .routeDurationAnnotationTextColor
-
-    /**
-     List of Mapbox Maps font names to be used for any symbol layers added by the Navigation SDK.
-     These are used for features such as Route Duration Annotations that are optionally added during route preview.
-     See https://docs.mapbox.com/ios/maps/api/6.3.0/customizing-fonts.html for more information about server-side fonts.
-     */
-    @objc dynamic public var routeDurationAnnotationFontNames: [String] = [
-        "DIN Pro Medium",
-        "Noto Sans CJK JP Medium",
-        "Arial Unicode MS Regular"
-    ]
-    
-    /**
-     `MapView`, which is added on top of `NavigationMapView` and allows to render navigation related components.
-     */
-    public private(set) var mapView: MapView!
-    
-    /**
-     The object that acts as the navigation delegate of the map view.
-     */
-    public weak var delegate: NavigationMapViewDelegate?
-    
-    /**
-     `PointAnnotationManager`, which is used to manage addition and removal of final destination annotation.
-     `PointAnnotationManager` will become valid only after fully loading `MapView` style.
-     */
-    public var pointAnnotationManager: PointAnnotationManager?
-    
-    /**
-     Specifies how the map displays the user’s current location, including the appearance and underlying implementation.
-     
-     By default, this property is set to `UserLocationStyle.puck2D(configuration:)`, the bearing source is location course.
-     */
-    public var userLocationStyle: UserLocationStyle? = .puck2D() {
-        didSet {
-            setupUserLocation()
-        }
-    }
-    
-    /**
-     A `TileStore` instance used by map view.
-     */
-    open var mapTileStore: TileStore? {
-        mapView.mapboxMap.resourceOptions.tileStore
-    }
-    
-    /**
-     Most recent user location, which is used to place `UserCourseView`.
-     */
-    var mostRecentUserCourseViewLocation: CLLocation?
-    
-    /**
-     `PointAnnotation`, which should be added to the `MapView` when `PointAnnotationManager` becomes
-     available. Since `PointAnnotationManager` is created only after loading `MapView` style, there
-     is a chance that due to a race condition during `NavigationViewController` creation
-     `NavigationMapView.showWaypoints(on:legIndex:)` will be called before loading style. In such case
-     final destination `PointAnnotation` will be stored in this property and added to the `MapView`
-     later on.
-     */
-    var finalDestinationAnnotation: PointAnnotation? = nil
-=======
->>>>>>> b6865dd5
     
     /**
      A pending user location coordinate, which is used to calculate the bottleneck distance for vanishing route line when a location update comes in.
@@ -249,223 +151,6 @@
     /**
      Removes all existing `Route` objects from `MapView`, which were added by `NavigationMapView`.
      */
-<<<<<<< HEAD
-    public required init?(coder: NSCoder) {
-        super.init(coder: coder)
-        
-        setupMapView(self.bounds)
-        commonInit()
-    }
-    
-    fileprivate func commonInit() {
-        makeGestureRecognizersResetFrameRate()
-        setupGestureRecognizers()
-        subscribeForNotifications()
-        setupUserLocation()
-    }
-    
-    func setupUserLocation() {
-        // Since Mapbox Maps will not provide location data in case if `LocationOptions.puckType` is
-        // set to nil, we have to draw empty and transparent `UIImage` instead of puck. This is used
-        // in case when user wants to stop showing location puck or draw a custom one.
-        let emptyPuckConfiguration = Puck2DConfiguration(topImage: UIColor.clear.image(),
-                                                         bearingImage: UIColor.clear.image(),
-                                                         shadowImage: UIColor.clear.image(),
-                                                         scale: nil,
-                                                         showsAccuracyRing: false)
-        
-        // In case if location puck style is changed (e.g. when setting
-        // `NavigationMapView.reducedAccuracyActivatedMode` to `true` or when setting
-        // default `PuckType.puck2D()`) previously set `UserCourseView` will be removed.
-        let userCourseViewTag = 999
-        if let currentCourseView = mapView.viewWithTag(userCourseViewTag) {
-            currentCourseView.removeFromSuperview()
-        }
-        
-        if let reducedAccuracyUserHaloCourseView = reducedAccuracyUserHaloCourseView {
-            mapView.location.options.puckType = .puck2D(emptyPuckConfiguration)
-            
-            reducedAccuracyUserHaloCourseView.tag = userCourseViewTag
-            mapView.addSubview(reducedAccuracyUserHaloCourseView)
-        } else {
-            switch userLocationStyle {
-            case .courseView(let courseView):
-                mapView.location.options.puckType = .puck2D(emptyPuckConfiguration)
-                
-                courseView.tag = userCourseViewTag
-                mapView.addSubview(courseView)
-            case .puck2D(configuration: let configuration):
-                mapView.location.options.puckType = .puck2D(configuration ?? Puck2DConfiguration())
-            case .puck3D(configuration: let configuration):
-                mapView.location.options.puckType = .puck3D(configuration)
-            case .none:
-                mapView.location.options.puckType = .puck2D(emptyPuckConfiguration)
-            }
-            mapView.location.options.puckBearingSource = .course
-        }
-    }
-    
-    deinit {
-        unsubscribeFromNotifications()
-    }
-    
-    func subscribeForNotifications() {
-        NotificationCenter.default.addObserver(self,
-                                               selector: #selector(navigationCameraStateDidChange(_:)),
-                                               name: .navigationCameraStateDidChange,
-                                               object: navigationCamera)
-    }
-    
-    func unsubscribeFromNotifications() {
-        NotificationCenter.default.removeObserver(self,
-                                                  name: .navigationCameraStateDidChange,
-                                                  object: nil)
-    }
-    
-    @objc func navigationCameraStateDidChange(_ notification: Notification) {
-        guard let location = mostRecentUserCourseViewLocation,
-              let navigationCameraState = notification.userInfo?[NavigationCamera.NotificationUserInfoKey.state] as? NavigationCameraState else { return }
-        
-        switch navigationCameraState {
-        case .idle:
-            break
-        case .transitionToFollowing, .following, .transitionToOverview, .overview:
-            moveUserLocation(to: location)
-            break
-        }
-    }
-    
-    func setupMapView(_ frame: CGRect,
-                      navigationCameraType: NavigationCameraType = .mobile,
-                      tileStoreLocation: TileStoreConfiguration.Location? = .default) {
-        let accessToken = ResourceOptionsManager.default.resourceOptions.accessToken
-        
-        // TODO: allow customising tile store location.
-        let tileStore = tileStoreLocation?.tileStore
-        
-        // In case of CarPlay, use `pixelRatio` value, which is used on second `UIScreen`.
-        var pixelRatio = UIScreen.main.scale
-        if navigationCameraType == .carPlay, UIScreen.screens.indices.contains(1) {
-            pixelRatio = UIScreen.screens[1].scale
-        }
-        
-        let mapOptions = MapOptions(constrainMode: .widthAndHeight,
-                                    viewportMode: .default,
-                                    orientation: .upwards,
-                                    crossSourceCollisions: false,
-                                    optimizeForTerrain: false,
-                                    size: nil,
-                                    pixelRatio: pixelRatio,
-                                    glyphsRasterizationOptions: .init())
-        
-        let resourceOptions = ResourceOptions(accessToken: accessToken,
-                                              tileStore: tileStore)
-        
-        let mapInitOptions = MapInitOptions(resourceOptions: resourceOptions,
-                                            mapOptions: mapOptions)
-        
-        mapView = MapView(frame: frame, mapInitOptions: mapInitOptions)
-        mapView.translatesAutoresizingMaskIntoConstraints = false
-        mapView.ornaments.options.scaleBar.visibility = .hidden
-        
-        mapView.mapboxMap.onEvery(.renderFrameFinished) { [weak self] _ in
-            guard let self = self,
-                  let location = self.mostRecentUserCourseViewLocation else { return }
-            
-            switch self.userLocationStyle {
-            case .courseView:
-                self.moveUserLocation(to: location)
-                if self.routeLineTracksTraversal {
-                    self.travelAlongRouteLine(to: location.coordinate)
-                }
-            default:
-                if self.simulatesLocation, let locationProvider = self.mapView.location.locationProvider {
-                    self.mapView.location.locationProvider(locationProvider, didUpdateLocations: [location])
-                }
-            }
-        }
-        
-        mapView.mapboxMap.onNext(.styleLoaded) { [weak self] _ in
-            guard let self = self else { return }
-            self.pointAnnotationManager = self.mapView.annotations.makePointAnnotationManager()
-            
-            if let finalDestinationAnnotation = self.finalDestinationAnnotation,
-               let pointAnnotationManager = self.pointAnnotationManager {
-                pointAnnotationManager.annotations = [finalDestinationAnnotation]
-                self.delegate?.navigationMapView(self,
-                                                 didAdd: finalDestinationAnnotation,
-                                                 pointAnnotationManager: pointAnnotationManager)
-                
-                self.finalDestinationAnnotation = nil
-            }
-        }
-        
-        addSubview(mapView)
-        
-        mapView.pinTo(parentView: self)
-        
-        navigationCamera = NavigationCamera(mapView, navigationCameraType: navigationCameraType)
-        navigationCamera.follow()
-    }
-    
-    func setupGestureRecognizers() {
-        // Gesture recognizer, which is used to detect taps on route line and waypoint.
-        let mapViewTapGestureRecognizer = UITapGestureRecognizer(target: self, action: #selector(didReceiveTap(sender:)))
-        mapViewTapGestureRecognizer.delegate = self
-        mapView.addGestureRecognizer(mapViewTapGestureRecognizer)
-    }
-    
-    /**
-     Setups the Predictive Caching mechanism using provided Options.
-     
-     This will handle all the required manipulations to enable the feature and maintain it during the navigations. Once enabled, it will be present as long as `NavigationMapView` is retained.
-     
-     - parameter options: options, controlling caching parameters like area radius and concurrent downloading threads.
-     */
-    public func enablePredictiveCaching(options predictiveCacheOptions: PredictiveCacheOptions) {
-        let styleSourcePaths = mapView.styleSourceDatasets(["raster", "vector"])
-        
-        predictiveCacheManager = PredictiveCacheManager(predictiveCacheOptions: predictiveCacheOptions,
-                                                        styleSourcePaths: styleSourcePaths)
-    }
-    
-    @objc private func resetFrameRate(_ sender: UIGestureRecognizer) {
-        mapView.preferredFramesPerSecond = NavigationMapView.FrameIntervalOptions.defaultFramesPerSecond
-    }
-    
-    /**
-     Updates the map view’s preferred frames per second to the appropriate value for the current route progress.
-     
-     This method accounts for the proximity to a maneuver and the current power source.
-     It has no effect if `NavigationCamera` is in `NavigationCameraState.following` state.
-     
-     - parameter routeProgress: Object, which stores current progress along specific route.
-     */
-    public func updatePreferredFrameRate(for routeProgress: RouteProgress) {
-        guard navigationCamera.state == .following else { return }
-        
-        let stepProgress = routeProgress.currentLegProgress.currentStepProgress
-        let expectedTravelTime = stepProgress.step.expectedTravelTime
-        let durationUntilNextManeuver = stepProgress.durationRemaining
-        let durationSincePreviousManeuver = expectedTravelTime - durationUntilNextManeuver
-        
-        var preferredFramesPerSecond = FrameIntervalOptions.defaultFramesPerSecond
-        let maneuverDirections: [ManeuverDirection] = [.straightAhead, .slightLeft, .slightRight]
-        if let maneuverDirection = routeProgress.currentLegProgress.upcomingStep?.maneuverDirection,
-           maneuverDirections.contains(maneuverDirection) ||
-            (durationUntilNextManeuver > FrameIntervalOptions.durationUntilNextManeuver &&
-                durationSincePreviousManeuver > FrameIntervalOptions.durationSincePreviousManeuver) {
-            preferredFramesPerSecond = UIDevice.current.isPluggedIn ? FrameIntervalOptions.pluggedInFramesPerSecond : minimumFramesPerSecond
-        }
-        
-        mapView.preferredFramesPerSecond = preferredFramesPerSecond
-    }
-    
-    // MARK: - User tracking methods
-    
-    /**
-     Updates `UserLocationStyle` to provided location.
-=======
     public func removeRoutes() {
         var sourceIdentifiers = Set<String>()
         var layerIdentifiers = Set<String>()
@@ -485,7 +170,6 @@
     
     /**
      Shows the step arrow given the current `RouteProgress`.
->>>>>>> b6865dd5
      
      - parameter route: `Route` object, for which maneuver arrows will be shown.
      - parameter legIndex: Zero-based index of the `RouteLeg` which contains the maneuver.
@@ -495,80 +179,6 @@
         guard route.containsStep(at: legIndex, stepIndex: stepIndex),
               let triangleImage = Bundle.mapboxNavigation.image(named: "triangle")?.withRenderingMode(.alwaysTemplate) else { return }
         
-<<<<<<< HEAD
-        if let reducedAccuracyUserHaloCourseView = reducedAccuracyUserHaloCourseView {
-            move(reducedAccuracyUserHaloCourseView, to: location, animated: animated)
-            return
-        }
-        
-        switch userLocationStyle {
-        case .courseView(let userCourseView):
-            move(userCourseView, to: location, animated: animated)
-        default:
-            break
-        }
-    }
-    
-    func move(_ userCourseView: UserCourseView, to location: CLLocation, animated: Bool = false) {
-        // While animating to overview mode, don't animate the puck.
-        let duration: TimeInterval = animated && navigationCamera.state != .transitionToOverview ? 1 : 0
-        UIView.animate(withDuration: duration, delay: 0, options: [.curveLinear]) { [weak self] in
-            guard let self = self else { return }
-            let point = self.mapView.mapboxMap.point(for: location.coordinate)
-            userCourseView.center = point
-        }
-        
-        let cameraOptions = CameraOptions(cameraState: mapView.cameraState)
-        userCourseView.update(location: location,
-                              pitch: cameraOptions.pitch!,
-                              direction: cameraOptions.bearing!,
-                              animated: animated,
-                              navigationCameraState: navigationCamera.state)
-    }
-    
-    // MARK: Feature addition/removal methods
-    
-    /**
-     Showcases route array. Adds routes and waypoints to map, and sets camera to point encompassing the route.
-     
-     - parameter routes: List of `Route` objects, which will be shown on `MapView`.
-     - parameter animated: Property, which determines whether camera movement will be animated while fitting first route.
-     */
-    public func showcase(_ routes: [Route], animated: Bool = false) {
-        guard let activeRoute = routes.first,
-              let coordinates = activeRoute.shape?.coordinates,
-              !coordinates.isEmpty else { return }
-        
-        removeArrow()
-        removeRoutes()
-        removeWaypoints()
-        
-        show(routes)
-        showWaypoints(on: activeRoute)
-        
-        navigationCamera.stop()
-        fitCamera(to: activeRoute, animated: animated)
-    }
-    
-    /**
-     Adds main and alternative route lines and their casings on `MapView`. Prior to showing, previous
-     route lines and their casings will be removed.
-     
-     - parameter routes: List of `Route` objects, which will be shown on `MapView`.
-     - parameter legIndex: Index, which will be used to highlight specific `RouteLeg` on main route.
-     */
-    public func show(_ routes: [Route], legIndex: Int? = nil) {
-        removeRoutes()
-        
-        self.routes = routes
-        currentLegIndex = legIndex
-        
-        var parentLayerIdentifier: String? = nil
-        for (index, route) in routes.enumerated() {
-            if index == 0, routeLineTracksTraversal {
-                initPrimaryRoutePoints(route: route)
-                setUpLineGradientStops(along: route)
-=======
         do {
             try mapView.mapboxMap.style.addImage(triangleImage, id: NavigationMapView.ImageIdentifier.arrowImage, stretchX: [], stretchY: [])
             let step = route.legs[legIndex].steps[stepIndex]
@@ -589,7 +199,6 @@
             case .puck3D(configuration: _):
                 puckLayerIdentifier = NavigationMapView.LayerIdentifier.puck3DLayer
             default: break
->>>>>>> b6865dd5
             }
             
             if shaftPolyline.coordinates.count > 1 {
@@ -893,23 +502,11 @@
     // MARK: User Tracking Features
     
     /**
-     A `UserCourseView` used to indicate the user’s location and course on the map.
-     
-     The `UserCourseView`'s `UserCourseView.update(location:pitch:direction:animated:)` method is frequently called to ensure that its visual appearance matches the map’s camera.
-     */
-    public var userCourseView: UserCourseView = UserPuckCourseView(frame: CGRect(origin: .zero, size: 75.0)) {
-        didSet {
-            oldValue.removeFromSuperview()
-            installUserCourseView()
-        }
-    }
-    
-    /**
      Specifies how the map displays the user’s current location, including the appearance and underlying implementation.
      
-     By default, this property is set to `UserLocationStyle.courseView`, the bearing source is location course.
-     */
-    public var userLocationStyle: UserLocationStyle = .courseView(UserPuckCourseView(frame: CGRect(origin: .zero, size: 75.0))) {
+     By default, this property is set to `UserLocationStyle.puck2D(configuration:)`, the bearing source is location course.
+     */
+    public var userLocationStyle: UserLocationStyle? = .puck2D() {
         didSet {
             setupUserLocation()
         }
@@ -921,44 +518,68 @@
     var mostRecentUserCourseViewLocation: CLLocation?
     
     func setupUserLocation() {
-        switch userLocationStyle {
-        case .courseView((let courseView)):
-            mapView.location.options.puckType = nil
-            userCourseView = courseView
-            userCourseView.isHidden = false
-        case .puck2D(configuration: let configuration):
-            userCourseView.isHidden = true
-            mapView.location.options.puckType = .puck2D(configuration ?? Puck2DConfiguration())
-        case .puck3D(configuration: let configuration):
-            userCourseView.isHidden = true
-            mapView.location.options.puckType = .puck3D(configuration)
-        }
-        mapView.location.options.puckBearingSource = .course
-    }
-    
-    func installUserCourseView() {
-        userCourseView.isHidden = true
-        mapView.addSubview(userCourseView)
-    }
-    
+        // Since Mapbox Maps will not provide location data in case if `LocationOptions.puckType` is
+        // set to nil, we have to draw empty and transparent `UIImage` instead of puck. This is used
+        // in case when user wants to stop showing location puck or draw a custom one.
+        let emptyPuckConfiguration = Puck2DConfiguration(topImage: UIColor.clear.image(),
+                                                         bearingImage: UIColor.clear.image(),
+                                                         shadowImage: UIColor.clear.image(),
+                                                         scale: nil,
+                                                         showsAccuracyRing: false)
+        
+        // In case if location puck style is changed (e.g. when setting
+        // `NavigationMapView.reducedAccuracyActivatedMode` to `true` or when setting
+        // default `PuckType.puck2D()`) previously set `UserCourseView` will be removed.
+        if let currentCourseView = mapView.viewWithTag(NavigationMapView.userCourseViewTag) {
+            currentCourseView.removeFromSuperview()
+        }
+        
+        if let reducedAccuracyUserHaloCourseView = reducedAccuracyUserHaloCourseView {
+            mapView.location.options.puckType = .puck2D(emptyPuckConfiguration)
+            
+            reducedAccuracyUserHaloCourseView.tag = NavigationMapView.userCourseViewTag
+            mapView.addSubview(reducedAccuracyUserHaloCourseView)
+        } else {
+            switch userLocationStyle {
+            case .courseView(let courseView):
+                mapView.location.options.puckType = .puck2D(emptyPuckConfiguration)
+                
+                courseView.tag = NavigationMapView.userCourseViewTag
+                mapView.addSubview(courseView)
+            case .puck2D(configuration: let configuration):
+                mapView.location.options.puckType = .puck2D(configuration ?? Puck2DConfiguration())
+            case .puck3D(configuration: let configuration):
+                mapView.location.options.puckType = .puck3D(configuration)
+            case .none:
+                mapView.location.options.puckType = .puck2D(emptyPuckConfiguration)
+            }
+            mapView.location.options.puckBearingSource = .course
+        }
+    }
+    
+    /**
+     Allows to control current user location styling based on accuracy authorization permission on iOS 14 and above.
+     
+     If `false`, user location will be drawn based on style, which was set in `NavigationMapView.userLocationStyle`.
+     If `true`, `UserHaloCourseView` will be shown.
+     */
     @objc dynamic public var reducedAccuracyActivatedMode: Bool = false {
         didSet {
-            updateUserCourseViewWithAccuracy()
-        }
-    }
-    
-    func updateUserCourseViewWithAccuracy() {
-        let frame = CGRect(origin: .zero, size: 75.0)
-        let isHidden = userCourseView.isHidden
-        switch userLocationStyle {
-        case .courseView(let courseView):
-            userCourseView = reducedAccuracyActivatedMode ? UserHaloCourseView(frame: frame) : courseView
-        case .puck2D(_):
-            userCourseView = reducedAccuracyActivatedMode ? UserHaloCourseView(frame: frame) : UserPuckCourseView(frame: frame)
-        case .puck3D(_):
-            userCourseView = reducedAccuracyActivatedMode ? UserHaloCourseView(frame: frame) : UserPuckCourseView(frame: frame)
-        }
-        userCourseView.isHidden = isHidden
+            if reducedAccuracyActivatedMode {
+                reducedAccuracyUserHaloCourseView = UserHaloCourseView(frame: CGRect(origin: .zero, size: 75.0))
+            } else {
+                reducedAccuracyUserHaloCourseView = nil
+            }
+        }
+    }
+    
+    /**
+     `UserHaloCourseView`, which is shown after enabling accuracy authorization permission on iOS 14 and higher.
+     */
+    var reducedAccuracyUserHaloCourseView: UserHaloCourseView? = nil {
+        didSet {
+            setupUserLocation()
+        }
     }
     
     /**
@@ -972,24 +593,31 @@
         
         mostRecentUserCourseViewLocation = location
         
-        switch userLocationStyle {
-        case .courseView:
-            // While animating to overview mode, don't animate the puck.
-            let duration: TimeInterval = animated && navigationCamera.state != .transitionToOverview ? 1 : 0
-            UIView.animate(withDuration: duration, delay: 0, options: [.curveLinear]) { [weak self] in
-                guard let point = self?.mapView.mapboxMap.point(for: location.coordinate) else { return }
-                self?.userCourseView.center = point
-            }
-            
-            let cameraOptions = CameraOptions(cameraState: mapView.cameraState)
-            userCourseView.update(location: location,
-                                  pitch: cameraOptions.pitch!,
-                                  direction: cameraOptions.bearing!,
-                                  animated: animated,
-                                  navigationCameraState: navigationCamera.state)
-            
-        default: break
-        }
+        if let reducedAccuracyUserHaloCourseView = reducedAccuracyUserHaloCourseView {
+            move(reducedAccuracyUserHaloCourseView, to: location, animated: animated)
+            return
+        }
+        
+        if case let .courseView(view) = userLocationStyle {
+            move(view, to: location, animated: animated)
+        }
+    }
+    
+    func move(_ userCourseView: UserCourseView, to location: CLLocation, animated: Bool = false) {
+        // While animating to overview mode, don't animate the puck.
+        let duration: TimeInterval = animated && navigationCamera.state != .transitionToOverview ? 1 : 0
+        UIView.animate(withDuration: duration, delay: 0, options: [.curveLinear]) { [weak self] in
+            guard let self = self else { return }
+            let point = self.mapView.mapboxMap.point(for: location.coordinate)
+            userCourseView.center = point
+        }
+        
+        let cameraOptions = CameraOptions(cameraState: mapView.cameraState)
+        userCourseView.update(location: location,
+                              pitch: cameraOptions.pitch!,
+                              direction: cameraOptions.bearing!,
+                              animated: animated,
+                              navigationCameraState: navigationCamera.state)
     }
     
     // MARK: Route-Related Annotations Displaying
@@ -1612,7 +1240,6 @@
     fileprivate func commonInit() {
         makeGestureRecognizersResetFrameRate()
         setupGestureRecognizers()
-        installUserCourseView()
         subscribeForNotifications()
         setupUserLocation()
     }
