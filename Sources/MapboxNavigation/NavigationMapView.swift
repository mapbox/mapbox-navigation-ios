import UIKit
import MapboxMaps
import MapboxCoreMaps
import MapboxDirections
import MapboxCoreNavigation
import Turf

/**
 `NavigationMapView` is a subclass of `UIView`, which draws `MapView` on its surface and provides convenience functions for adding `Route` lines to a map.
 */
open class NavigationMapView: UIView {
    
    // MARK: Class constants
    
    struct FrameIntervalOptions {
        static let durationUntilNextManeuver: TimeInterval = 7
        static let durationSincePreviousManeuver: TimeInterval = 3
        static let defaultFramesPerSecond = PreferredFPS.normal
        static let pluggedInFramesPerSecond = PreferredFPS.maximum
    }
    
    /**
     The minimum preferred frames per second at which to render map animations.
     
     This property takes effect when the application has limited resources for animation, such as when the device is running on battery power. By default, this property is set to `PreferredFPS.normal`.
     */
    public var minimumFramesPerSecond = PreferredFPS.normal
    
    /**
     Maximum distance the user can tap for a selection to be valid when selecting an alternate route.
     */
    public var tapGestureDistanceThreshold: CGFloat = 50
    
    /**
     A collection of street road classes for which a congestion level substitution should occur.
     
     For any street road class included in the `roadClassesWithOverriddenCongestionLevels`, all route segments with an `CongestionLevel.unknown` traffic congestion level and a matching `MapboxDirections.MapboxStreetsRoadClass`
     will be replaced with the `CongestionLevel.low` congestion level.
     */
    public var roadClassesWithOverriddenCongestionLevels: Set<MapboxStreetsRoadClass>? = nil
    
    /**
     `NavigationCamera`, which allows to control camera states.
     */
    public private(set) var navigationCamera: NavigationCamera!
    
    /**
     Controls whether to show congestion levels on alternative route lines. Defaults to `false`.
     
     If `true` and there're multiple routes to choose, the alternative route lines would display the congestion levels at different colors, similar to the main route. To customize the congestion colors that represent different congestion levels, override the `alternativeTrafficUnknownColor`, `alternativeTrafficLowColor`, `alternativeTrafficModerateColor`, `alternativeTrafficHeavyColor`, `alternativeTrafficSevereColor` property for the `NavigationMapView.appearance()`.
     */
    public var showsCongestionForAlternativeRoutes: Bool = false

    @objc dynamic public var trafficUnknownColor: UIColor = .trafficUnknown
    @objc dynamic public var trafficLowColor: UIColor = .trafficLow
    @objc dynamic public var trafficModerateColor: UIColor = .trafficModerate
    @objc dynamic public var trafficHeavyColor: UIColor = .trafficHeavy
    @objc dynamic public var trafficSevereColor: UIColor = .trafficSevere
    @objc dynamic public var alternativeTrafficUnknownColor: UIColor = .alternativeTrafficUnknown
    @objc dynamic public var alternativeTrafficLowColor: UIColor = .alternativeTrafficLow
    @objc dynamic public var alternativeTrafficModerateColor: UIColor = .alternativeTrafficModerate
    @objc dynamic public var alternativeTrafficHeavyColor: UIColor = .alternativeTrafficHeavy
    @objc dynamic public var alternativeTrafficSevereColor: UIColor = .alternativeTrafficSevere
    
    @objc dynamic public var routeCasingColor: UIColor = .defaultRouteCasing
    @objc dynamic public var routeAlternateColor: UIColor = .defaultAlternateLine
    @objc dynamic public var routeAlternateCasingColor: UIColor = .defaultAlternateLineCasing
    @objc dynamic public var traversedRouteColor: UIColor = .defaultTraversedRouteColor
    @objc dynamic public var maneuverArrowColor: UIColor = .defaultManeuverArrow
    @objc dynamic public var maneuverArrowStrokeColor: UIColor = .defaultManeuverArrowStroke
    @objc dynamic public var buildingDefaultColor: UIColor = .defaultBuildingColor
    @objc dynamic public var buildingHighlightColor: UIColor = .defaultBuildingHighlightColor
    @objc dynamic public var reducedAccuracyActivatedMode: Bool = false {
        didSet {
            let frame = CGRect(origin: .zero, size: 75.0)
            let isHidden = userCourseView.isHidden
            userCourseView = reducedAccuracyActivatedMode
                ? UserHaloCourseView(frame: frame)
                : UserPuckCourseView(frame: frame)
            
            userCourseView.isHidden = isHidden
        }
    }
    
    /**
     `MapView`, which is added on top of `NavigationMapView` and allows to render navigation related components.
     */
    public private(set) var mapView: MapView!
    
    /**
     The object that acts as the navigation delegate of the map view.
     */
    public weak var delegate: NavigationMapViewDelegate?
    
    /**
     Most recent user location, which is used to place `UserCourseView`.
     */
    var mostRecentUserCourseViewLocation: CLLocation?
    var routes: [Route]?
    var routePoints: RoutePoints?
    var routeLineGranularDistances: RouteLineGranularDistances?
    var routeRemainingDistancesIndex: Int?
    var routeLineTracksTraversal: Bool = false
    var fractionTraveled: Double = 0.0
    var preFractionTraveled: Double = 0.0
    var vanishingRouteLineUpdateTimer: Timer? = nil
    var currentLegIndex: Int?
    
    var showsRoute: Bool {
        get {
            guard let mainRouteLayerIdentifier = routes?.first?.identifier(.route(isMainRoute: true)),
                  let mainRouteCasingLayerIdentifier = routes?.first?.identifier(.routeCasing(isMainRoute: true)) else { return false }
            
            guard let _ = try? mapView.style.layer(withId: mainRouteLayerIdentifier, type: LineLayer.self),
                  let _ = try? mapView.style.layer(withId: mainRouteCasingLayerIdentifier, type: LineLayer.self) else { return false }
            
            return true
        }
    }
    
    /**
     A type that represents a `UIView` that is `CourseUpdatable`.
     */
    public typealias UserCourseView = UIView & CourseUpdatable
    
    /**
     A `UserCourseView` used to indicate the user’s location and course on the map.
     
     The `UserCourseView`'s `UserCourseView.update(location:pitch:direction:animated:)` method is frequently called to ensure that its visual appearance matches the map’s camera.
     */
    public var userCourseView: UserCourseView = UserPuckCourseView(frame: CGRect(origin: .zero, size: 75.0)) {
        didSet {
            oldValue.removeFromSuperview()
            installUserCourseView()
        }
    }
    
    /**
     A manager object, used to init and maintain predictive caching.
     */
    private(set) var predictiveCacheManager: PredictiveCacheManager?
    
    /**
     A `TileStore` instance used by map view.
     */
    open var mapTileStore: TileStore? {
        mapView.mapboxMap.__map.getResourceOptions().tileStore
    }
    
    /**
     Initializes a newly allocated `NavigationMapView` object with the specified frame rectangle.
     
     - parameter frame: The frame rectangle for the `NavigationMapView`.
     */
    public override init(frame: CGRect) {
        super.init(frame: frame)
        
        setupMapView(frame)
        commonInit()
    }
    
    /**
     Initializes a newly allocated `NavigationMapView` object with the specified frame rectangle and type of `NavigationCamera`.
     
     - parameter frame: The frame rectangle for the `NavigationMapView`.
     - parameter navigationCameraType: Type of `NavigationCamera`, which is used for the current instance of `NavigationMapView`.
     - parameter tileStoreLocation: Configuration of `TileStore` location, where Map tiles are stored. Use `nil` to disable onboard tile storage.
     */
    public init(frame: CGRect, navigationCameraType: NavigationCameraType = .mobile, tileStoreLocation: TileStoreConfiguration.Location? = .default) {
        super.init(frame: frame)
        
        setupMapView(frame, navigationCameraType: navigationCameraType, tileStoreLocation: tileStoreLocation)
        commonInit()
    }
    
    /**
     Returns a `NavigationMapView` object initialized from data in a given unarchiver.
     
     - parameter coder: An unarchiver object.
     */
    public required init?(coder: NSCoder) {
        super.init(coder: coder)
        
        setupMapView(self.bounds)
        commonInit()
    }
    
    fileprivate func commonInit() {
        makeGestureRecognizersResetFrameRate()
        setupGestureRecognizers()
        installUserCourseView()
        subscribeForNotifications()
    }
    
    deinit {
        unsubscribeFromNotifications()
    }
    
    func subscribeForNotifications() {
        NotificationCenter.default.addObserver(self,
                                               selector: #selector(navigationCameraStateDidChange(_:)),
                                               name: .navigationCameraStateDidChange,
                                               object: navigationCamera)
    }
    
    func unsubscribeFromNotifications() {
        NotificationCenter.default.removeObserver(self,
                                                  name: .navigationCameraStateDidChange,
                                                  object: nil)
    }
    
    @objc func navigationCameraStateDidChange(_ notification: Notification) {
        guard let location = mostRecentUserCourseViewLocation,
              let navigationCameraState = notification.userInfo?[NavigationCamera.NotificationUserInfoKey.state] as? NavigationCameraState else { return }
        
        switch navigationCameraState {
        case .idle:
            break
        case .transitionToFollowing, .following, .transitionToOverview, .overview:
            updateUserCourseView(location)
            break
        }
    }
    
    func setupMapView(_ frame: CGRect, navigationCameraType: NavigationCameraType = .mobile, tileStoreLocation: TileStoreConfiguration.Location? = .default) {
        guard let accessToken = CredentialsManager.default.accessToken else {
            fatalError("Access token was not set.")
        }
        
        let tileStore = tileStoreLocation?.tileStore
        // TODO: allow customising tile store location.
        let resourceOptions = ResourceOptions(accessToken: accessToken,
                                              baseUrl: nil,
                                              cachePath: nil,
                                              assetPath: nil,
                                              cacheSize: 10 * 1024 * 1024,
                                              tileStore: tileStore,
                                              tileStoreUsageMode: .readAndUpdate)
        
        mapView = MapView(frame: frame, mapInitOptions: MapInitOptions(resourceOptions: resourceOptions))
        mapView.translatesAutoresizingMaskIntoConstraints = false
        mapView.ornaments.options.scaleBar.visibility = .hidden
        
        mapView.on(.renderFrameFinished) { [weak self] _ in
            guard let self = self,
                  let location = self.mostRecentUserCourseViewLocation else { return }
            self.updateUserCourseView(location, animated: false)
        }
        
        addSubview(mapView)
        
        mapView.pinTo(parentView: self)
        
        navigationCamera = NavigationCamera(mapView, navigationCameraType: navigationCameraType)
        navigationCamera.follow()
    }
    
    func setupGestureRecognizers() {
        for recognizer in mapView.gestureRecognizers ?? [] where recognizer is UITapGestureRecognizer {
            recognizer.addTarget(self, action: #selector(didReceiveTap(sender:)))
        }
    }
    
    /**
     Setups the Predictive Caching mechanism using provided Options.
     
     This will handle all the required manipulations to enable the feature and maintain it during the navigations. Once enabled, it will be present as long as `NavigationMapView` is retained.
     If `NavigationMapView` was not configured to maintain a tile storage - this function does nothing.
     
     - parameter options: options, controlling caching parameters like area radius and concurrent downloading threads.
     - parameter tileStoreConfiguration: configuration for tile storage parameters. If `nil` - default settings will be used.
     */
    public func enablePredictiveCaching(options predictiveCacheOptions: PredictiveCacheOptions, tileStoreConfiguration: TileStoreConfiguration?) {
        let styleSourcePaths = mapView.styleSourceDatasets(["raster", "vector"])
        
        if let tileStoreConfiguration = tileStoreConfiguration {
            let tileStoreMapOptions = PredictiveCacheManager.TileStoreMapOptions(tileStoreConfiguration,
                                                                                 styleSourcePaths)
                                                                                 
            
            predictiveCacheManager = PredictiveCacheManager(predictiveCacheOptions: predictiveCacheOptions,
                                                            tileStoreMapOptions: tileStoreMapOptions)
        } else if let tileStore = mapTileStore {
            let mapOptions = PredictiveCacheManager.MapOptions(tileStore,
                                                               styleSourcePaths)
            
            predictiveCacheManager = PredictiveCacheManager(predictiveCacheOptions: predictiveCacheOptions,
                                                            mapOptions: mapOptions)
        }
    }
    
    // MARK: - Overridden methods
    
    open override func prepareForInterfaceBuilder() {
        super.prepareForInterfaceBuilder()
        
        // TODO: Verify that image is correctly drawn when `NavigationMapView` is created in storyboard.
        let image = UIImage(named: "feedback-map-error", in: .mapboxNavigation, compatibleWith: nil)
        let imageView = UIImageView(image: image)
        imageView.contentMode = .center
        imageView.backgroundColor = .gray
        imageView.frame = bounds
        addSubview(imageView)
    }
    
    @objc private func resetFrameRate(_ sender: UIGestureRecognizer) {
        mapView.update {
            $0.render.preferredFramesPerSecond = NavigationMapView.FrameIntervalOptions.defaultFramesPerSecond
        }
    }
    
    /**
     Updates the map view’s preferred frames per second to the appropriate value for the current route progress.
     
     This method accounts for the proximity to a maneuver and the current power source.
     It has no effect if `NavigationCamera` is in `NavigationCameraState.following` state.
     
     - parameter routeProgress: Object, which stores current progress along specific route.
     */
    public func updatePreferredFrameRate(for routeProgress: RouteProgress) {
        guard navigationCamera.state == .following else { return }
        
        let stepProgress = routeProgress.currentLegProgress.currentStepProgress
        let expectedTravelTime = stepProgress.step.expectedTravelTime
        let durationUntilNextManeuver = stepProgress.durationRemaining
        let durationSincePreviousManeuver = expectedTravelTime - durationUntilNextManeuver
        
        var preferredFramesPerSecond = FrameIntervalOptions.defaultFramesPerSecond
        let maneuverDirections: [ManeuverDirection] = [.straightAhead, .slightLeft, .slightRight]
        if let maneuverDirection = routeProgress.currentLegProgress.upcomingStep?.maneuverDirection,
           maneuverDirections.contains(maneuverDirection) ||
            (durationUntilNextManeuver > FrameIntervalOptions.durationUntilNextManeuver &&
                durationSincePreviousManeuver > FrameIntervalOptions.durationSincePreviousManeuver) {
            preferredFramesPerSecond = UIDevice.current.isPluggedIn ? FrameIntervalOptions.pluggedInFramesPerSecond : minimumFramesPerSecond
        }

        mapView.update {
            $0.render.preferredFramesPerSecond = preferredFramesPerSecond
        }
    }
    
    // MARK: - User tracking methods
    
    func installUserCourseView() {
        userCourseView.isHidden = true
        mapView.addSubview(userCourseView)
    }
    
    /**
     Updates `UserCourseView` to provided location.
     
     - parameter location: Location, where `UserCourseView` should be shown.
     - parameter animated: Property, which determines whether `UserCourseView` transition to new location will be animated.
     */
    public func updateUserCourseView(_ location: CLLocation, animated: Bool = false) {
        guard CLLocationCoordinate2DIsValid(location.coordinate) else { return }
        
        mostRecentUserCourseViewLocation = location
        
        // While animating to overview mode, don't animate the puck.
        let duration: TimeInterval = animated && navigationCamera.state != .transitionToOverview ? 1 : 0
        UIView.animate(withDuration: duration, delay: 0, options: [.curveLinear]) { [weak self] in
            guard let screenCoordinate = self?.mapView.screenCoordinate(for: location.coordinate) else { return }
            self?.userCourseView.center = CGPoint(x: screenCoordinate.x, y: screenCoordinate.y)
        }
        
        userCourseView.update(location: location,
                              pitch: mapView.cameraState.pitch,
                              direction: mapView.cameraState.bearing,
                              animated: animated,
                              navigationCameraState: navigationCamera.state)
    }
    
    // MARK: Feature addition/removal methods
    
    /**
     Showcases route array. Adds routes and waypoints to map, and sets camera to point encompassing the route.
     
     - parameter routes: List of `Route` objects, which will be shown on `MapView`.
     - parameter animated: Property, which determines whether camera movement will be animated while fitting first route.
     */
    public func showcase(_ routes: [Route], animated: Bool = false) {
        guard let activeRoute = routes.first,
              let coordinates = activeRoute.shape?.coordinates,
              !coordinates.isEmpty else { return }
        
        removeArrow()
        removeRoutes()
        removeWaypoints()
        
        show(routes)
        showWaypoints(on: activeRoute)
        
        navigationCamera.stop()
        fitCamera(to: activeRoute, animated: animated)
    }
    
    /**
     Adds main and alternative route lines and their casings on `MapView`. Prior to showing, previous
     route lines and their casings will be removed.
     
     - parameter routes: List of `Route` objects, which will be shown on `MapView`.
     - parameter legIndex: Index, which will be used to highlight specific `RouteLeg` on main route.
     */
    public func show(_ routes: [Route], legIndex: Int? = nil) {
        removeRoutes()
        
        self.routes = routes
        currentLegIndex = legIndex
        
        var parentLayerIdentifier: String? = nil
        for (index, route) in routes.enumerated() {
            if index == 0, routeLineTracksTraversal {
                initPrimaryRoutePoints(route: route)
            }
            
            parentLayerIdentifier = addRouteLayer(route, below: parentLayerIdentifier, isMainRoute: index == 0, legIndex: legIndex)
            parentLayerIdentifier = addRouteCasingLayer(route, below: parentLayerIdentifier, isMainRoute: index == 0)
        }
    }
    
    func fitCamera(to route: Route, animated: Bool = false) {
        guard let routeShape = route.shape, !routeShape.coordinates.isEmpty else { return }
        let edgeInsets = safeArea + UIEdgeInsets.centerEdgeInsets
        if let cameraOptions = mapView?.mapboxMap.camera(for: .lineString(routeShape),
                                                         padding: edgeInsets,
                                                         bearing: nil,
                                                         pitch: nil) {
            mapView?.camera.setCamera(to: cameraOptions)
        }
    }

    /**
     Sets initial `CameraOptions` for specific coordinate.
     
     - parameter coordinate: Coordinate, where `MapView` will be centered.
     */
    func setInitialCamera(_ coordinate: CLLocationCoordinate2D) {
        guard let navigationViewportDataSource = navigationCamera.viewportDataSource as? NavigationViewportDataSource else { return }
        
        mapView.camera.setCamera(to: CameraOptions(center: coordinate,
                                                   zoom: CGFloat(navigationViewportDataSource.options.followingCameraOptions.maximumZoomLevel)))
        updateUserCourseView(CLLocation(latitude: coordinate.latitude, longitude: coordinate.longitude))
    }

    @discardableResult func addRouteLayer(_ route: Route,
                                          below parentLayerIndentifier: String? = nil,
                                          isMainRoute: Bool = true,
                                          legIndex: Int? = nil) -> String? {
        guard let shape = route.shape else { return nil }
        
        let geoJSONSource = self.geoJSONSource(delegate?.navigationMapView(self, casingShapeFor: route) ?? shape)
        let sourceIdentifier = route.identifier(.source(isMainRoute: isMainRoute, isSourceCasing: true))
        
        do {
            try mapView.style.addSource(geoJSONSource, id: sourceIdentifier)
        } catch {
            NSLog("Failed to add route source \(sourceIdentifier) with error: \(error.localizedDescription).")
        }
        
        let layerIdentifier = route.identifier(.route(isMainRoute: isMainRoute))
        var lineLayer = delegate?.navigationMapView(self,
                                                    routeLineLayerWithIdentifier: layerIdentifier,
                                                    sourceIdentifier: sourceIdentifier)
        
        if lineLayer == nil {
            lineLayer = LineLayer(id: layerIdentifier)
            lineLayer?.source = sourceIdentifier
            lineLayer?.paint?.lineColor = .constant(.init(color: trafficUnknownColor))
            lineLayer?.paint?.lineWidth = .expression(Expression.routeLineWidthExpression())
            lineLayer?.layout?.lineJoin = .constant(.round)
            lineLayer?.layout?.lineCap = .constant(.round)
            
            // TODO: Verify that `isAlternativeRoute` parameter usage is needed.
            if isMainRoute {
                let congestionFeatures = route.congestionFeatures(legIndex: legIndex, roadClassesWithOverriddenCongestionLevels: roadClassesWithOverriddenCongestionLevels)
                let gradientStops = routeLineGradient(congestionFeatures,
                                                      fractionTraveled: routeLineTracksTraversal ? fractionTraveled : 0.0)
                lineLayer?.paint?.lineGradient = .expression((Expression.routeLineGradientExpression(gradientStops)))
            } else {
                if showsCongestionForAlternativeRoutes {
                    let gradientStops = routeLineGradient(route.congestionFeatures(roadClassesWithOverriddenCongestionLevels: roadClassesWithOverriddenCongestionLevels),
                                                          fractionTraveled: routeLineTracksTraversal ? fractionTraveled : 0.0,
                                                          isMain: false)
                    lineLayer?.paint?.lineGradient = .expression((Expression.routeLineGradientExpression(gradientStops)))
                } else {
                    lineLayer?.paint?.lineColor = .constant(.init(color: routeAlternateColor))
                }
            }
        }
        
        if let lineLayer = lineLayer {
            do {
                try mapView.style.addLayer(lineLayer,
                                           layerPosition: isMainRoute ?
                                            LayerPosition(above: mapView.mainRouteLineParentLayerIdentifier) :
                                            LayerPosition(below: parentLayerIndentifier))
            } catch {
                NSLog("Failed to add route layer \(layerIdentifier) with error: \(error.localizedDescription).")
            }
        }
        
        return layerIdentifier
    }
    
    @discardableResult func addRouteCasingLayer(_ route: Route, below parentLayerIndentifier: String? = nil, isMainRoute: Bool = true) -> String? {
        guard let shape = route.shape else { return nil }
        
        let geoJSONSource = self.geoJSONSource(delegate?.navigationMapView(self, shapeFor: route) ?? shape)
        let sourceIdentifier = route.identifier(.source(isMainRoute: isMainRoute, isSourceCasing: isMainRoute))
        do {
            try mapView.style.addSource(geoJSONSource, id: sourceIdentifier)
        } catch {
            NSLog("Failed to add route casing source \(sourceIdentifier) with error: \(error.localizedDescription).")
        }
        
        let layerIdentifier = route.identifier(.routeCasing(isMainRoute: isMainRoute))
        var lineLayer = delegate?.navigationMapView(self,
                                                    routeCasingLineLayerWithIdentifier: layerIdentifier,
                                                    sourceIdentifier: sourceIdentifier)
        
        if lineLayer == nil {
            lineLayer = LineLayer(id: layerIdentifier)
            lineLayer?.source = sourceIdentifier
            lineLayer?.paint?.lineColor = .constant(.init(color: routeCasingColor))
            lineLayer?.paint?.lineWidth = .expression(Expression.routeLineWidthExpression(1.5))
            lineLayer?.layout?.lineJoin = .constant(.round)
            lineLayer?.layout?.lineCap = .constant(.round)
            
            if isMainRoute {
                let gradientStops = routeLineGradient(fractionTraveled: routeLineTracksTraversal ? fractionTraveled : 0.0)
                lineLayer?.paint?.lineGradient = .expression(Expression.routeLineGradientExpression(gradientStops))
            } else {
                lineLayer?.paint?.lineColor = .constant(.init(color: routeAlternateCasingColor))
            }
        }
        
        if let lineLayer = lineLayer {
            do {
                try mapView.style.addLayer(lineLayer, layerPosition: LayerPosition(below: parentLayerIndentifier))
            } catch {
                NSLog("Failed to add route casing layer \(layerIdentifier) with error: \(error.localizedDescription).")
            }
        }
        
        return layerIdentifier
    }
    
    func geoJSONSource(_ shape: LineString) -> GeoJSONSource {
        var geoJSONSource = GeoJSONSource()
        geoJSONSource.data = .geometry(.lineString(shape))
        geoJSONSource.lineMetrics = true
        
        return geoJSONSource
    }
    
    /**
     Adds the route waypoints to the map given the current leg index. Previous waypoints for completed legs will be omitted.
     
     - parameter route: `Route`, on which a certain `Waypoint` will be shown.
     - parameter legIndex: Index, which determines for which `RouteLeg` `Waypoint` will be shown.
     */
    public func showWaypoints(on route: Route, legIndex: Int = 0) {
        let waypoints: [Waypoint] = Array(route.legs.dropLast().compactMap({ $0.destination }))

        var features = [Feature]()
        for (waypointIndex, waypoint) in waypoints.enumerated() {
            var feature = Feature(Point(waypoint.coordinate))
            feature.properties = [
                "waypointCompleted": waypointIndex < legIndex,
                "name": waypointIndex + 1
            ]
            features.append(feature)
        }
        
        let shape = delegate?.navigationMapView(self, shapeFor: waypoints, legIndex: legIndex) ?? FeatureCollection(features: features)
        
        if route.legs.count > 1 {
            routes = [route]
            
            do {
                let waypointSourceIdentifier = NavigationMapView.SourceIdentifier.waypointSource
                
                if let _ = try? mapView.style.source(withId: waypointSourceIdentifier, type: GeoJSONSource.self) {
                    try mapView.style.updateGeoJSONSource(withId: waypointSourceIdentifier, geoJSON: shape)
                } else {
                    var waypointSource = GeoJSONSource()
                    waypointSource.data = .featureCollection(shape)
                    try mapView.style.addSource(waypointSource, id: waypointSourceIdentifier)
                    
                    let waypointCircleLayerIdentifier = NavigationMapView.LayerIdentifier.waypointCircleLayer
                    let circlesLayer = delegate?.navigationMapView(self,
                                                                   waypointCircleLayerWithIdentifier: waypointCircleLayerIdentifier,
                                                                   sourceIdentifier: waypointSourceIdentifier) ?? defaultWaypointCircleLayer()
                    
                    if let arrows = try? mapView.style.layer(withId: NavigationMapView.LayerIdentifier.arrowSymbolLayer, type: LineLayer.self) {
                        try mapView.style.addLayer(circlesLayer, layerPosition: LayerPosition(above: arrows.id))
                    } else {
                        let layerIdentifier = route.identifier(.route(isMainRoute: true))
                        try mapView.style.addLayer(circlesLayer, layerPosition: LayerPosition(above: layerIdentifier))
                    }
                    
                    let waypointSymbolLayerIdentifier = NavigationMapView.LayerIdentifier.waypointSymbolLayer
                    let symbolsLayer = delegate?.navigationMapView(self,
                                                                   waypointSymbolLayerWithIdentifier: waypointSymbolLayerIdentifier,
                                                                   sourceIdentifier: waypointSourceIdentifier) ?? defaultWaypointSymbolLayer()
                    
                    try mapView.style.addLayer(symbolsLayer, layerPosition: LayerPosition(above: circlesLayer.id))
                }
            } catch {
                NSLog("Failed to perform operation while adding waypoint with error: \(error.localizedDescription).")
            }
        }

        if let lastLeg = route.legs.last, let destinationCoordinate = lastLeg.destination?.coordinate {
            mapView.annotations.removeAnnotations(annotationsToRemove())
            
            var destinationAnnotation = PointAnnotation(coordinate: destinationCoordinate)
            let title = NavigationMapView.AnnotationIdentifier.finalDestinationAnnotation
            destinationAnnotation.title = title
            mapView.annotations.addAnnotation(destinationAnnotation)
            
            delegate?.navigationMapView(self, didAdd: destinationAnnotation)
        }
    }
    
    func defaultWaypointCircleLayer() -> CircleLayer {
        var circleLayer = CircleLayer(id: NavigationMapView.LayerIdentifier.waypointCircleLayer)
        circleLayer.source = NavigationMapView.SourceIdentifier.waypointSource
        let opacity = Exp(.switchCase) {
            Exp(.any) {
                Exp(.get) {
                    "waypointCompleted"
                }
            }
            0.5
            1
        }
        circleLayer.paint?.circleColor = .constant(.init(color: UIColor(red:0.9, green:0.9, blue:0.9, alpha:1.0)))
        circleLayer.paint?.circleOpacity = .expression(opacity)
        circleLayer.paint?.circleRadius = .constant(.init(10))
        circleLayer.paint?.circleStrokeColor = .constant(.init(color: UIColor.black))
        circleLayer.paint?.circleStrokeWidth = .constant(.init(1))
        circleLayer.paint?.circleStrokeOpacity = .expression(opacity)
        
        return circleLayer
    }
    
    func defaultWaypointSymbolLayer() -> SymbolLayer {
        var symbolLayer = SymbolLayer(id: NavigationMapView.LayerIdentifier.waypointSymbolLayer)
        symbolLayer.source = NavigationMapView.SourceIdentifier.waypointSource
        symbolLayer.layout?.textField = .expression(Exp(.toString) {
            Exp(.get) {
                "name"
            }
        })
        symbolLayer.layout?.textSize = .constant(.init(10))
        symbolLayer.paint?.textOpacity = .expression(Exp(.switchCase) {
            Exp(.any) {
                Exp(.get) {
                    "waypointCompleted"
                }
            }
            0.5
            1
        })
        symbolLayer.paint?.textHaloWidth = .constant(.init(0.25))
        symbolLayer.paint?.textHaloColor = .constant(.init(color: UIColor.black))
        
        return symbolLayer
    }
    
    /**
     Removes all existing `Route` objects from `MapView`, which were added by `NavigationMapView`.
     */
    public func removeRoutes() {
        var sourceIdentifiers = Set<String>()
        var layerIdentifiers = Set<String>()
        routes?.enumerated().forEach {
            sourceIdentifiers.insert($0.element.identifier(.source(isMainRoute: $0.offset == 0, isSourceCasing: true)))
            sourceIdentifiers.insert($0.element.identifier(.source(isMainRoute: $0.offset == 0, isSourceCasing: false)))
            layerIdentifiers.insert($0.element.identifier(.route(isMainRoute: $0.offset == 0)))
            layerIdentifiers.insert($0.element.identifier(.routeCasing(isMainRoute: $0.offset == 0)))
        }
        
        mapView.style.removeLayers(layerIdentifiers)
        mapView.style.removeSources(sourceIdentifiers)
        
        routes = nil
        routePoints = nil
        routeLineGranularDistances = nil
    }
    
    /**
     Removes all existing `Waypoint` objects from `MapView`, which were added by `NavigationMapView`.
     */
    public func removeWaypoints() {
        mapView.annotations.removeAnnotations(annotationsToRemove())
        
        let layers: Set = [
            NavigationMapView.LayerIdentifier.waypointCircleLayer,
            NavigationMapView.LayerIdentifier.waypointSymbolLayer
        ]
        
        mapView.style.removeLayers(layers)
        mapView.style.removeSources([NavigationMapView.SourceIdentifier.waypointSource])
    }
    
    func annotationsToRemove() -> [Annotation] {
        let title = NavigationMapView.AnnotationIdentifier.finalDestinationAnnotation
        return mapView.annotations.annotations.values.filter({ $0.title == title })
    }
    
    /**
     Shows the step arrow given the current `RouteProgress`.
     
     - parameter route: `Route` object, for which maneuver arrows will be shown.
     - parameter legIndex: Zero-based index of the `RouteLeg` which contains the maneuver.
     - parameter stepIndex: Zero-based index of the `RouteStep` which contains the maneuver.
     */
    public func addArrow(route: Route, legIndex: Int, stepIndex: Int) {
        guard route.legs.indices.contains(legIndex),
              route.legs[legIndex].steps.indices.contains(stepIndex),
              let triangleImage = Bundle.mapboxNavigation.image(named: "triangle")?.withRenderingMode(.alwaysTemplate) else { return }
        
<<<<<<< HEAD
        do {
            try mapView.style.addImage(triangleImage, id: NavigationMapView.ImageIdentifier.arrowImage)
            let step = route.legs[legIndex].steps[stepIndex]
            let maneuverCoordinate = step.maneuverLocation
            guard step.maneuverType != .arrive else { return }
=======
        mapView.style.setStyleImage(image: triangleImage, with: NavigationMapView.ImageIdentifier.arrowImage)
        let step = route.legs[legIndex].steps[stepIndex]
        let maneuverCoordinate = step.maneuverLocation
        guard step.maneuverType != .arrive else { return }
        
        // TODO: Implement ability to change `shaftLength` depending on zoom level.
        let shaftLength = max(min(30 * mapView.metersPerPointAtLatitude(latitude: maneuverCoordinate.latitude), 30), 10)
        let shaftPolyline = route.polylineAroundManeuver(legIndex: legIndex, stepIndex: stepIndex, distance: shaftLength)
        
        if shaftPolyline.coordinates.count > 1 {
            let mainRouteLayerIdentifier = route.identifier(.route(isMainRoute: true))
            let minimumZoomLevel: Double = 14.5
            let shaftStrokeCoordinates = shaftPolyline.coordinates
            let shaftDirection = shaftStrokeCoordinates[shaftStrokeCoordinates.count - 2].direction(to: shaftStrokeCoordinates.last!)
>>>>>>> 761bfeaf
            
            // TODO: Implement ability to change `shaftLength` depending on zoom level.
            let shaftLength = max(min(30 * mapView.metersPerPointAtLatitude(latitude: maneuverCoordinate.latitude), 30), 10)
            let shaftPolyline = route.polylineAroundManeuver(legIndex: legIndex, stepIndex: stepIndex, distance: shaftLength)
            
            if shaftPolyline.coordinates.count > 1 {
                let mainRouteLayerIdentifier = route.identifier(.route(isMainRoute: true))
                let minimumZoomLevel: Double = 8.0
                let shaftStrokeCoordinates = shaftPolyline.coordinates
                let shaftDirection = shaftStrokeCoordinates[shaftStrokeCoordinates.count - 2].direction(to: shaftStrokeCoordinates.last!)
                
                var arrowSource = GeoJSONSource()
                arrowSource.data = .feature(Feature(shaftPolyline))
                var arrowLayer = LineLayer(id: NavigationMapView.LayerIdentifier.arrowLayer)
                if let _ = try? mapView.style.source(withId: NavigationMapView.SourceIdentifier.arrowSource, type: GeoJSONSource.self) {
                    let geoJSON = Feature(shaftPolyline)
                    try mapView.style.updateGeoJSONSource(withId: NavigationMapView.SourceIdentifier.arrowSource, geoJSON: geoJSON)
                } else {
                    arrowLayer.minZoom = Double(minimumZoomLevel)
                    arrowLayer.layout?.lineCap = .constant(.butt)
                    arrowLayer.layout?.lineJoin = .constant(.round)
                    arrowLayer.paint?.lineWidth = .expression(Expression.routeLineWidthExpression(0.70))
                    arrowLayer.paint?.lineColor = .constant(.init(color: maneuverArrowColor))
                    
                    try mapView.style.addSource(arrowSource, id: NavigationMapView.SourceIdentifier.arrowSource)
                    arrowLayer.source = NavigationMapView.SourceIdentifier.arrowSource
                    
                    if let _ = try? mapView.style.layer(withId: NavigationMapView.LayerIdentifier.waypointCircleLayer, type: LineLayer.self) {
                        try mapView.style.addLayer(arrowLayer, layerPosition: LayerPosition(below: NavigationMapView.LayerIdentifier.waypointCircleLayer))
                    } else {
                        try mapView.style.addLayer(arrowLayer)
                    }
                }
                
                var arrowStrokeSource = GeoJSONSource()
                arrowStrokeSource.data = .feature(Feature(shaftPolyline))
                var arrowStrokeLayer = LineLayer(id: NavigationMapView.LayerIdentifier.arrowStrokeLayer)
                if let _ = try? mapView.style.source(withId: NavigationMapView.SourceIdentifier.arrowStrokeSource, type: GeoJSONSource.self) {
                    let geoJSON = Feature(shaftPolyline)
                    try mapView.style.updateGeoJSONSource(withId: NavigationMapView.SourceIdentifier.arrowStrokeSource, geoJSON: geoJSON)
                } else {
                    arrowStrokeLayer.minZoom = arrowLayer.minZoom
                    arrowStrokeLayer.layout?.lineCap = arrowLayer.layout?.lineCap
                    arrowStrokeLayer.layout?.lineJoin = arrowLayer.layout?.lineJoin
                    arrowStrokeLayer.paint?.lineWidth = .expression(Expression.routeLineWidthExpression(0.80))
                    arrowStrokeLayer.paint?.lineColor = .constant(.init(color: maneuverArrowStrokeColor))
                    
                    try mapView.style.addSource(arrowStrokeSource, id: NavigationMapView.SourceIdentifier.arrowStrokeSource)
                    arrowStrokeLayer.source = NavigationMapView.SourceIdentifier.arrowStrokeSource
                    try mapView.style.addLayer(arrowStrokeLayer, layerPosition: LayerPosition(above: mainRouteLayerIdentifier))
                }
                
                let point = Point(shaftStrokeCoordinates.last!)
                var arrowSymbolSource = GeoJSONSource()
                arrowSymbolSource.data = .feature(Feature(point))
                if let _ = try? mapView.style.source(withId: NavigationMapView.SourceIdentifier.arrowSymbolSource, type: GeoJSONSource.self) {
                    let geoJSON = Feature.init(geometry: Geometry.point(point))
                    try mapView.style.updateGeoJSONSource(withId: NavigationMapView.SourceIdentifier.arrowSymbolSource, geoJSON: geoJSON)
                    mapView.mapboxMap.__map.setStyleLayerPropertyForLayerId(NavigationMapView.LayerIdentifier.arrowSymbolLayer, property: "icon-rotate", value: shaftDirection)
                    mapView.mapboxMap.__map.setStyleLayerPropertyForLayerId(NavigationMapView.LayerIdentifier.arrowSymbolCasingLayer, property: "icon-rotate", value: shaftDirection)
                } else {
                    var arrowSymbolLayer = SymbolLayer(id: NavigationMapView.LayerIdentifier.arrowSymbolLayer)
                    arrowSymbolLayer.minZoom = Double(minimumZoomLevel)
                    arrowSymbolLayer.layout?.iconImage = .constant(.name(NavigationMapView.ImageIdentifier.arrowImage))
                    // FIXME: `iconColor` has no effect.
                    arrowSymbolLayer.paint?.iconColor = .constant(.init(color: maneuverArrowColor))
                    arrowSymbolLayer.layout?.iconRotationAlignment = .constant(.map)
                    arrowSymbolLayer.layout?.iconRotate = .constant(.init(shaftDirection))
                    arrowSymbolLayer.layout?.iconSize = .expression(Expression.routeLineWidthExpression(0.12))
                    arrowSymbolLayer.layout?.iconAllowOverlap = .constant(true)
                    
                    var arrowSymbolCasingLayer = SymbolLayer(id: NavigationMapView.LayerIdentifier.arrowSymbolCasingLayer)
                    arrowSymbolCasingLayer.minZoom = arrowSymbolLayer.minZoom
                    arrowSymbolCasingLayer.layout?.iconImage = arrowSymbolLayer.layout?.iconImage
                    // FIXME: `iconColor` has no effect.
                    arrowSymbolCasingLayer.paint?.iconColor = .constant(.init(color: maneuverArrowStrokeColor))
                    arrowSymbolCasingLayer.layout?.iconRotationAlignment = arrowSymbolLayer.layout?.iconRotationAlignment
                    arrowSymbolCasingLayer.layout?.iconRotate = arrowSymbolLayer.layout?.iconRotate
                    arrowSymbolCasingLayer.layout?.iconSize = .expression(Expression.routeLineWidthExpression(0.14))
                    arrowSymbolCasingLayer.layout?.iconAllowOverlap = arrowSymbolLayer.layout?.iconAllowOverlap
                    
                    try mapView.style.addSource(arrowSymbolSource, id: NavigationMapView.SourceIdentifier.arrowSymbolSource)
                    arrowSymbolLayer.source = NavigationMapView.SourceIdentifier.arrowSymbolSource
                    arrowSymbolCasingLayer.source = NavigationMapView.SourceIdentifier.arrowSymbolSource
                    
                    try mapView.style.addLayer(arrowSymbolLayer)
                    try mapView.style.addLayer(arrowSymbolCasingLayer, layerPosition: LayerPosition(below: NavigationMapView.LayerIdentifier.arrowSymbolLayer))
                }
            }
        } catch {
            NSLog("Failed to perform operation while adding maneuver arrow with error: \(error.localizedDescription).")
        }
    }
    
    /**
     Removes the `RouteStep` arrow from the `MapView`.
     */
    public func removeArrow() {
        let layers: Set = [
            NavigationMapView.LayerIdentifier.arrowLayer,
            NavigationMapView.LayerIdentifier.arrowStrokeLayer,
            NavigationMapView.LayerIdentifier.arrowSymbolLayer,
            NavigationMapView.LayerIdentifier.arrowSymbolCasingLayer
        ]
        mapView.style.removeLayers(layers)
        
        let sources: Set = [
            NavigationMapView.SourceIdentifier.arrowSource,
            NavigationMapView.SourceIdentifier.arrowStrokeSource,
            NavigationMapView.SourceIdentifier.arrowSymbolSource
        ]
        mapView.style.removeSources(sources)
    }
    
    public func localizeLabels() {
        // TODO: Implement ability to localize road labels.
    }
    
    /**
     Shows voice instructions for specific `Route` object.
     
     - parameter route: `Route` object, along which voice instructions will be shown.
     */
    public func showVoiceInstructionsOnMap(route: Route) {
        var featureCollection = FeatureCollection(features: [])
        
        for (legIndex, leg) in route.legs.enumerated() {
            for (stepIndex, step) in leg.steps.enumerated() {
                guard let instructions = step.instructionsSpokenAlongStep else { continue }
                for instruction in instructions {
                    guard let shape = route.legs[legIndex].steps[stepIndex].shape,
                          let coordinateFromStart = LineString(shape.coordinates.reversed()).coordinateFromStart(distance: instruction.distanceAlongStep) else { continue }
                    
                    var feature = Feature(Point(coordinateFromStart))
                    feature.properties = [
                        "instruction": instruction.text
                    ]
                    featureCollection.features.append(feature)
                }
            }
        }
        
        do {
            if let _ = try? mapView.style.source(withId: NavigationMapView.SourceIdentifier.voiceInstructionSource, type: GeoJSONSource.self) {
                try mapView.style.updateGeoJSONSource(withId: NavigationMapView.SourceIdentifier.voiceInstructionSource, geoJSON: featureCollection)
            } else {
                var source = GeoJSONSource()
                source.data = .featureCollection(featureCollection)
                try mapView.style.addSource(source, id: NavigationMapView.SourceIdentifier.voiceInstructionSource)
                
                var symbolLayer = SymbolLayer(id: NavigationMapView.LayerIdentifier.voiceInstructionLabelLayer)
                symbolLayer.source = NavigationMapView.SourceIdentifier.voiceInstructionSource
                
                let instruction = Exp(.toString) {
                    Exp(.get) {
                        "instruction"
                    }
                }
                
                symbolLayer.layout?.textField = .expression(instruction)
                symbolLayer.layout?.textSize = .constant(14)
                symbolLayer.paint?.textHaloWidth = .constant(1)
                symbolLayer.paint?.textHaloColor = .constant(.init(color: .white))
                symbolLayer.paint?.textOpacity = .constant(0.75)
                symbolLayer.layout?.textAnchor = .constant(.bottom)
                symbolLayer.layout?.textJustify = .constant(.left)
                try mapView.style.addLayer(symbolLayer)
                
                var circleLayer = CircleLayer(id: NavigationMapView.LayerIdentifier.voiceInstructionCircleLayer)
                circleLayer.source = NavigationMapView.SourceIdentifier.voiceInstructionSource
                circleLayer.paint?.circleRadius = .constant(5)
                circleLayer.paint?.circleOpacity = .constant(0.75)
                circleLayer.paint?.circleColor = .constant(.init(color: .white))
                try mapView.style.addLayer(circleLayer)
            }
        } catch {
            NSLog("Failed to perform operation while adding voice instructions with error: \(error.localizedDescription).")
        }
    }
    
    // MARK: - Gesture recognizers methods
    
    /**
     Fired when NavigationMapView detects a tap not handled elsewhere by other gesture recognizers.
     */
    @objc func didReceiveTap(sender: UITapGestureRecognizer) {
        guard let routes = routes, let tapPoint = sender.point else { return }
        
        let waypointTest = waypoints(on: routes, closeTo: tapPoint)
        if let selected = waypointTest?.first {
            delegate?.navigationMapView(self, didSelect: selected)
            return
        } else if let routes = self.routes(closeTo: tapPoint) {
            guard let selectedRoute = routes.first else { return }
            delegate?.navigationMapView(self, didSelect: selectedRoute)
        }
    }
    
    private func waypoints(on routes: [Route], closeTo point: CGPoint) -> [Waypoint]? {
        let tapCoordinate = mapView.mapboxMap.coordinate(for: point)
        let multipointRoutes = routes.filter { $0.legs.count > 1}
        guard multipointRoutes.count > 0 else { return nil }
        let waypoints = multipointRoutes.compactMap { route in
            route.legs.dropLast().compactMap { $0.destination }
        }.flatMap {$0}
        
        // Sort the array in order of closest to tap.
        let closest = waypoints.sorted { (left, right) -> Bool in
            let leftDistance = calculateDistance(coordinate1: left.coordinate, coordinate2: tapCoordinate)
            let rightDistance = calculateDistance(coordinate1: right.coordinate, coordinate2: tapCoordinate)
            return leftDistance < rightDistance
        }
        
        // Filter to see which ones are under threshold.
        let candidates = closest.filter({
            let coordinatePoint = mapView.mapboxMap.point(for: $0.coordinate)
            
            return coordinatePoint.distance(to: point) < tapGestureDistanceThreshold
        })
        
        return candidates
    }
    
    private func routes(closeTo point: CGPoint) -> [Route]? {
        let tapCoordinate = mapView.mapboxMap.coordinate(for: point)
        
        // Filter routes with at least 2 coordinates.
        guard let routes = routes?.filter({ $0.shape?.coordinates.count ?? 0 > 1 }) else { return nil }
        
        // Sort routes by closest distance to tap gesture.
        let closest = routes.sorted { (left, right) -> Bool in
            // Existence has been assured through use of filter.
            let leftLine = left.shape!
            let rightLine = right.shape!
            let leftDistance = leftLine.closestCoordinate(to: tapCoordinate)!.coordinate.distance(to: tapCoordinate)
            let rightDistance = rightLine.closestCoordinate(to: tapCoordinate)!.coordinate.distance(to: tapCoordinate)
            
            return leftDistance < rightDistance
        }
        
        // Filter closest coordinates by which ones are under threshold.
        let candidates = closest.filter {
            let closestCoordinate = $0.shape!.closestCoordinate(to: tapCoordinate)!.coordinate
            let closestPoint = mapView.mapboxMap.point(for: closestCoordinate)
            
            return closestPoint.distance(to: point) < tapGestureDistanceThreshold
        }
        
        return candidates
    }
    
    func makeGestureRecognizersResetFrameRate() {
        for gestureRecognizer in gestureRecognizers ?? [] {
            gestureRecognizer.addTarget(self, action: #selector(resetFrameRate(_:)))
        }
    }
}<|MERGE_RESOLUTION|>--- conflicted
+++ resolved
@@ -723,28 +723,11 @@
               route.legs[legIndex].steps.indices.contains(stepIndex),
               let triangleImage = Bundle.mapboxNavigation.image(named: "triangle")?.withRenderingMode(.alwaysTemplate) else { return }
         
-<<<<<<< HEAD
         do {
             try mapView.style.addImage(triangleImage, id: NavigationMapView.ImageIdentifier.arrowImage)
             let step = route.legs[legIndex].steps[stepIndex]
             let maneuverCoordinate = step.maneuverLocation
             guard step.maneuverType != .arrive else { return }
-=======
-        mapView.style.setStyleImage(image: triangleImage, with: NavigationMapView.ImageIdentifier.arrowImage)
-        let step = route.legs[legIndex].steps[stepIndex]
-        let maneuverCoordinate = step.maneuverLocation
-        guard step.maneuverType != .arrive else { return }
-        
-        // TODO: Implement ability to change `shaftLength` depending on zoom level.
-        let shaftLength = max(min(30 * mapView.metersPerPointAtLatitude(latitude: maneuverCoordinate.latitude), 30), 10)
-        let shaftPolyline = route.polylineAroundManeuver(legIndex: legIndex, stepIndex: stepIndex, distance: shaftLength)
-        
-        if shaftPolyline.coordinates.count > 1 {
-            let mainRouteLayerIdentifier = route.identifier(.route(isMainRoute: true))
-            let minimumZoomLevel: Double = 14.5
-            let shaftStrokeCoordinates = shaftPolyline.coordinates
-            let shaftDirection = shaftStrokeCoordinates[shaftStrokeCoordinates.count - 2].direction(to: shaftStrokeCoordinates.last!)
->>>>>>> 761bfeaf
             
             // TODO: Implement ability to change `shaftLength` depending on zoom level.
             let shaftLength = max(min(30 * mapView.metersPerPointAtLatitude(latitude: maneuverCoordinate.latitude), 30), 10)
@@ -752,7 +735,7 @@
             
             if shaftPolyline.coordinates.count > 1 {
                 let mainRouteLayerIdentifier = route.identifier(.route(isMainRoute: true))
-                let minimumZoomLevel: Double = 8.0
+                let minimumZoomLevel: Double = 14.5
                 let shaftStrokeCoordinates = shaftPolyline.coordinates
                 let shaftDirection = shaftStrokeCoordinates[shaftStrokeCoordinates.count - 2].direction(to: shaftStrokeCoordinates.last!)
                 
