import UIKit
import MapboxMaps
import MapboxCoreMaps
import MapboxDirections
import MapboxCoreNavigation
import Turf

/**
 `NavigationMapView` is a subclass of `UIView`, which draws `MapView` on its surface and provides convenience functions for adding `Route` lines to a map.
 */
open class NavigationMapView: UIView {
    
    // MARK: Class constants
    
    struct FrameIntervalOptions {
        static let durationUntilNextManeuver: TimeInterval = 7
        static let durationSincePreviousManeuver: TimeInterval = 3
        static let defaultFramesPerSecond = PreferredFPS.maximum
        static let pluggedInFramesPerSecond = PreferredFPS.lowPower
    }
    
    /**
     The minimum preferred frames per second at which to render map animations.
     
     This property takes effect when the application has limited resources for animation, such as when the device is running on battery power. By default, this property is set to `PreferredFPS.normal`.
     */
    public var minimumFramesPerSecond = PreferredFPS.normal
    
    /**
     Maximum distance the user can tap for a selection to be valid when selecting an alternate route.
     */
    public var tapGestureDistanceThreshold: CGFloat = 50
    
    /**
     A collection of street road classes for which a congestion level substitution should occur.
     
     For any street road class included in the `roadClassesWithOverriddenCongestionLevels`, all route segments with an `CongestionLevel.unknown` traffic congestion level and a matching `MapboxDirections.MapboxStreetsRoadClass`
     will be replaced with the `CongestionLevel.low` congestion level.
     */
    public var roadClassesWithOverriddenCongestionLevels: Set<MapboxStreetsRoadClass>? = nil
    
<<<<<<< HEAD
    /**
     `NavigationCamera`, which allows to control camera states.
     */
    public private(set) var navigationCamera: NavigationCamera!
=======
    var cameraAnimator: CameraAnimator!
    /**
     Controls whether to show congestion levels on alternative route lines. Defaults to `false`.
     
     If `true` and there're multiple routes to choose, the alternative route lines would display the congestion levels at different colors, similar to the main route. To customize the congestion colors that represent different congestion levels, override the `alternativeTrafficUnknownColor`, `alternativeTrafficLowColor`, `alternativeTrafficModerateColor`, `alternativeTrafficHeavyColor`, `alternativeTrafficSevereColor` property for the `NavigationMapView.appearance()`.
     */
    public var showsCongestionForAlternativeRoutes: Bool = false
>>>>>>> 14319394
    
    enum IdentifierType: Int {
        case source
        
        case route
        
        case routeCasing
    }
    
    struct IdentifierString {
        static let identifier = Bundle.mapboxNavigation.bundleIdentifier ?? ""
        static let arrowImage = "triangle-tip-navigation"
        static let arrowSource = "\(identifier)_arrowSource"
        static let arrow = "\(identifier)_arrow"
        static let arrowStrokeSource = "\(identifier)arrowStrokeSource"
        static let arrowStroke = "\(identifier)_arrowStroke"
        static let arrowSymbolSource = "\(identifier)_arrowSymbolSource"
        static let arrowSymbol = "\(identifier)_arrowSymbol"
        static let arrowCasingSymbol = "\(identifier)_arrowCasingSymbol"
        static let instructionSource = "\(identifier)_instructionSource"
        static let instructionLabel = "\(identifier)_instructionLabel"
        static let instructionCircle = "\(identifier)_instructionCircle"
        static let waypointSource = "\(identifier)_waypointSource"
        static let waypointCircle = "\(identifier)_waypointCircle"
        static let waypointSymbol = "\(identifier)_waypointSymbol"
        static let buildingExtrusionLayer = "\(identifier)buildingExtrusionLayer"
    }
    
    @objc dynamic public var trafficUnknownColor: UIColor = .trafficUnknown
    @objc dynamic public var trafficLowColor: UIColor = .trafficLow
    @objc dynamic public var trafficModerateColor: UIColor = .trafficModerate
    @objc dynamic public var trafficHeavyColor: UIColor = .trafficHeavy
    @objc dynamic public var trafficSevereColor: UIColor = .trafficSevere
    @objc dynamic public var alternativeTrafficUnknownColor: UIColor = .alternativeTrafficUnknown
    @objc dynamic public var alternativeTrafficLowColor: UIColor = .alternativeTrafficLow
    @objc dynamic public var alternativeTrafficModerateColor: UIColor = .alternativeTrafficModerate
    @objc dynamic public var alternativeTrafficHeavyColor: UIColor = .alternativeTrafficHeavy
    @objc dynamic public var alternativeTrafficSevereColor: UIColor = .alternativeTrafficSevere
    
    @objc dynamic public var routeCasingColor: UIColor = .defaultRouteCasing
    @objc dynamic public var routeAlternateColor: UIColor = .defaultAlternateLine
    @objc dynamic public var routeAlternateCasingColor: UIColor = .defaultAlternateLineCasing
    @objc dynamic public var traversedRouteColor: UIColor = .defaultTraversedRouteColor
    @objc dynamic public var maneuverArrowColor: UIColor = .defaultManeuverArrow
    @objc dynamic public var maneuverArrowStrokeColor: UIColor = .defaultManeuverArrowStroke
    @objc dynamic public var buildingDefaultColor: UIColor = .defaultBuildingColor
    @objc dynamic public var buildingHighlightColor: UIColor = .defaultBuildingHighlightColor
    @objc dynamic public var reducedAccuracyActivatedMode: Bool = false {
        didSet {
            let frame = CGRect(origin: .zero, size: 75.0)
            let isHidden = userCourseView.isHidden
            userCourseView = reducedAccuracyActivatedMode
                ? UserHaloCourseView(frame: frame)
                : UserPuckCourseView(frame: frame)
            
            userCourseView.isHidden = isHidden
        }
    }
    
    /**
     `MapView`, which is added on top of `NavigationMapView` and allows to render navigation related components.
     */
    public private(set) var mapView: MapView!
    
    /**
     The object that acts as the navigation delegate of the map view.
     */
    public weak var delegate: NavigationMapViewDelegate?
    
    /**
     Most recent user location, which is used to place `UserCourseView`.
     */
    var mostRecentUserCourseViewLocation: CLLocation?
    var routes: [Route]?
    var routePoints: RoutePoints?
    var routeLineGranularDistances: RouteLineGranularDistances?
    var routeRemainingDistancesIndex: Int?
    var routeLineTracksTraversal: Bool = false
    var fractionTraveled: Double = 0.0
    var preFractionTraveled: Double = 0.0
    var vanishingRouteLineUpdateTimer: Timer? = nil
    
    var showsRoute: Bool {
        get {
            guard let mainRouteLayerIdentifier = identifier(routes?.first, identifierType: .route),
                  let mainRouteCasingLayerIdentifier = identifier(routes?.first, identifierType: .routeCasing) else { return false }
            
            guard let _ = try? mapView.style.getLayer(with: mainRouteLayerIdentifier, type: LineLayer.self).get(),
                  let _ = try? mapView.style.getLayer(with: mainRouteCasingLayerIdentifier, type: LineLayer.self).get() else { return false }

            return true
        }
    }

    /**
     A type that represents a `UIView` that is `CourseUpdatable`.
     */
    public typealias UserCourseView = UIView & CourseUpdatable
    
    /**
     A `UserCourseView` used to indicate the user’s location and course on the map.
     
     The `UserCourseView`'s `UserCourseView.update(location:pitch:direction:animated:)` method is frequently called to ensure that its visual appearance matches the map’s camera.
     */
    public var userCourseView: UserCourseView = UserPuckCourseView(frame: CGRect(origin: .zero, size: 75.0)) {
        didSet {
            oldValue.removeFromSuperview()
            installUserCourseView()
        }
    }
    
    /**
     A manager object, used to init and maintain predictive caching.
     */
    private(set) var predictiveCacheManager: PredictiveCacheManager?
    
    public override init(frame: CGRect) {
        super.init(frame: frame)
        
        setupMapView(frame)
        commonInit()
    }
    
    public init(frame: CGRect, navigationCameraType: NavigationCameraType = .mobile) {
        super.init(frame: frame)
        
        setupMapView(frame, navigationCameraType: navigationCameraType)
        commonInit()
    }
    
    public required init?(coder: NSCoder) {
        super.init(coder: coder)
        
        setupMapView(self.bounds)
        commonInit()
    }
    
    fileprivate func commonInit() {
        setupGestureRecognizers()
        installUserCourseView()
        subscribeForNotifications()
    }
    
    deinit {
        unsubscribeFromNotifications()
    }
    
    func subscribeForNotifications() {
        NotificationCenter.default.addObserver(self,
                                               selector: #selector(navigationCameraStateDidChange(_:)),
                                               name: .navigationCameraStateDidChange,
                                               object: navigationCamera)
    }
    
    func unsubscribeFromNotifications() {
        NotificationCenter.default.removeObserver(self,
                                                  name: .navigationCameraStateDidChange,
                                                  object: nil)
    }
    
    @objc func navigationCameraStateDidChange(_ notification: Notification) {
        guard let location = mostRecentUserCourseViewLocation,
              let navigationCameraState = notification.userInfo?[NavigationCamera.NotificationUserInfoKey.stateKey] as? NavigationCameraState else { return }
        
        switch navigationCameraState {
        case .idle:
            break
        case .transitionToFollowing, .following, .transitionToOverview, .overview:
            updateUserCourseView(location)
            break
        }
    }
    
    func setupMapView(_ frame: CGRect, navigationCameraType: NavigationCameraType = .mobile) {
        guard let accessToken = AccountManager.shared.accessToken else {
            fatalError("Access token was not set.")
        }
        
        let options = ResourceOptions(accessToken: accessToken,
                                      tileStorePath: Bundle.mapboxNavigation.suggestedTileURL?.path,
                                      loadTilePacksFromNetwork: false)
        
        mapView = MapView(with: frame, resourceOptions: options)
        mapView.translatesAutoresizingMaskIntoConstraints = false
        mapView.update {
            $0.ornaments.showsScale = false
        }
        
        mapView.on(.renderFrameFinished) { _ in
            guard let location = self.mostRecentUserCourseViewLocation else { return }
            self.updateUserCourseView(location, animated: false)
        }
        
        addSubview(mapView)
        
        mapView.pinTo(parentView: self)
        
        navigationCamera = NavigationCamera(mapView, navigationCameraType: navigationCameraType)
        navigationCamera.requestNavigationCameraToFollowing()
    }
    
    func setupGestureRecognizers() {
        let gestures = mapView.gestureRecognizers ?? []
        let mapTapGesture = UITapGestureRecognizer(target: self, action: #selector(didReceiveTap(sender:)))
        for recognizer in gestures where recognizer is UITapGestureRecognizer {
            mapTapGesture.requireFailure(of: [recognizer])
        }
        mapView.addGestureRecognizer(mapTapGesture)
    }
    
    /**
     Setups the Predictive Caching mechanism using provided Options.
     
     This will handle all the required manipulations to enable the feature and maintain it during the navigations. Once enabled, it will be present as long as `NavigationMapView` is retained.
     
     - parameter options: options, controlling caching parameters like area radius and concurrent downloading threads.
     */
    public func enablePredictiveCaching(options predictiveCacheOptions: PredictiveCacheOptions) {
        let mapTileSource = try? TileStoreManager.getTileStore(for: mapView.__map.getResourceOptions())
        var mapOptions: PredictiveCacheManager.MapOptions?
        if let tileStore = mapTileSource?.value as? TileStore {
            mapOptions = PredictiveCacheManager.MapOptions(tileStore, mapView.styleSourceDatasets(["raster", "vector"]))
        }
        
        predictiveCacheManager = PredictiveCacheManager(predictiveCacheOptions: predictiveCacheOptions,
                                                        mapOptions: mapOptions)
    }
    
    // MARK: - Overridden methods
    
    open override func prepareForInterfaceBuilder() {
        super.prepareForInterfaceBuilder()
        
        // TODO: Verify that image is correctly drawn when `NavigationMapView` is created in storyboard.
        let image = UIImage(named: "feedback-map-error", in: .mapboxNavigation, compatibleWith: nil)
        let imageView = UIImageView(image: image)
        imageView.contentMode = .center
        imageView.backgroundColor = .gray
        imageView.frame = bounds
        addSubview(imageView)
    }
    
    /**
     Updates the map view’s preferred frames per second to the appropriate value for the current route progress.
     
     This method accounts for the proximity to a maneuver and the current power source.
     It has no effect if `NavigationCameraState` is in `.following` mode.
     */
    public func updatePreferredFrameRate(for routeProgress: RouteProgress) {
        guard navigationCamera.state == .following else { return }
        
        let stepProgress = routeProgress.currentLegProgress.currentStepProgress
        let expectedTravelTime = stepProgress.step.expectedTravelTime
        let durationUntilNextManeuver = stepProgress.durationRemaining
        let durationSincePreviousManeuver = expectedTravelTime - durationUntilNextManeuver
        
        var preferredFramesPerSecond = FrameIntervalOptions.defaultFramesPerSecond
        let maneuverDirections: [ManeuverDirection] = [.straightAhead, .slightLeft, .slightRight]
        if let maneuverDirection = routeProgress.currentLegProgress.upcomingStep?.maneuverDirection,
           maneuverDirections.contains(maneuverDirection) ||
            (durationUntilNextManeuver > FrameIntervalOptions.durationUntilNextManeuver &&
                durationSincePreviousManeuver > FrameIntervalOptions.durationSincePreviousManeuver) {
            preferredFramesPerSecond = UIDevice.current.isPluggedIn ? FrameIntervalOptions.pluggedInFramesPerSecond : minimumFramesPerSecond
        }

        mapView.update {
            $0.render.preferredFramesPerSecond = preferredFramesPerSecond
        }
    }
    
    // MARK: - User tracking methods
    
    func installUserCourseView() {
        userCourseView.isHidden = true
        mapView.addSubview(userCourseView)
    }
    
    /**
     Updates `UserCourseView` to provided location.
     */
    public func updateUserCourseView(_ location: CLLocation, animated: Bool = false) {
        guard CLLocationCoordinate2DIsValid(location.coordinate) else { return }
        
        mostRecentUserCourseViewLocation = location
        
        // While animating to overview mode, don't animate the puck.
        let duration: TimeInterval = animated && navigationCamera.state != .transitionToOverview ? 1 : 0
        UIView.animate(withDuration: duration, delay: 0, options: [.curveLinear]) { [weak self] in
            guard let point = self?.mapView.screenCoordinate(for: location.coordinate).point else { return }
            self?.userCourseView.center = point
        }
        
        userCourseView.update(location: location,
                              pitch: mapView.pitch,
                              direction: mapView.bearing,
                              animated: animated,
                              navigationCameraState: navigationCamera.state)
    }
    
    // MARK: Feature Addition/removal properties and methods
    
    public func showcase(_ routes: [Route], animated: Bool = false) {
        guard let activeRoute = routes.first,
              let coordinates = activeRoute.shape?.coordinates,
              !coordinates.isEmpty else { return }
        
        removeArrow()
        removeRoutes()
        removeWaypoints()
        
        show(routes)
        showWaypoints(on: activeRoute)
        
        navigationCamera.requestNavigationCameraToIdle()
        fitCamera(to: activeRoute, animated: animated)
    }
    
    func fitCamera(to route: Route, facing direction: CLLocationDirection = 0, animated: Bool = false) {
        guard let routeShape = route.shape, !routeShape.coordinates.isEmpty else { return }
        let cameraOptions = mapView?.cameraManager.camera(fitting: .lineString(routeShape))
        cameraOptions?.padding = safeArea
        
        if let cameraOptions = cameraOptions {
            mapView?.cameraManager.setCamera(to: cameraOptions, animated: animated)
        }
    }
    
    public func show(_ routes: [Route], legIndex: Int = 0) {
        removeRoutes()
        
        self.routes = routes
        
        // TODO: Add ability to handle legIndex.
        var parentLayerIdentifier: String? = nil
        for (index, route) in routes.enumerated() {
            if index == 0 {
                parentLayerIdentifier = addMainRouteLayer(route)
                parentLayerIdentifier = addMainRouteCasingLayer(route, below: parentLayerIdentifier)
                
                if routeLineTracksTraversal {
                    initPrimaryRoutePoints(route: route)
                }
                
                continue
            }
            
            parentLayerIdentifier = addAlternativeRouteLayer(route,  below: parentLayerIdentifier)
            addAlternativeRouteCasingLayer(route, below: parentLayerIdentifier)
        }
    }
    
    @discardableResult func addMainRouteLayer(_ route: Route) -> String? {
        guard let shape = route.shape else { return nil }
        
        var geoJSONSource = GeoJSONSource()
        geoJSONSource.data = .geometry(.lineString(shape))
        geoJSONSource.lineMetrics = true
        
        guard let sourceIdentifier = identifier(route, identifierType: .source) else { return nil }
        mapView.style.addSource(source: geoJSONSource, identifier: sourceIdentifier)
        
        let fractionTraveledForStops = routeLineTracksTraversal ? fractionTraveled : 0.0
        guard let layerIdentifier = identifier(route, identifierType: .route) else { return nil }
        var lineLayer = LineLayer(id: layerIdentifier)
        lineLayer.source = sourceIdentifier
        lineLayer.paint?.lineWidth = .expression(Expression.routeLineWidthExpression())
        lineLayer.layout?.lineJoin = .constant(.round)
        lineLayer.layout?.lineCap = .constant(.round)
        
        if let gradientStops = routeLineGradient(route, fractionTraveled: fractionTraveledForStops) {
            lineLayer.paint?.lineGradient = .expression((Expression.routeLineGradientExpression(gradientStops)))
        }
        
        var parentLayer: String? {
            var parentLayer: String? = nil
            let identifiers = [
                IdentifierString.arrow,
                IdentifierString.arrowSymbol,
                IdentifierString.arrowCasingSymbol,
                IdentifierString.arrowStroke,
                IdentifierString.waypointCircle,
                IdentifierString.buildingExtrusionLayer
            ]
            
            guard let layers = try? mapView.__map.getStyleLayers().reversed() else { return nil }
            for layer in layers {
                if !(layer.type == "symbol") && !identifiers.contains(layer.id) {
                    let sourceLayer = try? mapView.__map.getStyleLayerProperty(forLayerId: layer.id, property: "source-layer").value as? String
                    
                    if let sourceLayer = sourceLayer,
                       sourceLayer.isEmpty {
                        continue
                    }
                    
                    parentLayer = layer.id
                    break
                }
            }
            
            return parentLayer
        }
        
        mapView.style.addLayer(layer: lineLayer, layerPosition: LayerPosition(above: parentLayer))
        
        return layerIdentifier
    }
    
    @discardableResult func addMainRouteCasingLayer(_ route: Route, below parentLayerIndentifier: String? = nil) -> String? {
        guard let shape = route.shape else { return nil }
        
        var geoJSONSource = GeoJSONSource()
        geoJSONSource.data = .geometry(.lineString(shape))
        geoJSONSource.lineMetrics = true
        
        guard let sourceIdentifier = identifier(route, identifierType: .source, isMainRouteCasingSource: true) else { return nil }
        mapView.style.addSource(source: geoJSONSource, identifier: sourceIdentifier)
        
        let fractionTraveledForStops = routeLineTracksTraversal ? fractionTraveled : 0.0
        guard let layerIdentifier = identifier(route, identifierType: .routeCasing) else { return nil }
        var lineLayer = LineLayer(id: layerIdentifier)
        lineLayer.source = sourceIdentifier
        lineLayer.paint?.lineColor = .constant(.init(color: routeCasingColor))
        lineLayer.paint?.lineWidth = .expression(Expression.routeLineWidthExpression(1.5))
        lineLayer.layout?.lineJoin = .constant(.round)
        lineLayer.layout?.lineCap = .constant(.round)
        
        mapView.style.addLayer(layer: lineLayer, layerPosition: LayerPosition(below: parentLayerIndentifier))
        
        let gradientStops = routeCasingGradient(fractionTraveledForStops)
        lineLayer.paint?.lineGradient = .expression(Expression.routeLineGradientExpression(gradientStops))

        return layerIdentifier
    }
    
    @discardableResult func addAlternativeRouteLayer(_ route: Route, below parentLayerIndentifier: String? = nil) -> String? {
        guard let shape = route.shape else { return nil }
        
        var geoJSONSource = GeoJSONSource()
        geoJSONSource.data = .geometry(.lineString(shape))
        geoJSONSource.lineMetrics = true
        
        guard let sourceIdentifier = identifier(route, identifierType: .source) else { return nil }
        mapView.style.addSource(source: geoJSONSource, identifier: sourceIdentifier)
        
        guard let layerIdentifier = identifier(route, identifierType: .route) else { return nil }
        var lineLayer = LineLayer(id: layerIdentifier)
        lineLayer.source = sourceIdentifier
        lineLayer.paint?.lineColor = .constant(.init(color: routeAlternateColor))
        lineLayer.paint?.lineWidth = .expression(Expression.routeLineWidthExpression())
        lineLayer.layout?.lineJoin = .constant(.round)
        lineLayer.layout?.lineCap = .constant(.round)

        if showsCongestionForAlternativeRoutes, let gradientStops = routeLineGradient(route, fractionTraveled: 0.0, isMain: false) {
            lineLayer.paint?.lineGradient = .expression((Expression.routeLineGradientExpression(gradientStops)))
        }
        mapView.style.addLayer(layer: lineLayer, layerPosition: LayerPosition(below: parentLayerIndentifier))
        
        return layerIdentifier
    }
    
    @discardableResult func addAlternativeRouteCasingLayer(_ route: Route, below parentLayerIndentifier: String? = nil) -> String? {
        guard let shape = route.shape else { return nil }
        
        var geoJSONSource = GeoJSONSource()
        geoJSONSource.data = .geometry(.lineString(shape))
        geoJSONSource.lineMetrics = true
        
        guard let sourceIdentifier = identifier(route, identifierType: .source) else { return nil }
        mapView.style.addSource(source: geoJSONSource, identifier: sourceIdentifier)
        
        guard let layerIdentifier = identifier(route, identifierType: .routeCasing) else { return nil }
        var lineLayer = LineLayer(id: layerIdentifier)
        lineLayer.source = sourceIdentifier
        lineLayer.paint?.lineColor = .constant(.init(color: routeAlternateCasingColor))
        lineLayer.paint?.lineWidth = .expression(Expression.routeLineWidthExpression(1.5))
        lineLayer.layout?.lineJoin = .constant(.round)
        lineLayer.layout?.lineCap = .constant(.round)
        
        mapView.style.addLayer(layer: lineLayer, layerPosition: LayerPosition(below: parentLayerIndentifier))
        
        return layerIdentifier
    }
    
    /**
     Adds the route waypoints to the map given the current leg index. Previous waypoints for completed legs will be omitted.
     */
    public func showWaypoints(on route: Route, legIndex: Int = 0) {
        let waypoints: [Waypoint] = Array(route.legs.dropLast().compactMap({$0.destination}))

        var features = [Feature]()
        for (waypointIndex, waypoint) in waypoints.enumerated() {
            var feature = Feature(Point(waypoint.coordinate))
            feature.properties = [
                "waypointCompleted": waypointIndex < legIndex,
                "name": waypointIndex + 1
            ]
            features.append(feature)
        }
        
        let shape = delegate?.navigationMapView(self, shapeFor: waypoints, legIndex: legIndex) ?? FeatureCollection(features: features)

        if route.legs.count > 1 { // are we on a multipoint route?
            routes = [route]

            if let _ = try? mapView.style.getSource(identifier: IdentifierString.waypointSource, type: GeoJSONSource.self).get() {
                let _ = mapView.style.updateGeoJSON(for: IdentifierString.waypointSource, with: shape)
            } else {
                var waypointSource = GeoJSONSource()
                waypointSource.data = .featureCollection(shape)
                mapView.style.addSource(source: waypointSource, identifier: IdentifierString.waypointSource)

                let circles = delegate?.navigationMapView(self, waypointCircleLayerWithIdentifier: IdentifierString.waypointCircle, sourceIdentifier: IdentifierString.waypointSource) ?? defaultWaypointCircleLayer()
                let symbols = delegate?.navigationMapView(self, waypointSymbolLayerWithIdentifier: IdentifierString.waypointSymbol, sourceIdentifier: IdentifierString.waypointSource) ?? defaultWaypointSymbolLayer()

                if let arrows = try? mapView.style.getLayer(with: IdentifierString.arrowSymbol, type: LineLayer.self).get() {
                    mapView.style.addLayer(layer: circles, layerPosition: LayerPosition(above: arrows.id))
                } else {
                    guard let layerIdentifier = identifier(route, identifierType: .route) else { return }
                    mapView.style.addLayer(layer: circles, layerPosition: LayerPosition(above: layerIdentifier))
                }
                mapView.style.addLayer(layer: symbols, layerPosition: LayerPosition(above: circles.id))
            }
        }

        if let lastLeg = route.legs.last, let destinationCoordinate = lastLeg.destination?.coordinate {
            mapView.annotationManager.removeAnnotations(annotationsToRemove())
            
            var destinationAnnotation = PointAnnotation(coordinate: destinationCoordinate)
            destinationAnnotation.title = "navigation_annotation"
            mapView.annotationManager.addAnnotation(destinationAnnotation)
        }
    }
    
    func defaultWaypointCircleLayer() -> CircleLayer {
        var circles = CircleLayer(id: IdentifierString.waypointCircle)
        circles.source = IdentifierString.waypointSource
        let opacity = Exp(.switchCase) {
            Exp(.any) {
                Exp(.get) {
                    "waypointCompleted"
                }
            }
            0.5
            1
        }
        circles.paint?.circleColor = .constant(.init(color: UIColor(red:0.9, green:0.9, blue:0.9, alpha:1.0)))
        circles.paint?.circleOpacity = .expression(opacity)
        circles.paint?.circleRadius = .constant(.init(10))
        circles.paint?.circleStrokeColor = .constant(.init(color: UIColor.black))
        circles.paint?.circleStrokeWidth = .constant(.init(1))
        circles.paint?.circleStrokeOpacity = .expression(opacity)
        return circles
    }
    
    func defaultWaypointSymbolLayer() -> SymbolLayer {
        var symbols = SymbolLayer(id: IdentifierString.waypointSymbol)
        symbols.source = IdentifierString.waypointSource
        symbols.layout?.textField = .expression(Exp(.toString){
                                                    Exp(.get){
                                                        "name"
                                                    }
                                                })
        symbols.layout?.textSize = .constant(.init(10))
        symbols.paint?.textOpacity = .expression(Exp(.switchCase) {
            Exp(.any) {
                Exp(.get) {
                    "waypointCompleted"
                }
            }
            0.5
            1
        })
        symbols.paint?.textHaloWidth = .constant(.init(0.25))
        symbols.paint?.textHaloColor = .constant(.init(color: UIColor.black))
        return symbols
    }
    
    public func removeRoutes() {
        var sourceIdentifiers = Set<String>()
        var layerIdentifiers = Set<String>()
        routes?.enumerated().forEach {
            if $0.offset == 0, let identifier = identifier($0.element, identifierType: .source, isMainRouteCasingSource: true) {
                sourceIdentifiers.insert(identifier)
            }
            
            if let identifier = identifier($0.element, identifierType: .source) {
                sourceIdentifiers.insert(identifier)
            }
            
            if let identifier = identifier($0.element, identifierType: .route) {
                layerIdentifiers.insert(identifier)
            }
            
            if let identifier = identifier($0.element, identifierType: .routeCasing) {
                layerIdentifiers.insert(identifier)
            }
        }
        
        mapView.style.removeLayers(layerIdentifiers)
        mapView.style.removeSources(sourceIdentifiers)
        
        routes = nil
        routePoints = nil
        routeLineGranularDistances = nil
    }
    
    func identifier(_ route: Route?, identifierType: IdentifierType, isMainRouteCasingSource: Bool = false) -> String? {
        guard let route = route else { return nil }
        let identifier = Unmanaged.passUnretained(route).toOpaque()
        
        switch identifierType {
        case .source:
            if isMainRouteCasingSource {
                return "\(identifier)_casing_source"
            }
            
            return "\(identifier)_source"
            
        case .route:
            return "\(identifier)_route"
            
        case .routeCasing:
            return "\(identifier)_casing"
        }
    }
    
    public func removeWaypoints() {
        mapView.annotationManager.removeAnnotations(annotationsToRemove())
        
        let layerSet: Set = [IdentifierString.waypointCircle,
                             IdentifierString.waypointSymbol]
        mapView.style.removeLayers(layerSet)
        mapView.style.removeSources([IdentifierString.waypointSource])
    }
    
    func annotationsToRemove() -> [Annotation] {
        // TODO: Improve annotations filtering functionality.
        return mapView.annotationManager.annotations.values.filter({ $0.title == "navigation_annotation" })
    }
    
    /**
     Shows the step arrow given the current `RouteProgress`.
     */
    public func addArrow(route: Route, legIndex: Int, stepIndex: Int) {
        guard route.legs.indices.contains(legIndex),
              route.legs[legIndex].steps.indices.contains(stepIndex),
              let mainRouteLayerIdentifier = identifier(route, identifierType: .route),
              let triangleImage = Bundle.mapboxNavigation.image(named: "triangle")?.withRenderingMode(.alwaysTemplate) else { return }
        
        let _ = mapView.style.setStyleImage(image: triangleImage, with: IdentifierString.arrowImage, scale: 1.0)
        
        let minimumZoomLevel: Double = 8.0
        let step = route.legs[legIndex].steps[stepIndex]
        let maneuverCoordinate = step.maneuverLocation
        
        guard step.maneuverType != .arrive else { return }
        
        // TODO: Implement ability to change `shaftLength` depending on zoom level.
        let shaftLength = max(min(30 * mapView.metersPerPointAtLatitude(latitude: maneuverCoordinate.latitude), 30), 10)
        let shaftPolyline = route.polylineAroundManeuver(legIndex: legIndex, stepIndex: stepIndex, distance: shaftLength)
        
        if shaftPolyline.coordinates.count > 1 {
            let shaftStrokeCoordinates = shaftPolyline.coordinates
            let shaftDirection = shaftStrokeCoordinates[shaftStrokeCoordinates.count - 2].direction(to: shaftStrokeCoordinates.last!)
            
            var arrowSource = GeoJSONSource()
            arrowSource.data = .feature(Feature(shaftPolyline))
            var arrow = LineLayer(id: IdentifierString.arrow)
            if let _ = try? mapView.style.getSource(identifier: IdentifierString.arrowSource, type: GeoJSONSource.self).get() {
                let geoJSON = Feature(shaftPolyline)
                let _ = mapView.style.updateGeoJSON(for: IdentifierString.arrowSource, with: geoJSON)
            } else {
                arrow.minZoom = Double(minimumZoomLevel)
                arrow.layout?.lineCap = .constant(.butt)
                arrow.layout?.lineJoin = .constant(.round)
                arrow.paint?.lineWidth = .expression(Expression.routeLineWidthExpression(0.7))
                arrow.paint?.lineColor = .constant(.init(color: maneuverArrowColor))
                
                mapView.style.addSource(source: arrowSource, identifier: IdentifierString.arrowSource)
                arrow.source = IdentifierString.arrowSource
                mapView.style.addLayer(layer: arrow, layerPosition: LayerPosition(above: mainRouteLayerIdentifier))
            }
            
            var arrowStrokeSource = GeoJSONSource()
            arrowStrokeSource.data = .feature(Feature(shaftPolyline))
            var arrowStroke = LineLayer(id: IdentifierString.arrowStroke)
            if let _ = try? mapView.style.getSource(identifier: IdentifierString.arrowStrokeSource, type: GeoJSONSource.self).get() {
                let geoJSON = Feature(shaftPolyline)
                let _ = mapView.style.updateGeoJSON(for: IdentifierString.arrowStrokeSource, with: geoJSON)
            } else {
                arrowStroke.minZoom = arrow.minZoom
                arrowStroke.layout?.lineCap = arrow.layout?.lineCap
                arrowStroke.layout?.lineJoin = arrow.layout?.lineJoin
                arrowStroke.paint?.lineWidth = .expression(Expression.routeLineWidthExpression(0.8))
                arrowStroke.paint?.lineColor = .constant(.init(color: maneuverArrowStrokeColor))
                
                mapView.style.addSource(source: arrowStrokeSource, identifier: IdentifierString.arrowStrokeSource)
                arrowStroke.source = IdentifierString.arrowStrokeSource
                mapView.style.addLayer(layer: arrowStroke, layerPosition: LayerPosition(above: mainRouteLayerIdentifier))
            }
            
            let point = Point(shaftStrokeCoordinates.last!)
            var arrowSymbolSource = GeoJSONSource()
            arrowSymbolSource.data = .feature(Feature(point))
            if let _ = try? mapView.style.getSource(identifier: IdentifierString.arrowSymbolSource, type: GeoJSONSource.self).get() {
                let geoJSON = Feature.init(geometry: Geometry.point(point))
                let _ = mapView.style.updateGeoJSON(for: IdentifierString.arrowSymbolSource, with: geoJSON)
                let _ = try? mapView.__map.setStyleLayerPropertyForLayerId(IdentifierString.arrowSymbol, property: "icon-rotate", value: shaftDirection)
                let _ = try? mapView.__map.setStyleLayerPropertyForLayerId(IdentifierString.arrowCasingSymbol, property: "icon-rotate", value: shaftDirection)
            } else {
                var arrowSymbolLayer = SymbolLayer(id: IdentifierString.arrowSymbol)
                arrowSymbolLayer.minZoom = Double(minimumZoomLevel)
                arrowSymbolLayer.layout?.iconImage = .constant(.name(IdentifierString.arrowImage))
                arrowSymbolLayer.paint?.iconColor = .constant(.init(color: maneuverArrowColor))
                arrowSymbolLayer.layout?.iconRotationAlignment = .constant(.map)
                arrowSymbolLayer.layout?.iconRotate = .constant(.init(shaftDirection))
                arrowSymbolLayer.layout?.iconSize = .expression(Expression.routeLineWidthExpression(0.12))
                arrowSymbolLayer.layout?.iconAllowOverlap = .constant(true)
                
                var arrowSymbolLayerCasing = SymbolLayer(id: IdentifierString.arrowCasingSymbol)
                arrowSymbolLayerCasing.minZoom = arrowSymbolLayer.minZoom
                arrowSymbolLayerCasing.layout?.iconImage = arrowSymbolLayer.layout?.iconImage
                arrowSymbolLayerCasing.paint?.iconColor = .constant(.init(color: maneuverArrowStrokeColor))
                arrowSymbolLayerCasing.layout?.iconRotationAlignment = arrowSymbolLayer.layout?.iconRotationAlignment
                arrowSymbolLayerCasing.layout?.iconRotate = arrowSymbolLayer.layout?.iconRotate
                arrowSymbolLayerCasing.layout?.iconSize = .expression(Expression.routeLineWidthExpression(0.14))
                arrowSymbolLayerCasing.layout?.iconAllowOverlap = arrowSymbolLayer.layout?.iconAllowOverlap
                
                mapView.style.addSource(source: arrowSymbolSource, identifier: IdentifierString.arrowSymbolSource)
                arrowSymbolLayer.source = IdentifierString.arrowSymbolSource
                arrowSymbolLayerCasing.source = IdentifierString.arrowSymbolSource
                mapView.style.addLayer(layer: arrowSymbolLayer)
                mapView.style.addLayer(layer: arrowSymbolLayerCasing, layerPosition: LayerPosition(below: IdentifierString.arrowSymbol))
            }
        }
    }
    
    /**
     Removes the step arrow from the map.
     */
    public func removeArrow() {
        let layerSet: Set = [
            IdentifierString.arrow,
            IdentifierString.arrowStroke,
            IdentifierString.arrowSymbol,
            IdentifierString.arrowCasingSymbol
        ]
        mapView.style.removeLayers(layerSet)
        
        let sourceSet: Set = [
            IdentifierString.arrowSource,
            IdentifierString.arrowStrokeSource,
            IdentifierString.arrowSymbolSource
        ]
        mapView.style.removeSources(sourceSet)
    }
    
    public func localizeLabels() {
        // TODO: Implement ability to localize road labels.
    }
    
    public func showVoiceInstructionsOnMap(route: Route) {
        var featureCollection = FeatureCollection(features: [])
        
        for (legIndex, leg) in route.legs.enumerated() {
            for (stepIndex, step) in leg.steps.enumerated() {
                for instruction in step.instructionsSpokenAlongStep! {
                    let coordinate = LineString(route.legs[legIndex].steps[stepIndex].shape!.coordinates.reversed()).coordinateFromStart(distance: instruction.distanceAlongStep)!
                    var feature = Feature(Point(coordinate))
                    feature.properties = [
                        "instruction": instruction.text
                    ]
                    featureCollection.features.append(feature)
                }
            }
        }

        if let _ = try? mapView.style.getSource(identifier: IdentifierString.instructionSource, type: GeoJSONSource.self).get() {
            _ = mapView.style.updateGeoJSON(for: IdentifierString.instructionSource, with: featureCollection)
        } else {
            var source = GeoJSONSource()
            source.data = .featureCollection(featureCollection)
            mapView.style.addSource(source: source, identifier: IdentifierString.instructionSource)
            
            var symbolLayer = SymbolLayer(id: IdentifierString.instructionLabel)
            symbolLayer.source = IdentifierString.instructionSource
            
            let instruction = Exp(.toString) {
                Exp(.get) {
                    "instruction"
                }
            }
            
            symbolLayer.layout?.textField = .expression(instruction)
            symbolLayer.layout?.textSize = .constant(14)
            symbolLayer.paint?.textHaloWidth = .constant(1)
            symbolLayer.paint?.textHaloColor = .constant(.init(color: .white))
            symbolLayer.paint?.textOpacity = .constant(0.75)
            symbolLayer.layout?.textAnchor = .constant(.bottom)
            symbolLayer.layout?.textJustify = .constant(.left)
            mapView.style.addLayer(layer: symbolLayer)
            
            var circleLayer = CircleLayer(id: IdentifierString.instructionCircle)
            circleLayer.source = IdentifierString.instructionSource
            circleLayer.paint?.circleRadius = .constant(5)
            circleLayer.paint?.circleOpacity = .constant(0.75)
            circleLayer.paint?.circleColor = .constant(.init(color: .white))
            mapView.style.addLayer(layer: circleLayer)
        }
    }
    
    // MARK: - Gesture recognizers methods
    
    /**
     Fired when NavigationMapView detects a tap not handled elsewhere by other gesture recognizers.
     */
    @objc func didReceiveTap(sender: UITapGestureRecognizer) {
        guard let routes = routes, let tapPoint = sender.point else { return }
        
        let waypointTest = waypoints(on: routes, closeTo: tapPoint)
        if let selected = waypointTest?.first {
            delegate?.navigationMapView(self, didSelect: selected)
            return
        } else if let routes = self.routes(closeTo: tapPoint) {
            guard let selectedRoute = routes.first else { return }
            delegate?.navigationMapView(self, didSelect: selectedRoute)
        }
    }
    
    private func waypoints(on routes: [Route], closeTo point: CGPoint) -> [Waypoint]? {
        let tapCoordinate = mapView.coordinate(for: point)
        let multipointRoutes = routes.filter { $0.legs.count > 1}
        guard multipointRoutes.count > 0 else { return nil }
        let waypoints = multipointRoutes.compactMap { route in
            route.legs.dropLast().compactMap { $0.destination }
        }.flatMap {$0}
        
        // Sort the array in order of closest to tap.
        let closest = waypoints.sorted { (left, right) -> Bool in
            let leftDistance = calculateDistance(coordinate1: left.coordinate, coordinate2: tapCoordinate)
            let rightDistance = calculateDistance(coordinate1: right.coordinate, coordinate2: tapCoordinate)
            return leftDistance < rightDistance
        }
        
        // Filter to see which ones are under threshold.
        let candidates = closest.filter({
            let coordinatePoint = mapView.point(for: $0.coordinate)
            
            return coordinatePoint.distance(to: point) < tapGestureDistanceThreshold
        })
        
        return candidates
    }
    
    private func routes(closeTo point: CGPoint) -> [Route]? {
        let tapCoordinate = mapView.coordinate(for: point)
        
        // Filter routes with at least 2 coordinates.
        guard let routes = routes?.filter({ $0.shape?.coordinates.count ?? 0 > 1 }) else { return nil }
        
        // Sort routes by closest distance to tap gesture.
        let closest = routes.sorted { (left, right) -> Bool in
            // Existence has been assured through use of filter.
            let leftLine = left.shape!
            let rightLine = right.shape!
            let leftDistance = leftLine.closestCoordinate(to: tapCoordinate)!.coordinate.distance(to: tapCoordinate)
            let rightDistance = rightLine.closestCoordinate(to: tapCoordinate)!.coordinate.distance(to: tapCoordinate)
            
            return leftDistance < rightDistance
        }
        
        // Filter closest coordinates by which ones are under threshold.
        let candidates = closest.filter {
            let closestCoordinate = $0.shape!.closestCoordinate(to: tapCoordinate)!.coordinate
            let closestPoint = mapView.point(for: closestCoordinate)
            
            return closestPoint.distance(to: point) < tapGestureDistanceThreshold
        }
        
        return candidates
    }
}<|MERGE_RESOLUTION|>--- conflicted
+++ resolved
@@ -39,20 +39,17 @@
      */
     public var roadClassesWithOverriddenCongestionLevels: Set<MapboxStreetsRoadClass>? = nil
     
-<<<<<<< HEAD
     /**
      `NavigationCamera`, which allows to control camera states.
      */
     public private(set) var navigationCamera: NavigationCamera!
-=======
-    var cameraAnimator: CameraAnimator!
+
     /**
      Controls whether to show congestion levels on alternative route lines. Defaults to `false`.
      
      If `true` and there're multiple routes to choose, the alternative route lines would display the congestion levels at different colors, similar to the main route. To customize the congestion colors that represent different congestion levels, override the `alternativeTrafficUnknownColor`, `alternativeTrafficLowColor`, `alternativeTrafficModerateColor`, `alternativeTrafficHeavyColor`, `alternativeTrafficSevereColor` property for the `NavigationMapView.appearance()`.
      */
     public var showsCongestionForAlternativeRoutes: Bool = false
->>>>>>> 14319394
     
     enum IdentifierType: Int {
         case source
