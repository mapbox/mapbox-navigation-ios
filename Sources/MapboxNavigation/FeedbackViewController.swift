--- conflicted
+++ resolved
@@ -158,15 +158,11 @@
         self.modalPresentationStyle = .custom
         self.transitioningDelegate = self
 
-<<<<<<< HEAD
         createFeedback()
     }
     
     func createFeedback() {
-        currentFeedbackUUID = eventsManager?.recordFeedback()
-=======
         currentFeedback = eventsManager?.createFeedback()
->>>>>>> 534b5833
     }
     
     override public func viewDidLoad() {
@@ -291,8 +287,10 @@
     public func collectionView(_ collectionView: UICollectionView, didSelectItemAt indexPath: IndexPath) {
         let item = sections[indexPath.row]
 
-        if detailedFeedbackEnabled, let eventsManager = eventsManager {
-            let feedbackViewController = FeedbackSubtypeViewController(eventsManager: eventsManager, feedbackType: item.feedbackType, feedbackUUID: currentFeedbackUUID)
+        if detailedFeedbackEnabled, let eventsManager = eventsManager, let feedback = currentFeedback {
+            let feedbackViewController = FeedbackSubtypeViewController(eventsManager: eventsManager,
+                                                                       feedbackType: item.feedbackType,
+                                                                       feedback: feedback)
 
             guard let parent = presentingViewController else {
                 dismiss(animated: true)
