import UIKit
import MapboxDirections
import MapboxCoreNavigation
import MapboxMaps
import Turf
import CoreLocation

extension NavigationMapView {
    /// A components, designed to help manage `NavigationMapView` ornaments logic.
    class OrnamentsController: NavigationComponent, NavigationComponentDelegate {
        
        // MARK: - Properties
        
        weak var navigationViewData: NavigationViewData!
        weak var eventsManager: NavigationEventsManager!
        
        fileprivate var navigationView: NavigationView! {
            return navigationViewData.navigationView
        }
        
        fileprivate var navigationMapView: NavigationMapView {
            return navigationViewData.navigationView.navigationMapView
        }
        
        var detailedFeedbackEnabled: Bool = false
        
        var showsSpeedLimits: Bool = true {
            didSet {
                navigationView.speedLimitView.isAlwaysHidden = !showsSpeedLimits
            }
        }
        
        var floatingButtonsPosition: MapOrnamentPosition? {
            get {
                return navigationView.floatingButtonsPosition
            }
            set {
                if let newPosition = newValue {
                    navigationView?.floatingButtonsPosition = newPosition
                }
            }
        }
        
        var floatingButtons: [UIButton]? {
            get {
                return navigationView.floatingButtons
            }
            set {
                navigationView.floatingButtons = newValue
            }
        }
        
        var reportButton: FloatingButton {
            return navigationViewData.navigationView.reportButton
        }
        
        typealias LabelRoadNameCompletionHandler = (_ defaultRoadNameAssigned: Bool) -> Void
        
        var labelRoadNameCompletionHandler: (LabelRoadNameCompletionHandler)?
        
        // MARK: - Lifecycle
        
        init(_ navigationViewData: NavigationViewData, eventsManager: NavigationEventsManager) {
            self.navigationViewData = navigationViewData
            self.eventsManager = eventsManager
        }
        
        private func resumeNotifications() {
            NotificationCenter.default.addObserver(self,
                                                   selector: #selector(orientationDidChange(_:)),
                                                   name: UIDevice.orientationDidChangeNotification,
                                                   object: nil)
        }
        
        private func suspendNotifications() {
            NotificationCenter.default.removeObserver(self,
                                                      name: UIDevice.orientationDidChangeNotification,
                                                      object: nil)
        }
        
        @objc func orientationDidChange(_ notification: Notification) {
            updateMapViewOrnaments()
        }
        
        // MARK: - Methods
        
        @objc func toggleMute(_ sender: UIButton) {
            sender.isSelected = !sender.isSelected
            
            let muted = sender.isSelected
            NavigationSettings.shared.voiceMuted = muted
        }
        
        @objc func feedback(_ sender: Any) {
            guard let parent = navigationViewData.containerViewController else { return }
            let feedbackViewController = FeedbackViewController(eventsManager: eventsManager)
            feedbackViewController.detailedFeedbackEnabled = detailedFeedbackEnabled
            parent.present(feedbackViewController, animated: true)
        }
        
        /**
         Updates the current road name label to reflect the road on which the user is currently traveling.
         
         - parameter at: The user’s current location as provided by the system location management system. This has less priority then `snappedLocation` (see below) and is used only if method will attempt to resolve road name automatically.
         - parameter suggestedName: The road name to put onto label. If not provided - method will attempt to extract the closest road name from map features.
         - parameter snappedLocation: User's location, snapped to the road network. Has higher priority then `at` location.
         */
        func labelCurrentRoad(at rawLocation: CLLocation, suggestedName roadName: String?, for snappedLocation: CLLocation? = nil) {
            guard navigationView.resumeButton.isHidden else { return }
            
            if let roadName = roadName {
                navigationView.wayNameView.text = roadName.nonEmptyString
                navigationView.wayNameView.isHidden = roadName.isEmpty
                
                return
            }
            
            // Avoid aggressively opting the developer into Mapbox services if they haven’t provided an access token.
            guard let _ = CredentialsManager.default.accessToken else {
                navigationView.wayNameView.isHidden = true
                return
            }
            
            labelCurrentRoadFeature(at: snappedLocation ?? rawLocation)
            
            if let labelRoadNameCompletionHandler = labelRoadNameCompletionHandler {
                labelRoadNameCompletionHandler(true)
            }
        }
        
        func embedBanners(topBanner: ContainerViewController, bottomBanner: ContainerViewController) {
            let topContainer = navigationViewData.navigationView.topBannerContainerView
            
            embed(topBanner, in: topContainer) { (parent, banner) -> [NSLayoutConstraint] in
                banner.view.translatesAutoresizingMaskIntoConstraints = false
                return banner.view.constraintsForPinning(to: self.navigationViewData.navigationView.topBannerContainerView)
            }
            
            topContainer.backgroundColor = .clear
            
            let bottomContainer = navigationViewData.navigationView.bottomBannerContainerView
            embed(bottomBanner, in: bottomContainer) { (parent, banner) -> [NSLayoutConstraint] in
                banner.view.translatesAutoresizingMaskIntoConstraints = false
                return banner.view.constraintsForPinning(to: self.navigationViewData.navigationView.bottomBannerContainerView)
            }
            
            bottomContainer.backgroundColor = .clear
            
            navigationViewData.containerViewController.view.bringSubviewToFront(navigationViewData.navigationView.topBannerContainerView)
        }
        
        private func embed(_ child: UIViewController, in container: UIView, constrainedBy constraints: ((UIViewController, UIViewController) -> [NSLayoutConstraint])?) {
            child.willMove(toParent: navigationViewData.containerViewController)
            navigationViewData.containerViewController.addChild(child)
            container.addSubview(child.view)
            if let childConstraints: [NSLayoutConstraint] = constraints?(navigationViewData.containerViewController, child) {
                navigationViewData.containerViewController.view.addConstraints(childConstraints)
            }
            child.didMove(toParent: navigationViewData.containerViewController)
        }
        
        private func labelCurrentRoadFeature(at location: CLLocation) {
            guard let router = navigationViewData.router,
                  let stepShape = router.routeProgress.currentLegProgress.currentStep.shape,
                  !stepShape.coordinates.isEmpty,
                  let mapView = navigationMapView.mapView else {
                return
            }
            
            // Add Mapbox Streets if the map does not already have it
            if mapView.streetsSources().isEmpty {
                var streetsSource = VectorSource()
                streetsSource.url = "mapbox://mapbox.mapbox-streets-v8"
                try? mapView.style.addSource(streetsSource, id: "com.mapbox.MapboxStreets")
            }
            
            guard let mapboxStreetsSource = mapView.streetsSources().first else { return }
            
            let identifierNamespace = Bundle.mapboxNavigation.bundleIdentifier ?? ""
            let roadLabelStyleLayerIdentifier = "\(identifierNamespace).roadLabels"
            let roadLabelLayer = try? mapView.style.layer(withId: roadLabelStyleLayerIdentifier, type: LineLayer.self)
            
            if roadLabelLayer == nil {
                var streetLabelLayer = LineLayer(id: roadLabelStyleLayerIdentifier)
                streetLabelLayer.source = mapboxStreetsSource.id
                
                var sourceLayerIdentifier: String? {
                    let identifiers = mapView.tileSetIdentifiers(mapboxStreetsSource.id, sourceType: mapboxStreetsSource.type)
                    if VectorSource.isMapboxStreets(identifiers) {
                        let roadLabelLayerIdentifiersByTileSetIdentifier = [
                            "mapbox.mapbox-streets-v8": "road",
                            "mapbox.mapbox-streets-v7": "road_label",
                        ]
                        
                        return identifiers.compactMap({ roadLabelLayerIdentifiersByTileSetIdentifier[$0] }).first
                    }
                    
                    return nil
                }
                
                streetLabelLayer.sourceLayer = sourceLayerIdentifier
                streetLabelLayer.paint?.lineOpacity = .constant(1.0)
                streetLabelLayer.paint?.lineWidth = .constant(20.0)
                streetLabelLayer.paint?.lineColor = .constant(.init(color: .white))
                
                if ![DirectionsProfileIdentifier.walking, DirectionsProfileIdentifier.cycling].contains(router.routeProgress.routeOptions.profileIdentifier) {
                    // Filter out to road classes valid only for motor transport.
                    let filter = Exp(.inExpression) {
                        "class"
                        "motorway"
                        "motorway_link"
                        "trunk"
                        "trunk_link"
                        "primary"
                        "primary_link"
                        "secondary"
                        "secondary_link"
                        "tertiary"
                        "tertiary_link"
                        "street"
                        "street_limited"
                        "roundabout"
                    }
                    
                    streetLabelLayer.filter = filter
                }
                
                let firstLayerIdentifier = mapView.mapboxMap.__map.getStyleLayers().first?.id
                try? mapView.style.addLayer(streetLabelLayer, layerPosition: .init(below: firstLayerIdentifier))
            }
            
            let closestCoordinate = location.coordinate
<<<<<<< HEAD
            let position = mapView.mapboxMap.point(for: closestCoordinate)
            mapView.visibleFeatures(at: position, styleLayers: Set([roadLabelStyleLayerIdentifier]), completion: { result in
=======
            let position = mapView.point(for: closestCoordinate)
            mapView.visibleFeatures(at: position, styleLayers: Set([roadLabelStyleLayerIdentifier]), completion: { [weak self] result in
>>>>>>> 7637a8d9
                switch result {
                case .success(let queriedFeatures):
                    guard let self = self else { return }
                    
                    var smallestLabelDistance = Double.infinity
                    var latestFeature: MBXFeature?
                    let slicedLine = stepShape.sliced(from: closestCoordinate)!
                    
                    for queriedFeature in queriedFeatures {
                        var lineStrings: [LineString] = []
                        
                        if queriedFeature.feature.geometry.geometryType == MBXGeometryType_Line,
                           let coordinates = queriedFeature.feature.geometry.extractLocationsArray() as? [CLLocationCoordinate2D] {
                            lineStrings.append(LineString(coordinates))
                        } else if queriedFeature.feature.geometry.geometryType == MBXGeometryType_MultiLine,
                                  let coordinates = queriedFeature.feature.geometry.extractLocations2DArray() as? [[CLLocationCoordinate2D]] {
                            for coordinates in coordinates {
                                lineStrings.append(LineString(coordinates))
                            }
                        }
                        
                        for lineString in lineStrings {
                            let lookAheadDistance: CLLocationDistance = 10
                            guard let pointAheadFeature = lineString.sliced(from: closestCoordinate)!.coordinateFromStart(distance: lookAheadDistance) else { continue }
                            guard let pointAheadUser = slicedLine.coordinateFromStart(distance: lookAheadDistance) else { continue }
                            guard let reversedPoint = LineString(lineString.coordinates.reversed()).sliced(from: closestCoordinate)!.coordinateFromStart(distance: lookAheadDistance) else { continue }
                            
                            let distanceBetweenPointsAhead = pointAheadFeature.distance(to: pointAheadUser)
                            let distanceBetweenReversedPoint = reversedPoint.distance(to: pointAheadUser)
                            let minDistanceBetweenPoints = min(distanceBetweenPointsAhead, distanceBetweenReversedPoint)
                            
                            if minDistanceBetweenPoints < smallestLabelDistance {
                                smallestLabelDistance = minDistanceBetweenPoints
                                
                                latestFeature = queriedFeature.feature
                            }
                        }
                    }
                    
                    var hideWayName = true
                    if smallestLabelDistance < 5 {
                        if self.navigationView.wayNameView.setupWith(roadFeature: latestFeature!, using: self.navigationMapView.mapView.style) {
                            hideWayName = false
                        }
                    }
                    self.navigationView.wayNameView.isHidden = hideWayName
                case .failure:
                    NSLog("Failed to find visible features.")
                }
            })
        }
        
        /**
         Method updates `logoView` and `attributionButton` margins to prevent incorrect alignment
         reported in https://github.com/mapbox/mapbox-navigation-ios/issues/2561.
         */
        private func updateMapViewOrnaments() {
            let bottomBannerHeight = navigationViewData.navigationView.bottomBannerContainerView.bounds.height
            let bottomBannerVerticalOffset = UIScreen.main.bounds.height - bottomBannerHeight - navigationViewData.navigationView.bottomBannerContainerView.frame.origin.y
            let defaultOffset: CGFloat = 10.0
            let x: CGFloat = defaultOffset
            let y: CGFloat = bottomBannerHeight + defaultOffset + bottomBannerVerticalOffset
            
            if #available(iOS 11.0, *) {
                navigationMapView.mapView.ornaments.options.logo.margins = CGPoint(x: x, y: y - navigationView.safeAreaInsets.bottom)
            } else {
                navigationMapView.mapView.ornaments.options.logo.margins = CGPoint(x: x, y: y)
            }
            
            if #available(iOS 11.0, *) {
                navigationMapView.mapView.ornaments.options.attributionButton.margins = CGPoint(x: x, y: y - navigationView.safeAreaInsets.bottom)
            } else {
                navigationMapView.mapView.ornaments.options.attributionButton.margins = CGPoint(x: x, y: y)
            }
        }
        
        // MARK: - NavigationComponentDelegate implementation
        
        func navigationViewDidLoad(_: UIView) {
            navigationViewData.navigationView.muteButton.addTarget(self, action: #selector(toggleMute(_:)), for: .touchUpInside)
            navigationViewData.navigationView.reportButton.addTarget(self, action: #selector(feedback(_:)), for: .touchUpInside)
        }
        
        func navigationViewWillAppear(_: Bool) {
            resumeNotifications()
            navigationViewData.navigationView.muteButton.isSelected = NavigationSettings.shared.voiceMuted
        }
        
        func navigationViewDidDisappear(_: Bool) {
            suspendNotifications()
        }
        
        func navigationViewDidLayoutSubviews() {
            updateMapViewOrnaments()
        }
        
        // MARK: - NavigationComponent implementation
        
        func navigationService(_ service: NavigationService, didUpdate progress: RouteProgress, with location: CLLocation, rawLocation: CLLocation) {
            
            navigationViewData.navigationView.speedLimitView.signStandard = progress.currentLegProgress.currentStep.speedLimitSignStandard
            navigationViewData.navigationView.speedLimitView.speedLimit = progress.currentLegProgress.currentSpeedLimit
        }
    }
}<|MERGE_RESOLUTION|>--- conflicted
+++ resolved
@@ -230,13 +230,8 @@
             }
             
             let closestCoordinate = location.coordinate
-<<<<<<< HEAD
             let position = mapView.mapboxMap.point(for: closestCoordinate)
-            mapView.visibleFeatures(at: position, styleLayers: Set([roadLabelStyleLayerIdentifier]), completion: { result in
-=======
-            let position = mapView.point(for: closestCoordinate)
             mapView.visibleFeatures(at: position, styleLayers: Set([roadLabelStyleLayerIdentifier]), completion: { [weak self] result in
->>>>>>> 7637a8d9
                 switch result {
                 case .success(let queriedFeatures):
                     guard let self = self else { return }
