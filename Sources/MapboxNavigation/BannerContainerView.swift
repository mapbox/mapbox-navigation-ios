--- conflicted
+++ resolved
@@ -87,13 +87,10 @@
         
         super.init(frame: frame)
         
-<<<<<<< HEAD
         clipsToBounds = true
-=======
         defer {
             state = .collapsed
         }
->>>>>>> e9b69915
     }
     
     public required init?(coder: NSCoder) {
