--- conflicted
+++ resolved
@@ -146,11 +146,7 @@
         
         navigationMapView.mapView.update {
             $0.ornaments.compassVisiblity = .hidden
-<<<<<<< HEAD
-            $0.location.showUserLocation = false
-=======
             $0.location.puckType = .puck2D()
->>>>>>> c61d51e3
         }
         
         navigationMapView.navigationCamera.requestNavigationCameraToFollowing()
