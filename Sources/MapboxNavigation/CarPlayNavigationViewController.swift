--- conflicted
+++ resolved
@@ -476,11 +476,7 @@
             guard let feedback = self.eventsManager.createFeedback() else { return }
             let foundItem = feedbackItems.filter { $0.image == button.image }
             guard let feedbackItem = foundItem.first else { return }
-<<<<<<< HEAD
-            self.eventsManager.sendFeedback(feedback, type: feedbackItem.type)
-=======
             self.eventsManager.sendActiveNavigationFeedback(feedback, type: feedbackItem.feedbackType)
->>>>>>> d302eb40
             
             let dismissTitle = NSLocalizedString("CARPLAY_DISMISS",
                                                  bundle: .mapboxNavigation,
