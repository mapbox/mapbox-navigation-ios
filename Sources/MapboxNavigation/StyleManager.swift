import UIKit
import CoreLocation
import Solar
import MapboxCoreNavigation
<<<<<<< HEAD
=======
import CoreLocation

/**
 The `StyleManagerDelegate` protocol defines a set of methods used for controlling the style.
 */
public protocol StyleManagerDelegate: AnyObject, UnimplementedLogging {
    /**
     Asks the delegate for a location to use when calculating sunset and sunrise
     */
    func location(for styleManager: StyleManager) -> CLLocation?
    
    /**
     Asks the delegate for the view to be used when refreshing appearance.
     
     The default implementation of this method will attempt to cast the delegate to type
     `UIViewController` and use its `view` property.
     */
    @available(*, deprecated, message: "All views appearance will be refreshed without the `UITextEffectsWindow`.")
    func styleManager(_ styleManager: StyleManager, viewForApplying currentStyle: Style?) -> UIView?
    
    /**
     Informs the delegate that a style was applied.
     
     This delegate method is the equivalent of `Notification.Name.styleManagerDidApplyStyle`.
     */
    func styleManager(_ styleManager: StyleManager, didApply style: Style)
    
    /**
     Informs the delegate that the manager forcefully refreshed UIAppearance.
     */
    func styleManagerDidRefreshAppearance(_ styleManager: StyleManager)
}

public extension StyleManagerDelegate {
    /**
     `UnimplementedLogging` prints a warning to standard output the first time this method is called.
     */
    func location(for styleManager: StyleManager) -> CLLocation? {
        logUnimplemented(protocolType: StyleManagerDelegate.self, level: .debug)
        return nil
    }
    
    /**
     `UnimplementedLogging` prints a warning to standard output the first time this method is called.
     */
    func styleManager(_ styleManager: StyleManager, didApply style: Style) {
        logUnimplemented(protocolType: StyleManagerDelegate.self, level: .debug)
    }
    
    /**
     `UnimplementedLogging` prints a warning to standard output the first time this method is called.
     */
    func styleManagerDidRefreshAppearance(_ styleManager: StyleManager) {
        logUnimplemented(protocolType: StyleManagerDelegate.self, level: .debug)
    }
    
    @available(*, deprecated, message: "All views appearance will be refreshed without the `UITextEffectsWindow`.")
    func styleManager(_ styleManager: StyleManager, viewForApplying currentStyle: Style?) -> UIView? {
        // Short-circuit refresh logic if the view hasn't yet loaded since we don't want the `self.view`
        // call to trigger `loadView`.
        if let vc = self as? UIViewController, vc.isViewLoaded {
            return vc.view
        }
        
        return nil
    }
}
>>>>>>> 9e42a853

/**
 A manager that handles `Style` objects. The manager listens for significant time changes
 and changes to the content size to apply an appropriate style for the given condition.
 */
open class StyleManager {
    /**
     The receiver of the delegate. See `StyleManagerDelegate` for more information.
     */
    public weak var delegate: StyleManagerDelegate?
    
    /**
     Determines whether the style manager should apply a new style given the time of day.
     
     - precondition: Two styles must be provided for this property to have any effect.
     */
    public var automaticallyAdjustsStyleForTimeOfDay = true {
        didSet {
            resetTimeOfDayTimer()
        }
    }
    
    /**
     The styles that are in circulation. Active style is set based on
     the sunrise and sunset at your current location. A change of
     preferred content size by the user will also trigger an update.
     
     - precondition: Two styles must be provided for
     `StyleManager.automaticallyAdjustsStyleForTimeOfDay` to have any effect.
     */
    public var styles = [Style]() {
        didSet {
            applyStyle()
            resetTimeOfDayTimer()
        }
    }
    
    internal var date: Date?
    private var timeOfDayTimer: Timer?
    
    /**
     The currently applied style. Use `StyleManager.applyStyle(type:)` to update this value.
     */
    public private(set) var currentStyleType: StyleType?
    
    /**
     The current style associated with `currentStyleType`. Calling `StyleManager.applyStyle(type:)` will
     result in this value being updated.
     */
    public private(set) var currentStyle: Style? {
        didSet {
            guard let style = currentStyle else { return }
            postDidApplyStyleNotification(style: style)
        }
    }
    
    public init() {
        resumeNotifications()
        resetTimeOfDayTimer()
    }
    
    deinit {
        suspendNotifications()
        timeOfDayTimer?.invalidate()
    }
    
    func resumeNotifications() {
        NotificationCenter.default.addObserver(self, selector: #selector(timeOfDayChanged), name: UIApplication.significantTimeChangeNotification, object: nil)
        NotificationCenter.default.addObserver(self, selector: #selector(preferredContentSizeChanged(_:)), name: UIContentSizeCategory.didChangeNotification, object: nil)
    }
    
    func suspendNotifications() {
        NotificationCenter.default.removeObserver(self, name: UIContentSizeCategory.didChangeNotification, object: nil)
        NotificationCenter.default.removeObserver(self, name: UIApplication.significantTimeChangeNotification, object: nil)
    }
    
    func resetTimeOfDayTimer() {
        timeOfDayTimer?.invalidate()
        
        guard automaticallyAdjustsStyleForTimeOfDay && styles.count > 1 else { return }
        guard let location = delegate?.location(for:self) else { return }
        
        guard let solar = Solar(date: date, coordinate: location.coordinate),
              let sunrise = solar.sunrise,
              let sunset = solar.sunset else {
            return
        }
        
        guard let interval = solar.date.intervalUntilTimeOfDayChanges(sunrise: sunrise, sunset: sunset) else {
            print("Unable to get sunrise or sunset. Automatic style switching has been disabled.")
            return
        }

        timeOfDayTimer = Timer.scheduledTimer(withTimeInterval: interval + 1, repeats: false) { [weak self] _ in
            self?.timeOfDayChanged()
        }
    }
    
    @objc func preferredContentSizeChanged(_ notification: Notification) {
        applyStyle()
    }
    
    @objc func timeOfDayChanged() {
        forceRefreshAppearanceIfNeeded()
        resetTimeOfDayTimer()
    }
    
    /**
     Applies the `Style` with type matching `type`and notifies `StyleManager.delegate` upon completion. 
     */
    public func applyStyle(type styleType: StyleType) {
        if currentStyleType != styleType {
            NSObject.cancelPreviousPerformRequests(withTarget: self, selector: #selector(timeOfDayChanged), object: nil)
        }
        
        for style in styles {
            if style.styleType == styleType {
                style.apply()
                currentStyleType = styleType
                currentStyle = style
                delegate?.styleManager(self, didApply: style)
                break
            }
        }
        
        forceRefreshAppearance()
    }
    
    func applyStyle() {
        guard let location = delegate?.location(for: self) else {
            // We can't calculate sunset or sunrise w/o a location so just apply the first style
            if let style = styles.first, currentStyleType != style.styleType {
                style.apply()
                currentStyleType = style.styleType
                currentStyle = style
                delegate?.styleManager(self, didApply: style)
                forceRefreshAppearance()
            }
            return
        }
        
        // Single style usage
        guard styles.count > 1 else {
            if let style = styles.first, currentStyleType != style.styleType {
                style.apply()
                currentStyleType = style.styleType
                currentStyle = style
                delegate?.styleManager(self, didApply: style)
                forceRefreshAppearance()
            }
            return
        }
        
        let styleTypeForTimeOfDay = styleType(for: location)
        applyStyle(type: styleTypeForTimeOfDay)
    }
    
    func styleType(for location: CLLocation) -> StyleType {
        guard let solar = Solar(date: date, coordinate: location.coordinate),
              let sunrise = solar.sunrise,
              let sunset = solar.sunset else {
            return .day
        }
        
        return solar.date.isNighttime(sunrise: sunrise, sunset: sunset) ? .night : .day
    }
    
    private func postDidApplyStyleNotification(style: Style) {
        NotificationCenter.default.post(name: .styleManagerDidApplyStyle, object: self, userInfo: [
            StyleManagerNotificationUserInfoKey.styleKey: style,
            StyleManagerNotificationUserInfoKey.styleManagerKey: self
        ])
    }
    
    func forceRefreshAppearanceIfNeeded() {
        guard let location = delegate?.location(for: self) else { return }
        
        let styleTypeForLocation = styleType(for: location)
        
        // If `styles` does not contain at least one style for the selected location, don't try and apply it.
        let availableStyleTypesForLocation = styles.filter { $0.styleType == styleTypeForLocation }
        guard availableStyleTypesForLocation.count > 0 else { return }
        
        guard currentStyleType != styleTypeForLocation else {
            return
        }
        
        applyStyle()
        forceRefreshAppearance()
    }
    
    // Workaround to refresh appearance by removing all views and then adding them again.
    // UITextEffectsWindow will be created when system keyboard is shown and cannot be safely removed.
    func forceRefreshAppearance() {
        for window in UIApplication.shared.windows {
            if !window.isKind(of: NSClassFromString("UITextEffectsWindow") ?? NSString.classForCoder()) {
                for view in window.subviews {
                    view.removeFromSuperview()
                    window.addSubview(view)
                }
            }
        }
        
        delegate?.styleManagerDidRefreshAppearance(self)
    }
}<|MERGE_RESOLUTION|>--- conflicted
+++ resolved
@@ -2,76 +2,6 @@
 import CoreLocation
 import Solar
 import MapboxCoreNavigation
-<<<<<<< HEAD
-=======
-import CoreLocation
-
-/**
- The `StyleManagerDelegate` protocol defines a set of methods used for controlling the style.
- */
-public protocol StyleManagerDelegate: AnyObject, UnimplementedLogging {
-    /**
-     Asks the delegate for a location to use when calculating sunset and sunrise
-     */
-    func location(for styleManager: StyleManager) -> CLLocation?
-    
-    /**
-     Asks the delegate for the view to be used when refreshing appearance.
-     
-     The default implementation of this method will attempt to cast the delegate to type
-     `UIViewController` and use its `view` property.
-     */
-    @available(*, deprecated, message: "All views appearance will be refreshed without the `UITextEffectsWindow`.")
-    func styleManager(_ styleManager: StyleManager, viewForApplying currentStyle: Style?) -> UIView?
-    
-    /**
-     Informs the delegate that a style was applied.
-     
-     This delegate method is the equivalent of `Notification.Name.styleManagerDidApplyStyle`.
-     */
-    func styleManager(_ styleManager: StyleManager, didApply style: Style)
-    
-    /**
-     Informs the delegate that the manager forcefully refreshed UIAppearance.
-     */
-    func styleManagerDidRefreshAppearance(_ styleManager: StyleManager)
-}
-
-public extension StyleManagerDelegate {
-    /**
-     `UnimplementedLogging` prints a warning to standard output the first time this method is called.
-     */
-    func location(for styleManager: StyleManager) -> CLLocation? {
-        logUnimplemented(protocolType: StyleManagerDelegate.self, level: .debug)
-        return nil
-    }
-    
-    /**
-     `UnimplementedLogging` prints a warning to standard output the first time this method is called.
-     */
-    func styleManager(_ styleManager: StyleManager, didApply style: Style) {
-        logUnimplemented(protocolType: StyleManagerDelegate.self, level: .debug)
-    }
-    
-    /**
-     `UnimplementedLogging` prints a warning to standard output the first time this method is called.
-     */
-    func styleManagerDidRefreshAppearance(_ styleManager: StyleManager) {
-        logUnimplemented(protocolType: StyleManagerDelegate.self, level: .debug)
-    }
-    
-    @available(*, deprecated, message: "All views appearance will be refreshed without the `UITextEffectsWindow`.")
-    func styleManager(_ styleManager: StyleManager, viewForApplying currentStyle: Style?) -> UIView? {
-        // Short-circuit refresh logic if the view hasn't yet loaded since we don't want the `self.view`
-        // call to trigger `loadView`.
-        if let vc = self as? UIViewController, vc.isViewLoaded {
-            return vc.view
-        }
-        
-        return nil
-    }
-}
->>>>>>> 9e42a853
 
 /**
  A manager that handles `Style` objects. The manager listens for significant time changes
