import UIKit
import MapboxDirections
import MapboxCoreNavigation
import MapboxMobileEvents
import Turf
import MapboxMaps
import MapboxCoreMaps

class RouteMapViewController: UIViewController {
    
    var navigationView: NavigationView {
        return view as! NavigationView
    }
    
    var navigationMapView: NavigationMapView {
        return navigationView.navigationMapView
    }
    
    var reportButton: FloatingButton {
        return navigationView.reportButton
    }
    
    var topBannerContainerView: BannerContainerView {
        return navigationView.topBannerContainerView
    }
    
    var bottomBannerContainerView: BannerContainerView {
        return navigationView.bottomBannerContainerView
    }
    
    var floatingButtonsPosition: MapOrnamentPosition {
        get {
            return navigationView.floatingButtonsPosition
        }
        set {
            navigationView.floatingButtonsPosition = newValue
        }
    }
    
    var floatingButtons: [UIButton]? {
        get {
            return navigationView.floatingButtons
        }
        set {
            navigationView.floatingButtons = newValue
        }
    }
    
    lazy var endOfRouteViewController: EndOfRouteViewController = {
        let storyboard = UIStoryboard(name: "Navigation", bundle: .mapboxNavigation)
        let viewController = storyboard.instantiateViewController(withIdentifier: "EndOfRouteViewController") as! EndOfRouteViewController
        return viewController
    }()

    private struct Actions {
        static let overview: Selector = #selector(RouteMapViewController.overview(_:))
        static let mute: Selector = #selector(RouteMapViewController.toggleMute(_:))
        static let feedback: Selector = #selector(RouteMapViewController.feedback(_:))
        static let recenter: Selector = #selector(RouteMapViewController.recenter(_:))
    }

    var route: Route {
        return navigationService.router.route
    }
    
    var destination: Waypoint?

    var showsEndOfRoute: Bool = true
    var showsSpeedLimits: Bool = true {
        didSet {
            navigationView.speedLimitView.isAlwaysHidden = !showsSpeedLimits
        }
    }

    var detailedFeedbackEnabled: Bool = false
    
    weak var delegate: RouteMapViewControllerDelegate?
    var navigationService: NavigationService! {
        didSet {
            guard let destination = route.legs.last?.destination else { return }
            populateName(for: destination, populated: { self.destination = $0 })
        }
    }
    
    var router: Router {
        return navigationService.router
    }
    
    var currentLegIndexMapped = 0
    var currentStepIndexMapped = 0

    /**
     A Boolean value that determines whether the map annotates the locations at which instructions are spoken for debugging purposes.
     */
    var annotatesSpokenInstructions = false

    var overheadInsets: UIEdgeInsets {
        return UIEdgeInsets(top: topBannerContainerView.bounds.height, left: 20, bottom: bottomBannerContainerView.bounds.height, right: 20)
    }
    
    var routeLineTracksTraversal = false {
        didSet {
            navigationMapView.routeLineTracksTraversal = routeLineTracksTraversal
        }
    }
    
    var viewportPadding: UIEdgeInsets {
        let courseViewMinimumInsets = UIEdgeInsets(top: 75.0, left: 75.0, bottom: 75.0, right: 75.0)
        var insets = navigationMapView.mapView.safeArea
        insets += courseViewMinimumInsets
        insets.top += topBannerContainerView.bounds.height
        insets.bottom += bottomBannerContainerView.bounds.height
    
        return insets
    }

    typealias LabelRoadNameCompletionHandler = (_ defaultRoadNameAssigned: Bool) -> Void

    var labelRoadNameCompletionHandler: (LabelRoadNameCompletionHandler)?

    convenience init(navigationService: NavigationService, delegate: RouteMapViewControllerDelegate? = nil, topBanner: ContainerViewController, bottomBanner: ContainerViewController) {
        self.init()
        
        resumeNotifications()
        
        self.navigationService = navigationService
        self.delegate = delegate
        
        let topContainer = navigationView.topBannerContainerView
        embed(topBanner, in: topContainer) { (parent, banner) -> [NSLayoutConstraint] in
            banner.view.translatesAutoresizingMaskIntoConstraints = false
            return banner.view.constraintsForPinning(to: self.navigationView.topBannerContainerView)
        }
        
        topContainer.backgroundColor = .clear
        
        let bottomContainer = navigationView.bottomBannerContainerView
        embed(bottomBanner, in: bottomContainer) { (parent, banner) -> [NSLayoutConstraint] in
            banner.view.translatesAutoresizingMaskIntoConstraints = false
            return banner.view.constraintsForPinning(to: self.navigationView.bottomBannerContainerView)
        }
        
        bottomContainer.backgroundColor = .clear
        
        view.bringSubviewToFront(topBannerContainerView)
    }

    override func loadView() {
        let frame = parent?.view.bounds ?? UIScreen.main.bounds
        view = NavigationView(delegate: self, frame: frame)
    }

    override func viewDidLoad() {
        super.viewDidLoad()
        
<<<<<<< HEAD
        self.navigationMapView.mapView.on(.styleLoaded) { _ in
=======
        let navigationMapView = self.navigationMapView
        // TODO: Verify whether content insets should be changed on map view.
        view.layoutIfNeeded()

        navigationMapView.tracksUserCourse = true
        
        navigationMapView.mapView.on(.styleLoaded) { _ in
>>>>>>> c61d51e3
            self.showRouteIfNeeded()
            self.navigationMapView.localizeLabels()
            self.navigationMapView.mapView.showsTraffic = false
            
            // FIXME: In case when building highlighting feature is enabled due to style changes and no info currently being stored
            // regarding building identification such highlighted building will disappear.
        }
        
        makeGestureRecognizersResetFrameRate()
        navigationView.overviewButton.addTarget(self, action: Actions.overview, for: .touchUpInside)
        navigationView.muteButton.addTarget(self, action: Actions.mute, for: .touchUpInside)
        navigationView.reportButton.addTarget(self, action: Actions.feedback, for: .touchUpInside)
        navigationView.resumeButton.addTarget(self, action: Actions.recenter, for: .touchUpInside)
        
        self.navigationMapView.userCourseView.isHidden = false
        self.navigationView.resumeButton.isHidden = true
    }

    deinit {
        suspendNotifications()
    }

    override func viewWillAppear(_ animated: Bool) {
        super.viewWillAppear(animated)

        navigationView.muteButton.isSelected = NavigationSettings.shared.voiceMuted
        navigationMapView.mapView.update {
            $0.ornaments.showsCompass = false
        }

        navigationMapView.navigationCamera.requestNavigationCameraToFollowing()
    }

    override func viewDidAppear(_ animated: Bool) {
        super.viewDidAppear(animated)
        
        annotatesSpokenInstructions = delegate?.mapViewControllerShouldAnnotateSpokenInstructions(self) ?? false
        showRouteIfNeeded()
        currentLegIndexMapped = router.routeProgress.legIndex
        currentStepIndexMapped = router.routeProgress.currentLegProgress.stepIndex
    }

    func resumeNotifications() {
        NotificationCenter.default.addObserver(self,
                                               selector: #selector(orientationDidChange(_:)),
                                               name: UIDevice.orientationDidChangeNotification,
                                               object: nil)
        
        NotificationCenter.default.addObserver(self,
                                               selector: #selector(navigationCameraStateDidChange(_:)),
                                               name: .navigationCameraStateDidChange,
                                               object: navigationMapView.navigationCamera)
        
        subscribeToKeyboardNotifications()
    }
    
    @objc func navigationCameraStateDidChange(_ notification: Notification) {
        guard let navigationCameraState = notification.userInfo?[NavigationCamera.NotificationUserInfoKey.stateKey] as? NavigationCameraState else { return }
        
        updateNavigationCameraViewport()
        
        switch navigationCameraState {
        case .transitionToFollowing, .following:
            navigationView.overviewButton.isHidden = false
            navigationView.resumeButton.isHidden = true
            navigationView.wayNameView.isHidden = false
            break
        case .idle, .transitionToOverview, .overview:
            navigationView.overviewButton.isHidden = true
            navigationView.resumeButton.isHidden = false
            navigationView.wayNameView.isHidden = true
            break
        }
    }

    func suspendNotifications() {
        NotificationCenter.default.removeObserver(self,
                                                  name: UIDevice.orientationDidChangeNotification,
                                                  object: nil)
        
        NotificationCenter.default.removeObserver(self,
                                                  name: .navigationCameraStateDidChange,
                                                  object: nil)
        
        unsubscribeFromKeyboardNotifications()
    }

    func embed(_ child: UIViewController, in container: UIView, constrainedBy constraints: ((RouteMapViewController, UIViewController) -> [NSLayoutConstraint])?) {
        child.willMove(toParent: self)
        addChild(child)
        container.addSubview(child.view)
        if let childConstraints: [NSLayoutConstraint] = constraints?(self, child) {
            view.addConstraints(childConstraints)
        }
        child.didMove(toParent: self)
    }

    @objc func overview(_ sender: Any) {
        navigationMapView.navigationCamera.requestNavigationCameraToOverview()
    }
    
    func center(on step: RouteStep, route: Route, legIndex: Int, stepIndex: Int, animated: Bool = true, completion: CompletionHandler? = nil) {        
        // TODO: Verify that camera is positioned correctly.
        let camera = CameraOptions(center: step.maneuverLocation,
                                   zoom: navigationMapView.mapView.zoom,
                                   bearing: step.initialHeading ?? CLLocationDirection(navigationMapView.mapView.cameraView.bearing))
        
        navigationMapView.mapView.cameraManager.setCamera(to: camera,
                                                          animated: animated,
                                                          duration: animated ? 1 : 0) { _ in
            completion?()
        }
        
        guard isViewLoaded && view.window != nil else { return }
        navigationMapView.addArrow(route: router.routeProgress.route, legIndex: legIndex, stepIndex: stepIndex)
    }

    @objc func recenter(_ sender: AnyObject) {
        guard let location = navigationMapView.mostRecentUserCourseViewLocation else { return }
        
        navigationMapView.updateUserCourseView(location)
        delegate?.mapViewController(self, didCenterOn: location)
        
        navigationMapView.navigationCamera.requestNavigationCameraToFollowing()
        navigationMapView.addArrow(route: router.route,
                                   legIndex: router.routeProgress.legIndex,
                                   stepIndex: router.routeProgress.currentLegProgress.stepIndex + 1)
    }

    @objc func toggleMute(_ sender: UIButton) {
        sender.isSelected = !sender.isSelected

        let muted = sender.isSelected
        NavigationSettings.shared.voiceMuted = muted
    }

    @objc func feedback(_ sender: Any) {
        guard let parent = parent else { return }
        let feedbackViewController = FeedbackViewController(eventsManager: navigationService.eventsManager)
        feedbackViewController.detailedFeedbackEnabled = detailedFeedbackEnabled
        parent.present(feedbackViewController, animated: true)
    }

    override func viewDidLayoutSubviews() {
        super.viewDidLayoutSubviews()
<<<<<<< HEAD
=======
        
        if navigationMapView.mapView.locationManager.locationOptions.puckType != .none &&
            !navigationMapView.tracksUserCourse {
            // Don't move mapView content on rotation or when e.g. top banner expands.
            return
        }
>>>>>>> c61d51e3
        
        updateMapViewOrnaments()
    }
    
    @objc func orientationDidChange(_ notification: Notification) {
        updateMapViewOrnaments()
        updateNavigationCameraViewport()
    }

    func updateMapOverlays(for routeProgress: RouteProgress) {
        if routeProgress.currentLegProgress.followOnStep != nil {
            navigationMapView.addArrow(route: route, legIndex: router.routeProgress.legIndex, stepIndex: router.routeProgress.currentLegProgress.stepIndex + 1)
        } else {
            navigationMapView.removeArrow()
        }
    }
    
    /**
     Modifies the gesture recognizers to also update the map’s frame rate.
     */
    func makeGestureRecognizersResetFrameRate() {
        for gestureRecognizer in navigationMapView.mapView.gestureRecognizers ?? [] {
            gestureRecognizer.addTarget(self, action: #selector(resetFrameRate(_:)))
        }
    }
    
    @objc func resetFrameRate(_ sender: UIGestureRecognizer) {
        navigationMapView.mapView.update {
            $0.render.preferredFramesPerSecond = NavigationMapView.FrameIntervalOptions.defaultFramesPerSecond
        }
    }
    
    /**
     Method updates `logoView` and `attributionButton` margins to prevent incorrect alignment
     reported in https://github.com/mapbox/mapbox-navigation-ios/issues/2561.
     */
    func updateMapViewOrnaments() {
        let bottomBannerHeight = bottomBannerContainerView.bounds.height
        let bottomBannerVerticalOffset = UIScreen.main.bounds.height - bottomBannerHeight - bottomBannerContainerView.frame.origin.y
        let defaultOffset: CGFloat = 10.0
        let x: CGFloat = defaultOffset
        let y: CGFloat = bottomBannerHeight + defaultOffset + bottomBannerVerticalOffset
        
        navigationMapView.mapView.update {
            if #available(iOS 11.0, *) {
                $0.ornaments.logoViewMargins = CGPoint(x: x, y: y - view.safeAreaInsets.bottom)
            } else {
                $0.ornaments.logoViewMargins = CGPoint(x: x, y: y)
            }
            
            if #available(iOS 11.0, *) {
                $0.ornaments.attributionButtonMargins = CGPoint(x: x, y: y - view.safeAreaInsets.bottom)
            } else {
                $0.ornaments.attributionButtonMargins = CGPoint(x: x, y: y)
            }
        }
    }
    
    func updateNavigationCameraViewport() {
        if let navigationViewportDataSource = navigationMapView.navigationCamera.viewportDataSource as? NavigationViewportDataSource {
            navigationViewportDataSource.viewportPadding = viewportPadding
        }
    }

    // MARK: - End of Route methods

    func embedEndOfRoute() {
        let endOfRoute = endOfRouteViewController
        addChild(endOfRoute)
        navigationView.endOfRouteView = endOfRoute.view
        navigationView.constrainEndOfRoute()
        endOfRoute.didMove(toParent: self)

        endOfRoute.dismissHandler = { [weak self] (stars, comment) in
            guard let rating = self?.rating(for: stars) else { return }
            let feedback = EndOfRouteFeedback(rating: rating, comment: comment)
            self?.navigationService.endNavigation(feedback: feedback)
            self?.delegate?.mapViewControllerDidDismiss(self!, byCanceling: false)
        }
    }

    func showEndOfRoute(duration: TimeInterval = 1.0, completion: ((Bool) -> Void)? = nil) {
        embedEndOfRoute()
        endOfRouteViewController.destination = destination
        navigationView.endOfRouteView?.isHidden = false
        
        navigationView.endOfRouteHideConstraint?.isActive = false
        navigationView.endOfRouteShowConstraint?.isActive = true
        
        navigationMapView.navigationCamera.requestNavigationCameraToIdle()
        
        if let height = navigationView.endOfRouteHeightConstraint?.constant {
            self.navigationView.floatingStackView.alpha = 0.0
            let camera = navigationMapView.mapView.cameraView.camera
            // Since `padding` is not an animatable property `zoom` is increased to cover up abrupt camera change.
            if let zoom = camera.zoom {
                camera.zoom = zoom + 1.0
            }
            camera.padding = UIEdgeInsets(top: topBannerContainerView.bounds.height,
                                          left: 20,
                                          bottom: height + 20,
                                          right: 20)
            navigationMapView.mapView.cameraManager.setCamera(to: camera,
                                                              animated: duration > 0.0 ? true : false,
                                                              duration: duration) { (animatingPosition) in
                if animatingPosition == .end {
                    completion?(true)
                }
            }
        }
    }

    fileprivate func rating(for stars: Int) -> Int {
        assert(stars >= 0 && stars <= 5)
        guard stars > 0 else { return MMEEventsManager.unrated } //zero stars means this was unrated.
        return (stars - 1) * 25
    }

    fileprivate func populateName(for waypoint: Waypoint, populated: @escaping (Waypoint) -> Void) {
        guard waypoint.name == nil else { return populated(waypoint) }
        let location = CLLocation(latitude: waypoint.coordinate.latitude, longitude: waypoint.coordinate.longitude)
        CLGeocoder().reverseGeocodeLocation(location) { (places, error) in
        guard let place = places?.first, let placeName = place.name, error == nil else { return }
            let named = Waypoint(coordinate: waypoint.coordinate, name: placeName)
            return populated(named)
        }
    }
    
    fileprivate func leg(containing step: RouteStep) -> RouteLeg? {
        return route.legs.first { $0.steps.contains(step) }
    }
}

// MARK: - NavigationComponent

extension RouteMapViewController: NavigationComponent {
    
    func navigationService(_ service: NavigationService, didUpdate progress: RouteProgress, with location: CLLocation, rawLocation: CLLocation) {
        let route = progress.route
        let legIndex = progress.legIndex
        let stepIndex = progress.currentLegProgress.stepIndex

        navigationMapView.updatePreferredFrameRate(for: progress)
        if currentLegIndexMapped != legIndex {
            navigationMapView.showWaypoints(on: route, legIndex: legIndex)
            navigationMapView.show([route], legIndex: legIndex)
            
            currentLegIndexMapped = legIndex
        }
        
        if currentStepIndexMapped != stepIndex {
            updateMapOverlays(for: progress)
            currentStepIndexMapped = stepIndex
        }
        
        if annotatesSpokenInstructions {
            navigationMapView.showVoiceInstructionsOnMap(route: route)
        }
        
        if routeLineTracksTraversal {
            navigationMapView.updateUpcomingRoutePointIndex(routeProgress: progress)
            navigationMapView.updateTraveledRouteLine(location.coordinate)
            navigationMapView.updateRoute(progress)
        }
        
        navigationView.speedLimitView.signStandard = progress.currentLegProgress.currentStep.speedLimitSignStandard
        navigationView.speedLimitView.speedLimit = progress.currentLegProgress.currentSpeedLimit
    }
    
    func navigationService(_ service: NavigationService, didRerouteAlong route: Route, at location: CLLocation?, proactive: Bool) {
        currentStepIndexMapped = 0
        let route = router.route
        let stepIndex = router.routeProgress.currentLegProgress.stepIndex
        let legIndex = router.routeProgress.legIndex
        
        navigationMapView.removeWaypoints()
        
        navigationMapView.addArrow(route: route, legIndex: legIndex, stepIndex: stepIndex + 1)
        navigationMapView.show([route], legIndex: legIndex)
        navigationMapView.showWaypoints(on: route)
        
        if annotatesSpokenInstructions {
            navigationMapView.showVoiceInstructionsOnMap(route: route)
        }
    }
    
    func navigationService(_ service: NavigationService, didRefresh routeProgress: RouteProgress) {
        navigationMapView.show([routeProgress.route], legIndex: routeProgress.legIndex)
        if routeLineTracksTraversal {
            navigationMapView.updateUpcomingRoutePointIndex(routeProgress: routeProgress)
            navigationMapView.updateTraveledRouteLine(router.location?.coordinate)
            navigationMapView.updateRoute(routeProgress)
        }
    }
}

// MARK: - UIContentContainer

extension RouteMapViewController {
    
    override func preferredContentSizeDidChange(forChildContentContainer container: UIContentContainer) {
        navigationView.endOfRouteHeightConstraint?.constant = container.preferredContentSize.height

        UIView.animate(withDuration: 0.3, animations: view.layoutIfNeeded)
    }
}

// MARK: - NavigationViewDelegate methods

extension RouteMapViewController: NavigationViewDelegate {
    
    func navigationView(_ view: NavigationView, didTapCancelButton: CancelButton) {
        delegate?.mapViewControllerDidDismiss(self, byCanceling: true)
    }
    
    // MARK: - VisualInstructionDelegate methods
    
    func label(_ label: InstructionLabel, willPresent instruction: VisualInstruction, as presented: NSAttributedString) -> NSAttributedString? {
        return delegate?.label(label, willPresent: instruction, as: presented)
    }

    // MARK: - NavigationMapViewDelegate methods
    func navigationMapView(_ navigationMapView: NavigationMapView, waypointCircleLayerWithIdentifier identifier: String, sourceIdentifier: String) -> CircleLayer? {
        delegate?.navigationMapView(navigationMapView, waypointCircleLayerWithIdentifier: identifier, sourceIdentifier: sourceIdentifier)
    }
    
    func navigationMapView(_ navigationMapView: NavigationMapView, waypointSymbolLayerWithIdentifier identifier: String, sourceIdentifier: String) -> SymbolLayer? {
        delegate?.navigationMapView(navigationMapView, waypointSymbolLayerWithIdentifier: identifier, sourceIdentifier: sourceIdentifier)
    }
    
    func navigationMapView(_ navigationMapView: NavigationMapView, didSelect route: Route) {
        delegate?.navigationMapView(navigationMapView, didSelect: route)
    }

    func navigationMapView(_ navigationMapView: NavigationMapView, didSelect waypoint: Waypoint) {
        delegate?.navigationMapView(navigationMapView, didSelect: waypoint)
    }
    
    func navigationMapView(_ navigationMapView: NavigationMapView, shapeFor waypoints: [Waypoint], legIndex: Int) -> FeatureCollection? {
        delegate?.navigationMapView(navigationMapView, shapeFor: waypoints, legIndex: legIndex)
    }

    // TODO: Improve documentation.
    /**
     Updates the current road name label to reflect the road on which the user is currently traveling.

     - parameter location: The user’s current location.
     */
    func labelCurrentRoad(at rawLocation: CLLocation, for snappedLocation: CLLocation? = nil) {
        guard navigationView.resumeButton.isHidden else { return }
        
        if let roadName = delegate?.mapViewController(self, roadNameAt: rawLocation) {
            navigationView.wayNameView.text = roadName
            navigationView.wayNameView.isHidden = roadName.isEmpty
            
            return
        }
        
        // Avoid aggressively opting the developer into Mapbox services if they haven’t provided an access token.
        guard let _ = AccountManager.shared.accessToken else {
            navigationView.wayNameView.isHidden = true
            return
        }
        
        labelCurrentRoadFeature(at: snappedLocation ?? rawLocation)
        
        if let labelRoadNameCompletionHandler = labelRoadNameCompletionHandler {
            labelRoadNameCompletionHandler(true)
        }
    }
    
    func labelCurrentRoadFeature(at location: CLLocation) {
        guard let stepShape = router.routeProgress.currentLegProgress.currentStep.shape,
              !stepShape.coordinates.isEmpty,
              let mapView = navigationMapView.mapView else {
            return
        }
        
        // Add Mapbox Streets if the map does not already have it
        if streetsSources().isEmpty {
            var streetsSource = VectorSource()
            streetsSource.url = "mapbox://mapbox.mapbox-streets-v8"
            mapView.style.addSource(source: streetsSource, identifier: "com.mapbox.MapboxStreets")
        }
        
        guard let mapboxStreetsSource = streetsSources().first else { return }
        
        let identifierNamespace = Bundle.mapboxNavigation.bundleIdentifier ?? ""
        let roadLabelStyleLayerIdentifier = "\(identifierNamespace).roadLabels"
        let roadLabelLayer = try? mapView.style.getLayer(with: roadLabelStyleLayerIdentifier, type: LineLayer.self).get()
        
        if roadLabelLayer == nil {
            var streetLabelLayer = LineLayer(id: roadLabelStyleLayerIdentifier)
            streetLabelLayer.source = mapboxStreetsSource.id
            
            var sourceLayerIdentifier: String? {
                let identifiers = tileSetIdentifiers(mapboxStreetsSource.id, sourceType: mapboxStreetsSource.type)
                if isMapboxStreets(identifiers) {
                    let roadLabelLayerIdentifiersByTileSetIdentifier = [
                        "mapbox.mapbox-streets-v8": "road",
                        "mapbox.mapbox-streets-v7": "road_label",
                    ]
                    
                    return identifiers.compactMap({ roadLabelLayerIdentifiersByTileSetIdentifier[$0] }).first
                }
                
                return nil
            }
            
            streetLabelLayer.sourceLayer = sourceLayerIdentifier
            streetLabelLayer.paint?.lineOpacity = .constant(1.0)
            streetLabelLayer.paint?.lineWidth = .constant(20.0)
            streetLabelLayer.paint?.lineColor = .constant(.init(color: .white))
            
            if ![DirectionsProfileIdentifier.walking, DirectionsProfileIdentifier.cycling].contains(router.routeProgress.routeOptions.profileIdentifier) {
                // Filter out to road classes valid only for motor transport.
                let filter = Exp(.inExpression) {
                    "class"
                    "motorway"
                    "motorway_link"
                    "trunk"
                    "trunk_link"
                    "primary"
                    "primary_link"
                    "secondary"
                    "secondary_link"
                    "tertiary"
                    "tertiary_link"
                    "street"
                    "street_limited"
                    "roundabout"
                }
                
                streetLabelLayer.filter = filter
            }
            
            let firstLayerIdentifier = try? mapView.__map.getStyleLayers().first?.id
            mapView.style.addLayer(layer: streetLabelLayer, layerPosition: .init(below: firstLayerIdentifier))
        }
        
        let closestCoordinate = location.coordinate
        let position = mapView.point(for: closestCoordinate)
        mapView.visibleFeatures(at: position, styleLayers: Set([roadLabelStyleLayerIdentifier]), completion: { result in
            switch result {
            case .success(let features):
                var smallestLabelDistance = Double.infinity
                var currentName: String?
                var currentShieldName: NSAttributedString?
                let slicedLine = stepShape.sliced(from: closestCoordinate)!
                
                for feature in features {
                    var lineStrings: [LineString] = []
                    
                    if let line = feature.geometry.value as? LineString {
                        lineStrings.append(line)
                    } else if let multiLine = feature.geometry.value as? MultiLineString {
                        for coordinates in multiLine.coordinates {
                            lineStrings.append(LineString(coordinates))
                        }
                    }
                    
                    for lineString in lineStrings {
                        let lookAheadDistance: CLLocationDistance = 10
                        guard let pointAheadFeature = lineString.sliced(from: closestCoordinate)!.coordinateFromStart(distance: lookAheadDistance) else { continue }
                        guard let pointAheadUser = slicedLine.coordinateFromStart(distance: lookAheadDistance) else { continue }
                        guard let reversedPoint = LineString(lineString.coordinates.reversed()).sliced(from: closestCoordinate)!.coordinateFromStart(distance: lookAheadDistance) else { continue }
                        
                        let distanceBetweenPointsAhead = pointAheadFeature.distance(to: pointAheadUser)
                        let distanceBetweenReversedPoint = reversedPoint.distance(to: pointAheadUser)
                        let minDistanceBetweenPoints = min(distanceBetweenPointsAhead, distanceBetweenReversedPoint)
                        
                        if minDistanceBetweenPoints < smallestLabelDistance {
                            smallestLabelDistance = minDistanceBetweenPoints
                            
                            let roadNameRecord = self.roadFeature(for: feature)
                            currentShieldName = roadNameRecord.shieldName
                            currentName = roadNameRecord.roadName
                        }
                    }
                }
                
                let hasWayName = currentName != nil || currentShieldName != nil
                if smallestLabelDistance < 5 && hasWayName {
                    if let currentShieldName = currentShieldName {
                        self.navigationView.wayNameView.attributedText = currentShieldName
                    } else if let currentName = currentName {
                        self.navigationView.wayNameView.text = currentName
                    }
                    self.navigationView.wayNameView.isHidden = false
                } else {
                    self.navigationView.wayNameView.isHidden = true
                }
            case .failure:
                NSLog("Failed to find visible features.")
            }
        })
    }

    func roadFeature(for line: Feature) -> (roadName: String?, shieldName: NSAttributedString?) {
        var currentShieldName: NSAttributedString?, currentRoadName: String?
        
        if let ref = line.properties?["ref"] as? String,
           let shield = line.properties?["shield"] as? String,
           let reflen = line.properties?["reflen"] as? Int {
            let textColor = roadShieldTextColor(line: line) ?? .black
            let imageName = "\(shield)-\(reflen)"
            currentShieldName = roadShieldAttributedText(for: ref, textColor: textColor, imageName: imageName)
        }
        
        if let roadName = line.properties?["name"] as? String {
            currentRoadName = roadName
        }
        
        if let compositeShieldImage = currentShieldName, let roadName = currentRoadName {
            let compositeShield = NSMutableAttributedString(string: " \(roadName)")
            compositeShield.insert(compositeShieldImage, at: 0)
            currentShieldName = compositeShield
        }
        
        return (roadName: currentRoadName, shieldName: currentShieldName)
    }
    
    func roadShieldTextColor(line: Feature) -> UIColor? {
        guard let shield = line.properties?["shield"] as? String else {
            return nil
        }
        
        // shield_text_color is present in Mapbox Streets source v8 but not v7.
        guard let shieldTextColor = line.properties?["shield_text_color"] as? String else {
            let currentShield = HighwayShield.RoadType(rawValue: shield)
            return currentShield?.textColor
        }
        
        switch shieldTextColor {
        case "black":
            return .black
        case "blue":
            return .blue
        case "white":
            return .white
        case "yellow":
            return .yellow
        case "orange":
            return .orange
        default:
            return .black
        }
    }

    func roadShieldAttributedText(for text: String, textColor: UIColor, imageName: String) -> NSAttributedString? {
        guard let image = navigationMapView.mapView.style.getStyleImage(with: imageName)?.cgImage() else { return nil }
        let attachment = ShieldAttachment()
        attachment.image = UIImage(cgImage: image.takeRetainedValue()).withCenteredText(text,
                                                                                        color: textColor,
                                                                                        font: UIFont.boldSystemFont(ofSize: UIFont.systemFontSize),
                                                                                        scale: UIScreen.main.scale)
        return NSAttributedString(attachment: attachment)
    }
    
    // MARK: - Current road feature labeling utility methods
    
    /**
     Method, which returns a boolean value indicating whether the tile source is a supported version of the Mapbox Streets source.
     */
    func isMapboxStreets(_ identifiers: [String]) -> Bool {
        return identifiers.contains("mapbox.mapbox-streets-v8") || identifiers.contains("mapbox.mapbox-streets-v7")
    }
    
    /**
     Method, which returns identifiers of the tile sets that make up specific source.
     
     This array contains multiple entries for a composited source. This property is empty for non-Mapbox-hosted tile sets and sources with type other than `vector`.
     */
    func tileSetIdentifiers(_ sourceIdentifier: String, sourceType: String) -> [String] {
        do {
            if sourceType == "vector",
               let properties = try navigationMapView.mapView.__map.getStyleSourceProperties(forSourceId: sourceIdentifier).value as? Dictionary<String, Any>,
               let url = properties["url"] as? String,
               let configurationURL = URL(string: url),
               configurationURL.scheme == "mapbox",
               let tileSetIdentifiers = configurationURL.host?.components(separatedBy: ",") {
                return tileSetIdentifiers
            }
        } catch {
            NSLog("Failed to get source properties with error: \(error.localizedDescription).")
        }
        
        return []
    }
    
    /**
     Method, which returns list of source identifiers, which contain streets tile set.
     */
    func streetsSources() -> [StyleObjectInfo] {
        let streetsSources = (try? navigationMapView.mapView.__map.getStyleSources().compactMap {
            $0
        }.filter {
            let identifiers = tileSetIdentifiers($0.id, sourceType: $0.type)
            return isMapboxStreets(identifiers)
        }) ?? []
        
        return streetsSources
    }

    func showRouteIfNeeded() {
        guard isViewLoaded && view.window != nil else { return }
        guard !navigationMapView.showsRoute else { return }
        navigationMapView.show([router.route], legIndex: router.routeProgress.legIndex)
        navigationMapView.showWaypoints(on: router.route, legIndex: router.routeProgress.legIndex)
        
        let currentLegProgress = router.routeProgress.currentLegProgress
        let nextStepIndex = currentLegProgress.stepIndex + 1
        
        if nextStepIndex <= currentLegProgress.leg.steps.count {
            navigationMapView.addArrow(route: router.route, legIndex: router.routeProgress.legIndex, stepIndex: nextStepIndex)
        }

        if annotatesSpokenInstructions {
            navigationMapView.showVoiceInstructionsOnMap(route: router.route)
        }
    }
}

// MARK: - Keyboard handling methods

extension RouteMapViewController {
    
    fileprivate func subscribeToKeyboardNotifications() {
        NotificationCenter.default.addObserver(self, selector: #selector(RouteMapViewController.keyboardWillShow(notification:)), name:UIResponder.keyboardWillShowNotification, object: nil)
        NotificationCenter.default.addObserver(self, selector: #selector(RouteMapViewController.keyboardWillHide(notification:)), name:UIResponder.keyboardWillHideNotification, object: nil)
    }
    
    fileprivate func unsubscribeFromKeyboardNotifications() {
        NotificationCenter.default.removeObserver(self, name: UIResponder.keyboardWillShowNotification, object: nil)
        NotificationCenter.default.removeObserver(self, name: UIResponder.keyboardWillHideNotification, object: nil)
    }
    
    @objc fileprivate func keyboardWillShow(notification: NSNotification) {
        guard navigationView.endOfRouteView != nil else { return }
        guard let userInfo = notification.userInfo else { return }
        guard let curveValue = userInfo[UIResponder.keyboardAnimationCurveUserInfoKey] as? Int else { return }
        guard let duration = userInfo[UIResponder.keyboardAnimationDurationUserInfoKey] as? Double else { return }
        guard let keyBoardRect = userInfo[UIResponder.keyboardFrameEndUserInfoKey] as? CGRect else { return }

        let keyboardHeight = keyBoardRect.size.height

        if #available(iOS 11.0, *) {
            navigationView.endOfRouteShowConstraint?.constant = -1 * (keyboardHeight - view.safeAreaInsets.bottom) //subtract the safe area, which is part of the keyboard's frame
        } else {
            navigationView.endOfRouteShowConstraint?.constant = -1 * keyboardHeight
        }

        let curve = UIView.AnimationCurve(rawValue: curveValue) ?? .easeIn
        let options = UIView.AnimationOptions(curve: curve) ?? .curveEaseIn
        UIView.animate(withDuration: duration, delay: 0, options: options, animations: view.layoutIfNeeded, completion: nil)
    }

    @objc fileprivate func keyboardWillHide(notification: NSNotification) {
        guard navigationView.endOfRouteView != nil else { return }
        guard let userInfo = notification.userInfo else { return }
        guard let curveValue = userInfo[UIResponder.keyboardAnimationCurveUserInfoKey] as? Int else { return }
        guard let duration = userInfo[UIResponder.keyboardAnimationDurationUserInfoKey] as? Double else { return }
        
        navigationView.endOfRouteShowConstraint?.constant = 0

        let curve = UIView.AnimationCurve(rawValue: curveValue) ?? .easeOut
        let options = UIView.AnimationOptions(curve: curve) ?? .curveEaseOut
        UIView.animate(withDuration: duration, delay: 0, options: options, animations: view.layoutIfNeeded, completion: nil)
    }
}

internal extension UIView.AnimationOptions {
    init?(curve: UIView.AnimationCurve) {
        switch curve {
        case .easeIn:
            self = .curveEaseIn
        case .easeOut:
            self = .curveEaseOut
        case .easeInOut:
            self = .curveEaseInOut
        case .linear:
            self = .curveLinear
        default:
            // Some private UIViewAnimationCurve values unknown to the compiler can leak through notifications.
            return nil
        }
    }
}

protocol RouteMapViewControllerDelegate: NavigationMapViewDelegate, VisualInstructionDelegate {
    func mapViewControllerDidDismiss(_ mapViewController: RouteMapViewController, byCanceling canceled: Bool)
    func mapViewControllerShouldAnnotateSpokenInstructions(_ routeMapViewController: RouteMapViewController) -> Bool

    /**
     Called to allow the delegate to customize the contents of the road name label that is displayed towards the bottom of the map view.

     This method is called on each location update. By default, the label displays the name of the road the user is currently traveling on.

     - parameter mapViewController: The route map view controller that will display the road name.
     - parameter location: The user’s current location.
     - return: The road name to display in the label, or the empty string to hide the label, or nil to query the map’s vector tiles for the road name.
     */
    func mapViewController(_ mapViewController: RouteMapViewController, roadNameAt location: CLLocation) -> String?
    
    func mapViewController(_ mapViewController: RouteMapViewController, didCenterOn location: CLLocation)
}<|MERGE_RESOLUTION|>--- conflicted
+++ resolved
@@ -153,17 +153,7 @@
     override func viewDidLoad() {
         super.viewDidLoad()
         
-<<<<<<< HEAD
         self.navigationMapView.mapView.on(.styleLoaded) { _ in
-=======
-        let navigationMapView = self.navigationMapView
-        // TODO: Verify whether content insets should be changed on map view.
-        view.layoutIfNeeded()
-
-        navigationMapView.tracksUserCourse = true
-        
-        navigationMapView.mapView.on(.styleLoaded) { _ in
->>>>>>> c61d51e3
             self.showRouteIfNeeded()
             self.navigationMapView.localizeLabels()
             self.navigationMapView.mapView.showsTraffic = false
@@ -309,15 +299,6 @@
 
     override func viewDidLayoutSubviews() {
         super.viewDidLayoutSubviews()
-<<<<<<< HEAD
-=======
-        
-        if navigationMapView.mapView.locationManager.locationOptions.puckType != .none &&
-            !navigationMapView.tracksUserCourse {
-            // Don't move mapView content on rotation or when e.g. top banner expands.
-            return
-        }
->>>>>>> c61d51e3
         
         updateMapViewOrnaments()
     }
@@ -422,10 +403,8 @@
                                           right: 20)
             navigationMapView.mapView.cameraManager.setCamera(to: camera,
                                                               animated: duration > 0.0 ? true : false,
-                                                              duration: duration) { (animatingPosition) in
-                if animatingPosition == .end {
-                    completion?(true)
-                }
+                                                              duration: duration) { (completed) in
+                completion?(completed)
             }
         }
     }
