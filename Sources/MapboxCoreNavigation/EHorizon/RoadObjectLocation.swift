--- conflicted
+++ resolved
@@ -7,79 +7,6 @@
     /**
      The location of a road object in the road graph.
      */
-<<<<<<< HEAD
-    case polyline(path: RoadGraph.Path, shape: Turf.Geometry)
-
-    /**
-     Location of an object represented as a subgraph.
-     - parameter enters: Positions of the subgraph enters.
-     - parameter exits: Positions of the subgraph exits.
-     - parameter shape: Shape of a subgraph.
-     - parameter edges: Edges of the subgraph associated by id.
-     */
-    case subgraph(enters: [RoadObjectPosition], exits: [RoadObjectPosition], shape: Turf.Geometry, edges: [RoadGraph.SubgraphEdge.Identifier: RoadGraph.SubgraphEdge])
-
-    /**
-     Location of an object represented as an OpenLR line.
-     - parameter path: Position of a line on a road graph.
-     - parameter shape: Shape of a line.
-     */
-    case openLRLine(path: RoadGraph.Path, shape: Turf.Geometry)
-
-    /**
-     Location of an object represented as an OpenLR point.
-     - parameter position: Position of the point on the graph.
-     - parameter sideOfRoad: Specifies on which side of road the point is located.
-     - parameter orientation: Specifies orientation of the object relative to referenced line.
-     - parameter coordinate: Map coordinate of the point.
-     */
-    case openLRPoint(position: RoadGraph.Position, sideOfRoad: OpenLRSideOfRoad, orientation: OpenLROrientation, coordinate: CLLocationCoordinate2D)
-
-    /**
-     Location of a route alert.
-     - parameter shape: Shape of an object.
-     */
-    case routeAlert(shape: Turf.Geometry)
-
-    init(_ native: MapboxNavigationNative.MatchedRoadObjectLocation) {
-        switch native.type {
-        case .openLRLineLocation:
-            let location = native.getOpenLRLineLocation()
-            self = .openLRLine(path: RoadGraph.Path(location.getPath()), shape: Geometry(location.getShape()))
-        case .openLRPointAlongLineLocation:
-            let location = native.getOpenLRPointAlongLineLocation()
-            self = .openLRPoint(position: RoadGraph.Position(location.getPosition()),
-                                sideOfRoad: OpenLRSideOfRoad(location.getSideOfRoad()),
-                                orientation: OpenLROrientation(location.getOrientation()),
-                                coordinate: location.getCoordinate())
-        case .matchedPolylineLocation:
-            let location = native.getMatchedPolylineLocation()
-            self = .polyline(path: RoadGraph.Path(location.getPath()), shape: Geometry(location.getShape()))
-        case .matchedGantryLocation:
-            let location = native.getMatchedGantryLocation()
-            self = .gantry(positions: location.getPositions().map(RoadObjectPosition.init), shape: Geometry(location.getShape()))
-        case .matchedPolygonLocation:
-            let location = native.getMatchedPolygonLocation()
-            self = .polygon(entries: location.getEntries().map(RoadObjectPosition.init),
-                            exits: location.getExits().map(RoadObjectPosition.init),
-                            shape: Geometry(location.getShape()))
-        case .matchedPointLocation:
-            let location = native.getMatchedPointLocation()
-            self = .point(position: RoadObjectPosition(location.getPosition()))
-        case .matchedSubgraphLocation:
-            let location = native.getMatchedSubgraphLocation()
-            let edges = location.getEdges()
-                .map { (id, edge) in (UInt(truncating: id), RoadGraph.SubgraphEdge(edge)) }
-            self = .subgraph(enters: location.getEnters().map(RoadObjectPosition.init),
-                             exits: location.getExits().map(RoadObjectPosition.init),
-                             shape: Geometry(location.getShape()),
-                             edges: .init(uniqueKeysWithValues: edges))
-        case .routeAlertLocation:
-            let routeAlertLocation = native.getRouteAlert()
-            self = .routeAlert(shape: Geometry(routeAlertLocation.getShape()))
-        @unknown default:
-            preconditionFailure("RoadObjectLocation can't be constructed. Unknown type.")
-=======
     public enum Location {
         
         /**
@@ -150,36 +77,34 @@
         case routeAlert(shape: Turf.Geometry)
         
         init(_ native: MapboxNavigationNative.MatchedRoadObjectLocation) {
-            if native.isOpenLRLineLocation() {
+            switch native.type {
+            case .openLRLineLocation:
                 let location = native.getOpenLRLineLocation()
                 self = .openLRLine(path: RoadGraph.Path(location.getPath()),
                                    shape: Geometry(location.getShape()))
-            } else if native.isOpenLRPointAlongLineLocation() {
+            case .openLRPointAlongLineLocation:
                 let location = native.getOpenLRPointAlongLineLocation()
                 self = .openLRPoint(position: RoadGraph.Position(location.getPosition()),
                                     sideOfRoad: OpenLRSideOfRoad(location.getSideOfRoad()),
                                     orientation: OpenLROrientation(location.getOrientation()),
                                     coordinate: location.getCoordinate())
-            } else if native.isMatchedPolylineLocation() {
+            case .matchedPolylineLocation:
                 let location = native.getMatchedPolylineLocation()
                 self = .polyline(path: RoadGraph.Path(location.getPath()),
                                  shape: Geometry(location.getShape()))
-            } else if native.isMatchedGantryLocation() {
+            case .matchedGantryLocation:
                 let location = native.getMatchedGantryLocation()
                 self = .gantry(positions: location.getPositions().map(RoadObject.Position.init),
                                shape: Geometry(location.getShape()))
-            } else if native.isMatchedPolygonLocation() {
+            case .matchedPolygonLocation:
                 let location = native.getMatchedPolygonLocation()
                 self = .polygon(entries: location.getEntries().map(RoadObject.Position.init),
                                 exits: location.getExits().map(RoadObject.Position.init),
                                 shape: Geometry(location.getShape()))
-            } else if native.isMatchedPointLocation() {
+            case .matchedPointLocation:
                 let location = native.getMatchedPointLocation()
                 self = .point(position: RoadObject.Position(location.getPosition()))
-            } else if native.isRouteAlert() {
-                let location = native.getRouteAlert()
-                self = .routeAlert(shape: Geometry(location.getShape()))
-            } else if native.isMatchedSubgraphLocation() {
+            case .matchedSubgraphLocation:
                 let location = native.getMatchedSubgraphLocation()
                 let edges = location.getEdges()
                     .map { (id, edge) in (UInt(truncating: id), RoadGraph.SubgraphEdge(edge)) }
@@ -187,10 +112,12 @@
                                  exits: location.getExits().map(RoadObject.Position.init),
                                  shape: Geometry(location.getShape()),
                                  edges: .init(uniqueKeysWithValues: edges))
-            } else {
-                preconditionFailure("RoadObject.Location can't be constructed. Unknown type.")
+            case .routeAlertLocation:
+                let routeAlertLocation = native.getRouteAlert()
+                self = .routeAlert(shape: Geometry(routeAlertLocation.getShape()))
+            @unknown default:
+                preconditionFailure("RoadObjectLocation can't be constructed. Unknown type.")
             }
->>>>>>> ad1abc08
         }
     }
 }