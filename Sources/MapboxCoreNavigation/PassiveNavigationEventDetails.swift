--- conflicted
+++ resolved
@@ -32,11 +32,8 @@
         case latitude = "lat"
         case longitude = "lng"
         case userIdentifier = "userId"
-<<<<<<< HEAD
+        case appMetadata
         case event
-=======
-        case appMetadata
->>>>>>> a94facb5
         case feedbackType
         case description
         case screenshot
