import Foundation
import Network
import MapboxDirections
import MapboxNavigationNative

extension Directions {
    
    /**
     Begins asynchronously calculating routes using the given options and delivers the results to a closure.
     
     This method retrieves the routes asynchronously from the [Mapbox Directions API](https://www.mapbox.com/api-documentation/navigation/#directions) over a network connection. If a  server error occurs, details about the error are passed into the given completion handler in lieu of the routes. If network error is encountered, onboard routing engine will attempt to provide directions using existing cached tiles.
     
     Routes may be displayed atop a [Mapbox map](https://www.mapbox.com/maps/).
     
     - parameter options: A `RouteOptions` object specifying the requirements for the resulting routes.
     - parameter completionHandler: The closure (block) to call with the resulting routes. This closure is executed on the application’s main thread.
     - returns: The data task used to perform the HTTP request. If, while waiting for the completion handler to execute, you no longer want the resulting routes, cancel this task.
     */
    @discardableResult open func calculateWithCache(options: RouteOptions, completionHandler: @escaping RouteCompletionHandler) -> URLSessionDataTask? {
        return calculate(options) { (session, result) in
            switch result {
            case .success(_):
                completionHandler(session, result)
            case .failure(let error):
                if case DirectionsError.network(_) = error {
                    // we're offline
                    self.calculateOffline(options: options, completionHandler: completionHandler)
                } else {
                    completionHandler(session, result)
                }
            }
            
        }
    }
    
    /**
     Begins asynchronously calculating routes using the given options and delivers the results to a closure.
     
     This method retrieves the routes asynchronously from onboard routing engine using existing cached tiles.
     
     Routes may be displayed atop a [Mapbox map](https://www.mapbox.com/maps/).
     
     - parameter options: A `RouteOptions` object specifying the requirements for the resulting routes.
     - parameter completionHandler: The closure (block) to call with the resulting routes. This closure is executed on the application’s main thread.
     */
    open func calculateOffline(options: RouteOptions, completionHandler: @escaping RouteCompletionHandler) {
        let directionsUri = url(forCalculating: options)
        
<<<<<<< HEAD
        Navigator.shared.routerInterface.getRouteForDirectionsUri(directionsUri.absoluteString) { (result, _)  in
=======
        Navigator.shared.routerInterface.getRouteForDirectionsUri(directionsUri.absoluteString) { (result, _) in
>>>>>>> a4dfdbf2
            let json = result.value as? String
            let data = json?.data(using: .utf8)
            let decoder = JSONDecoder()
            decoder.userInfo = [.options: options,
                                .credentials: self.credentials]
            
            let session = (options: options as DirectionsOptions, credentials: self.credentials)
            
            if let jsonData = data,
               let response = try? decoder.decode(RouteResponse.self, from: jsonData) {
                DispatchQueue.main.async {
                    completionHandler(session, .success(response))
                }
            } else {
                DispatchQueue.main.async {
                    completionHandler(session, .failure(.unknown(response: nil,
                                                                 underlying: result.error as? Error,
                                                                 code: nil,
                                                                 message: nil)))
                }
            }
        }
    }
}<|MERGE_RESOLUTION|>--- conflicted
+++ resolved
@@ -46,11 +46,7 @@
     open func calculateOffline(options: RouteOptions, completionHandler: @escaping RouteCompletionHandler) {
         let directionsUri = url(forCalculating: options)
         
-<<<<<<< HEAD
-        Navigator.shared.routerInterface.getRouteForDirectionsUri(directionsUri.absoluteString) { (result, _)  in
-=======
         Navigator.shared.routerInterface.getRouteForDirectionsUri(directionsUri.absoluteString) { (result, _) in
->>>>>>> a4dfdbf2
             let json = result.value as? String
             let data = json?.data(using: .utf8)
             let decoder = JSONDecoder()
