import MapboxNavigationNative
import CoreLocation
import MapboxDirections

/**
 An object that notifies its delegate when the user’s location changes, minimizing the noise that normally accompanies location updates from a `CLLocationManager` object.
 
 Unlike `Router` classes such as `RouteController` and `LegacyRouteController`, this class operates without a predefined route, matching the user’s location to the road network at large. You can use a passive location manager to determine a starting point for a route that you calculate using the `Directions.calculate(_:completionHandler:)` method. If the user happens to be moving while you calculate the route, the passive location manager makes it less likely that the route will begin with a short segment on a side road or driveway and a confusing instruction to turn onto the current road.
 
 To find out when the user’s location changes, implement the `PassiveLocationDataSourceDelegate` protocol, or observe `Notification.Name.passiveLocationDataSourceDidUpdate` notifications for more detailed information.
 */
open class PassiveLocationDataSource: NSObject {
    /**
     Initializes the location data source with the given directions service.
     
     - parameter directions: The directions service that allows the location data source to access road network data. If this argument is omitted, the shared `Directions` object is used.
     - parameter systemLocationManager: The location manager that provides raw locations for the receiver to match against the road network.
     - parameter tileStoreLocation: Configuration of `TileStore` location, where Navigation tiles are stored.
     
     - postcondition: Call `startUpdatingLocation()` afterwards to begin receiving location updates.
     */
    public required init(directions: Directions = Directions.shared, systemLocationManager: NavigationLocationManager? = nil, tileStoreLocation: TileStoreConfiguration.Location = .default) {
        self.directions = directions
        Navigator.credentials = directions.credentials
        Navigator.tilesURL = tileStoreLocation.tileStoreURL
        
        self.systemLocationManager = systemLocationManager ?? NavigationLocationManager()
        
        super.init()
        
        self.systemLocationManager.delegate = self

        subscribeNotifications()
    }
    
    deinit {
        unsubscribeNotifications()
    }
    
    /**
     The directions service that allows the location data source to access road network data.
     */
    public let directions: Directions
    
    /**
     The location manager that provides raw locations for the receiver to match against the road network.
     */
    public let systemLocationManager: NavigationLocationManager
    
    /**
     The underlying navigator that performs map matching.
     */
    var navigator: MapboxNavigationNative.Navigator {
        return Navigator.shared.navigator
    }
    
    /**
     A `TileStore` instance used by navigator
     */
    open var navigatorTileStore: TileStore {
        return Navigator.shared.tileStore
    }
    
    /**
     The location data source’s delegate.
     */
    public weak var delegate: PassiveLocationDataSourceDelegate?
    
    /**
     Starts the generation of location updates. 
     */
    public func startUpdatingLocation() {
        systemLocationManager.startUpdatingLocation()
    }

    /**
     A custom configuration for electronic horizon observations.
     
     Set this property to `nil` to use the default configuration.
     */
    public var electronicHorizonOptions: ElectronicHorizonOptions? {
        get {
            Navigator.shared.electronicHorizonOptions
        }
        set {
            Navigator.shared.electronicHorizonOptions = newValue
        }
    }
    
    /// The road graph that is updated as the passive location data source tracks the user’s location.
    public var roadGraph: RoadGraph {
        return Navigator.shared.roadGraph
    }
    
    /// The road object store that is updated as the passive location data source tracks the user’s location.
    public var roadObjectStore: RoadObjectStore {
        return Navigator.shared.roadObjectStore
    }

    /// The road object matcher that allows to match user-defined road objects.
    public var roadObjectMatcher: RoadObjectMatcher {
        return Navigator.shared.roadObjectMatcher
    }
    
    var lastRawLocation: CLLocation?
    
    /**
     Manually sets the current location.
     
     This method stops any automatic location updates.
     */
    public func updateLocation(_ location: CLLocation?) {
        guard let location = location else { return }
        systemLocationManager.stopUpdatingLocation()
        systemLocationManager.stopUpdatingHeading()
        self.didUpdate(locations: [location])
    }

    private func didUpdate(locations: [CLLocation]) {
        for location in locations {
            navigator.updateLocation(for: FixLocation(location))
        }

        lastRawLocation = locations.last
    }
    
    @objc private func navigationStatusDidChange(_ notification: NSNotification) {
        guard let userInfo = notification.userInfo,
              let status = userInfo[Navigator.NotificationUserInfoKey.statusKey] as? NavigationStatus else { return }
        DispatchQueue.main.async { [weak self] in
            self?.update(to: status)
        }
    }
    
    private func update(to status: NavigationStatus) {
        guard let lastRawLocation = lastRawLocation else { return }
        
        let lastLocation = CLLocation(status.location)
        var speedLimit: Measurement<UnitSpeed>?
        var signStandard: SignStandard?

        delegate?.passiveLocationDataSource(self, didUpdateLocation: lastLocation, rawLocation: lastRawLocation)
        let matches = status.mapMatcherOutput.matches.map {
            Match(legs: [], shape: nil, distance: -1, expectedTravelTime: -1, confidence: $0.proba, weight: .routability(value: 1))
        }

        switch status.speedLimit?.localeSign {
        case .mutcd:
            signStandard  = .mutcd
        case .vienna:
            signStandard = .viennaConvention
        case .none:
            signStandard = nil
        }

        if let speed = status.speedLimit?.speedKmph as? Double {
            switch status.speedLimit?.localeUnit {
            case .milesPerHour:
                speedLimit = Measurement(value: speed, unit: .kilometersPerHour).converted(to: .milesPerHour)
            case .kilometresPerHour:
                speedLimit = Measurement(value: speed, unit: .kilometersPerHour)
            case .none:
                speedLimit = nil
            }
        }
        
        var userInfo: [NotificationUserInfoKey: Any] = [
            .locationKey: lastLocation,
            .rawLocationKey: lastRawLocation,
            .matchesKey: matches,
            .roadNameKey: status.roadName,
        ]
        if let speedLimit = speedLimit {
            userInfo[.speedLimitKey] = speedLimit
        }
        if let signStandard = signStandard {
            userInfo[.signStandardKey] = signStandard
        }
        NotificationCenter.default.post(name: .passiveLocationDataSourceDidUpdate, object: self, userInfo: userInfo)
    }
    
    private func subscribeNotifications() {
        NotificationCenter.default.addObserver(self,
                                               selector: #selector(navigationStatusDidChange),
                                               name: .navigationStatusDidChange,
                                               object: nil)
    }
    
    private func unsubscribeNotifications() {
        NotificationCenter.default.removeObserver(self)
    }
    
    /**
     Path to the directory where history could be stored when `PassiveLocationDataSource.writeHistory(completionHandler:)` is called.
     */
    public static var historyDirectoryURL: URL? = nil {
        didSet {
            Navigator.historyDirectoryURL = historyDirectoryURL
        }
    }
    
    /**
     A closure to be called when history writing ends.
     
     - parameter historyFileURL: A path to file, where history was written to.
     */
    public typealias WriteHistoryCompletionHandler = (_ historyFileURL: URL?) -> Void
    
    /**
     Store history to the directory stored in `PassiveLocationDataSource.historyDirectoryURL` and asynchronously run a callback
     when writing finishes.
     
     - parameter completion: A block object to be executed when history writing ends.
     */
    public static func writeHistory(completionHandler: @escaping WriteHistoryCompletionHandler) {
        Navigator.shared.writeHistory(completionHandler: completionHandler)
    }
}

extension PassiveLocationDataSource: CLLocationManagerDelegate {
    public func locationManager(_ manager: CLLocationManager, didUpdateLocations locations: [CLLocation]) {
        didUpdate(locations: locations)
    }

    public func locationManager(_ manager: CLLocationManager, didUpdateHeading newHeading: CLHeading) {
        delegate?.passiveLocationDataSource(self, didUpdateHeading: newHeading)
    }

    public func locationManager(_ manager: CLLocationManager, didFailWithError error: Error) {
        delegate?.passiveLocationDataSource(self, didFailWithError: error)
    }
    
    public func locationManager(_ manager: CLLocationManager, didChangeAuthorization status: CLAuthorizationStatus) {
        if #available(iOS 14.0, *) {
            delegate?.passiveLocationDataSourceDidChangeAuthorization(self)
        }
    }
}

/**
 A delegate of a `PassiveLocationDataSource` object implements methods that the location data source calls as the user’s location changes.
 */
public protocol PassiveLocationDataSourceDelegate: AnyObject {
    /// - seealso: `CLLocationManagerDelegate.locationManagerDidChangeAuthorization(_:)`
    @available(iOS 14.0, *)
    func passiveLocationDataSourceDidChangeAuthorization(_ dataSource: PassiveLocationDataSource)
    
    /// - seealso: `CLLocationManagerDelegate.locationManager(_:didUpdateLocations:)`
    func passiveLocationDataSource(_ dataSource: PassiveLocationDataSource, didUpdateLocation location: CLLocation, rawLocation: CLLocation)
    
    /// - seealso: `CLLocationManagerDelegate.locationManager(_:didUpdateHeading:)`
    func passiveLocationDataSource(_ dataSource: PassiveLocationDataSource, didUpdateHeading newHeading: CLHeading)
    
    /// - seealso: `CLLocationManagerDelegate.locationManager(_:didFailWithError:)`
    func passiveLocationDataSource(_ dataSource: PassiveLocationDataSource, didFailWithError error: Error)
}

extension TileEndpointConfiguration {
    /**
     Initializes an object that configures a navigator to obtain routing tiles of the given version from an endpoint, using the given credentials.
              
           - parameter credentials: Credentials for accessing road network data.
           - parameter tilesVersion: Routing tile version.
           - parameter minimumDaysToPersistVersion: The minimum age in days that a tile version much reach before a new version can be requested from the tile endpoint.
           - parameter isFallback: Flag allowing to look up newer tile versions.
     */
    convenience init(credentials: DirectionsCredentials, tilesVersion: String, minimumDaysToPersistVersion: Int?, isFallback: Bool) {
        let host = credentials.host.absoluteString
        guard let accessToken = credentials.accessToken, !accessToken.isEmpty else {
            preconditionFailure("No access token specified in Info.plist")
        }

        self.init(host: host,
                  dataset: "mapbox/driving",
                  version: tilesVersion,
                  token: accessToken,
                  userAgent: URLSession.userAgent,
                  navigatorVersion: "",
<<<<<<< HEAD
                  isFallback: false,
                  versionBeforeFallback: "",
=======
                  isFallback: isFallback,
>>>>>>> 4a4bb397
                  minDiffInDaysToConsiderServerVersion: minimumDaysToPersistVersion as NSNumber?)
    }
}<|MERGE_RESOLUTION|>--- conflicted
+++ resolved
@@ -276,12 +276,8 @@
                   token: accessToken,
                   userAgent: URLSession.userAgent,
                   navigatorVersion: "",
-<<<<<<< HEAD
-                  isFallback: false,
+                  isFallback: isFallback,
                   versionBeforeFallback: "",
-=======
-                  isFallback: isFallback,
->>>>>>> 4a4bb397
                   minDiffInDaysToConsiderServerVersion: minimumDaysToPersistVersion as NSNumber?)
     }
 }