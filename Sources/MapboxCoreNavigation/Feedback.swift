import Foundation

/**
 Feedback type is used to specify the type of feedback being recorded with `NavigationEventsManager.sendActiveNavigationFeedback(_:type:description:)`.
 */
<<<<<<< HEAD
public enum ActiveNavigationFeedbackType {
=======
public enum FeedbackType: FeedbackTypeProtocol {
>>>>>>> d89695b2

    /// Indicates general feedback. You should provide a `description` string to `NavigationEventsManager.sendActiveNavigationFeedback(_:type:description:)`
    /// to elaborate on the feedback if possible.
    case general

    /// Indicates an incorrect visual.
    case incorrectVisual(subtype: IncorrectVisualSubtype?)

    /// Indicates confusing voice instruction.
    case confusingAudio(subtype: ConfusingAudioSubtype?)

    /// Indicates an issue with route quality.
    case routeQuality(subtype: RouteQualitySubtype?)

    /// Indicates that an illegal route was recommended.
    case illegalRoute(subtype: IllegalRouteSubtype?)

    /// Indicates a road closure was observed.
    case roadClosure(subtype: RoadClosureSubtype?)

    /// Indicates a problem with positioning the user
    case positioning(subtype: PositioningSubtype?)

    /// Description of the category for this type of feedback
    public var typeKey: String {
        switch self {
        case .general:
            return "general"
        case .incorrectVisual(_):
            return "incorrect_visual_guidance"
        case .confusingAudio(_):
            return "incorrect_audio_guidance"
        case .routeQuality(_):
            return "routing_error"
        case .illegalRoute(_):
            return "not_allowed"
        case .roadClosure(_):
            return "road_closed"
        case .positioning(_):
            return "positioning_issue"
        }
    }

    /// Optional detailed description of the subtype of this feedback
    public var subtypeKey: String? {
        switch self {
        case .incorrectVisual(subtype: .turnIconIncorrect):
            return "turn_icon_incorrect"
        case .incorrectVisual(subtype: .streetNameIncorrect):
            return "street_name_incorrect"
        case .incorrectVisual(subtype: .instructionUnnecessary):
            return "instruction_unnecessary"
        case .incorrectVisual(subtype: .instructionMissing):
            return "instruction_missing"
        case .incorrectVisual(subtype: .maneuverIncorrect):
            return "maneuver_incorrect"
        case .incorrectVisual(subtype: .exitInfoIncorrect):
            return "exit_info_incorrect"
        case .incorrectVisual(subtype: .laneGuidanceIncorrect):
            return "lane_guidance_incorrect"
        case .incorrectVisual(subtype: .roadKnownByDifferentName):
            return "road_known_by_different_name"
        case .incorrectVisual(subtype: .incorrectSpeedLimit):
            return "incorrect_speed_limit"
        case .confusingAudio(subtype: .guidanceTooEarly):
            return "guidance_too_early"
        case .confusingAudio(subtype: .guidanceTooLate):
            return "guidance_too_late"
        case .confusingAudio(subtype: .pronunciationIncorrect):
            return "pronunciation_incorrect"
        case .confusingAudio(subtype: .roadNameRepeated):
            return "road_name_repeated"
        case .routeQuality(subtype: .routeNonDrivable):
            return "route_not_driveable"
        case .routeQuality(subtype: .routeNotPreferred):
            return "route_not_preferred"
        case .routeQuality(subtype: .alternativeRouteNotExpected):
            return "alternative_route_not_expected"
        case .routeQuality(subtype: .routeIncludedMissingRoads):
            return "route_included_missing_roads"
        case .routeQuality(subtype: .routeHadRoadsTooNarrowToPass):
            return "route_had_roads_too_narrow_to_pass"
        case .illegalRoute(subtype: .routedDownAOneWay):
            return "routed_down_a_one_way"
        case .illegalRoute(subtype: .turnWasNotAllowed):
            return "turn_was_not_allowed"
        case .illegalRoute(subtype: .carsNotAllowedOnStreet):
            return "cars_not_allowed_on_street"
        case .illegalRoute(subtype: .turnAtIntersectionUnprotected):
            return "turn_at_intersection_was_unprotected"
        case .roadClosure(subtype: .streetPermanentlyBlockedOff):
            return "street_permanently_blocked_off"
        case .roadClosure(subtype: .roadMissingFromMap):
            return "road_is_missing_from_map"
        case .positioning(subtype: .userPosition):
            return "positioning_issue"
        case .incorrectVisual(subtype: .other),
                .confusingAudio(subtype: .other),
                .routeQuality(subtype: .other),
                .illegalRoute(subtype: .other),
                .roadClosure(subtype: .other):
            return "other"
        case .general,
                .incorrectVisual(subtype: nil),
                .confusingAudio(subtype: nil),
                .routeQuality(subtype: nil),
                .illegalRoute(subtype: nil),
                .roadClosure(subtype: nil),
                .positioning(subtype: nil):
            return nil
        }
    }
}

/// Enum denoting the subtypes of the  `Incorrect Visual` top-level category
public enum IncorrectVisualSubtype: String, CaseIterable {
    case turnIconIncorrect
    case streetNameIncorrect
    case instructionUnnecessary
    case instructionMissing
    case maneuverIncorrect
    case exitInfoIncorrect
    case laneGuidanceIncorrect
    case roadKnownByDifferentName
    case incorrectSpeedLimit
    case other
}

/// Enum denoting the subtypes of the  `Confusing Audio` top-level category
public enum ConfusingAudioSubtype: String, CaseIterable {
    case guidanceTooEarly
    case guidanceTooLate
    case pronunciationIncorrect
    case roadNameRepeated
    case other
}

/// Enum denoting the subtypes of the  `Route Quality` top-level category
public enum RouteQualitySubtype: String, CaseIterable {
    case routeNonDrivable
    case routeNotPreferred
    case alternativeRouteNotExpected
    case routeIncludedMissingRoads
    case routeHadRoadsTooNarrowToPass
    case other
}

/// Enum denoting the subtypes of the  `Illegal Route` top-level category
public enum IllegalRouteSubtype: String, CaseIterable {
    case routedDownAOneWay
    case turnWasNotAllowed
    case carsNotAllowedOnStreet
    case turnAtIntersectionUnprotected
    case other
}

/// Enum denoting the subtypes of the  `Road Closure` top-level category
public enum RoadClosureSubtype: String, CaseIterable {
    case streetPermanentlyBlockedOff
    case roadMissingFromMap
    case other
}

public enum PositioningSubtype: String, CaseIterable {
    case userPosition
}

/// Enum denoting the origin source of the corresponding feedback item
public enum FeedbackSource: Int, CustomStringConvertible {
    case user
    case reroute
    case unknown
    
    public var description: String {
        switch self {
        case .user:
            return "user"
        case .reroute:
            return "reroute"
        case .unknown:
            return "unknown"
        }
    }
}<|MERGE_RESOLUTION|>--- conflicted
+++ resolved
@@ -3,11 +3,7 @@
 /**
  Feedback type is used to specify the type of feedback being recorded with `NavigationEventsManager.sendActiveNavigationFeedback(_:type:description:)`.
  */
-<<<<<<< HEAD
-public enum ActiveNavigationFeedbackType {
-=======
-public enum FeedbackType: FeedbackTypeProtocol {
->>>>>>> d89695b2
+public enum ActiveNavigationFeedbackType: FeedbackType {
 
     /// Indicates general feedback. You should provide a `description` string to `NavigationEventsManager.sendActiveNavigationFeedback(_:type:description:)`
     /// to elaborate on the feedback if possible.
