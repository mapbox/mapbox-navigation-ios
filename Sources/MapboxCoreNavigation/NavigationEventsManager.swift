import Foundation
import MapboxMobileEvents
import MapboxDirections

let NavigationEventTypeRouteRetrieval = "mobile.performance_trace"

/**
 A data source that declares values required for recording passive location events.
 */
public protocol PassiveNavigationEventsManagerDataSource: AnyObject {
    var rawLocation: CLLocation? { get }
}

extension PassiveLocationManager: PassiveNavigationEventsManagerDataSource {
    public var rawLocation: CLLocation? {
        return self.lastRawLocation
    }
}

/**
 The `EventsManagerDataSource` protocol declares values required for recording route following events.
 */
public protocol EventsManagerDataSource: AnyObject {
    var routeProgress: RouteProgress { get }
    var router: Router { get }
    var desiredAccuracy: CLLocationAccuracy { get }
    var locationProvider: NavigationLocationManager.Type { get }
}

/**
 The `NavigationEventsManager` is responsible for being the liaison between MapboxCoreNavigation and the Mapbox telemetry framework.
 */
open class NavigationEventsManager {
    static let applicationSessionIdentifier = UUID()
    
    private var sessionState = SessionState()
    
    var outstandingFeedbackEvents = [CoreFeedbackEvent]()
    
    func withBackupDataSource(_ forcedDataSource: EventsManagerDataSource, action: () -> Void) {
        backupDataSource = forcedDataSource
        action()
        backupDataSource = nil
    }
    
    private var backupDataSource: EventsManagerDataSource?
    private weak var _activeNavigationDataSource: EventsManagerDataSource?
    private weak var passiveNavigationDataSource: PassiveNavigationEventsManagerDataSource?
    var activeNavigationDataSource: EventsManagerDataSource?
    {
        get {
            return _activeNavigationDataSource ?? backupDataSource
        }
        set {
            _activeNavigationDataSource = newValue
        }
    }
    
    /**
     Optional application metadata that that can help Mapbox more reliably diagnose problems that occur in the SDK.
     For example, you can provide your application’s name and version, a unique identifier for the end user, and a session identifier.
     To include this information, use the following keys: "name", "version", "userId", and "sessionId".
    */
    public var userInfo: [String: String?]? = nil
    
    /**
     Indicates whether the application depends on MapboxNavigation in addition to MapboxCoreNavigation.
     */
    var usesDefaultUserInterface = {
        return Bundle.mapboxNavigationIfInstalled != nil
    }()

    /// :nodoc: the internal lower-level mobile events manager is an implementation detail which should not be manipulated directly
    private var mobileEventsManager: MMEEventsManager!

    lazy var accessToken: String = {
        guard let token = Bundle.main.object(forInfoDictionaryKey: "MBXAccessToken") as? String ??
                Bundle.main.object(forInfoDictionaryKey: "MGLMapboxAccessToken") as? String
        else {
            //we can assert here because if the token was passed in, it would of overriden this closure.
            //we return an empty string so we don't crash in production (in keeping with behavior of `assert`)
            assertionFailure("`accessToken` must be set in the Info.plist as `MBXAccessToken` or the `Route` passed into the `NavigationService` must have the `accessToken` property set.")
            return ""
        }
        return token
    }()
    
    public required init(activeNavigationDataSource: EventsManagerDataSource? = nil,
                         passiveNavigationDataSource: PassiveNavigationEventsManagerDataSource? = nil,
                         accessToken possibleToken: String? = nil,
                         mobileEventsManager: MMEEventsManager = .shared()) {
        self.activeNavigationDataSource = activeNavigationDataSource
        self.passiveNavigationDataSource = passiveNavigationDataSource
        if let tokenOverride = possibleToken {
            accessToken = tokenOverride
        }
        self.mobileEventsManager = mobileEventsManager
        start()
        resumeNotifications()
    }
    
    deinit {
        suspendNotifications()
    }
    
    private func resumeNotifications() {
        NotificationCenter.default.addObserver(self, selector: #selector(applicationWillTerminate(_:)), name: UIApplication.willTerminateNotification, object: nil)
        NotificationCenter.default.addObserver(self, selector: #selector(didChangeOrientation(_:)), name: UIDevice.orientationDidChangeNotification, object: nil)
        NotificationCenter.default.addObserver(self, selector: #selector(didChangeApplicationState(_:)), name: UIApplication.willEnterForegroundNotification, object: nil)
        NotificationCenter.default.addObserver(self, selector: #selector(didChangeApplicationState(_:)), name: UIApplication.didEnterBackgroundNotification, object: nil)
    }
    
    private func suspendNotifications() {
        NotificationCenter.default.removeObserver(self)
    }
    
    /**
     When set to `false`, flushing of telemetry events is not delayed. Is set to `true` by default.
     */
    public var delaysEventFlushing = true

    func start() {
        let userAgent = usesDefaultUserInterface ? "mapbox-navigation-ui-ios" : "mapbox-navigation-ios"

        guard let stringForShortVersion = Bundle.string(forMapboxCoreNavigationInfoDictionaryKey: "CFBundleShortVersionString") else {
            preconditionFailure("CFBundleShortVersionString must be set in the Info.plist.")
        }
        mobileEventsManager.initialize(withAccessToken: accessToken, userAgentBase: userAgent, hostSDKVersion: String(describing:stringForShortVersion))
        mobileEventsManager.sendTurnstileEvent()
    }
    
    func navigationCancelEvent(rating potentialRating: Int? = nil, comment: String? = nil) -> ActiveNavigationEventDetails? {
        guard let dataSource = activeNavigationDataSource else { return nil }
        
        let rating = potentialRating ?? MMEEventsManager.unrated
        var event = ActiveNavigationEventDetails(dataSource: dataSource, session: sessionState, defaultInterface: usesDefaultUserInterface, appMetadata: userInfo)
        event.event = MMEEventTypeNavigationCancel
        event.arrivalTimestamp = sessionState.arrivalTimestamp
        
        let validRating: Bool = (rating >= MMEEventsManager.unrated && rating <= 100)
        assert(validRating, "MMEEventsManager: Invalid Rating. Values should be between \(MMEEventsManager.unrated) (none) and 100.")
        guard validRating else { return event }
        
        event.rating = rating
        event.comment = comment
        
        return event
    }
    
    func navigationRouteRetrievalEvent() -> PerformanceEventDetails? {
        guard let responseEndDate = sessionState.currentRoute?.responseEndDate,
            let fetchStartDate = sessionState.currentRoute?.fetchStartDate else {
            return nil
        }

        var event = PerformanceEventDetails(event: NavigationEventTypeRouteRetrieval, session: sessionState, createdOn: sessionState.currentRoute?.responseEndDate, appMetadata: userInfo)
        event.counters.append(PerformanceEventDetails.Counter(name: "elapsed_time",
                                                              value: responseEndDate.timeIntervalSince(fetchStartDate)))

        if let routeIdentifier = sessionState.currentRoute?.routeIdentifier {
            event.attributes.append(PerformanceEventDetails.Attribute(name: "route_uuid", value: routeIdentifier))
        }
        return event
    }
    
    func navigationDepartEvent() -> ActiveNavigationEventDetails? {
        guard let dataSource = activeNavigationDataSource else { return nil }

        var event = ActiveNavigationEventDetails(dataSource: dataSource, session: sessionState, defaultInterface: usesDefaultUserInterface, appMetadata: userInfo)
        event.event = MMEEventTypeNavigationDepart
        return event
    }
    
    func navigationArriveEvent() -> ActiveNavigationEventDetails? {
        guard let dataSource = activeNavigationDataSource else { return nil }

        var event = ActiveNavigationEventDetails(dataSource: dataSource, session: sessionState, defaultInterface: usesDefaultUserInterface, appMetadata: userInfo)
        event.event = MMEEventTypeNavigationArrive
        event.arrivalTimestamp = dataSource.router.rawLocation?.timestamp ?? Date()

        return event
    }
    
    func navigationFeedbackEventWithLocationsAdded(event: CoreFeedbackEvent) -> [String: Any] {
        var eventDictionary = event.eventDictionary
        eventDictionary["feedbackId"] = event.identifier.uuidString
        eventDictionary["locationsBefore"] = sessionState.pastLocations.allObjects.filter { $0.timestamp <= event.timestamp}.map {$0.dictionaryRepresentation}
        eventDictionary["locationsAfter"] = sessionState.pastLocations.allObjects.filter {$0.timestamp > event.timestamp}.map {$0.dictionaryRepresentation}
        return eventDictionary
    }
    
    func navigationFeedbackEvent() -> NavigationEventDetails? {
        var event: NavigationEventDetails
<<<<<<< HEAD
=======
    
>>>>>>> a94facb5
        if let activeNavigationDataSource = activeNavigationDataSource {
            event = ActiveNavigationEventDetails(dataSource: activeNavigationDataSource,
                                                 session: sessionState, defaultInterface: usesDefaultUserInterface, appMetadata: userInfo)
        } else if let passiveNavigationDataSource = passiveNavigationDataSource {
            event = PassiveNavigationEventDetails(dataSource: passiveNavigationDataSource, sessionState: sessionState, appMetadata: userInfo)
        } else {
            assertionFailure("NavigationEventsManager is unable to create feedbacks without a datasource.")
            return nil
        }
        
        event.userIdentifier = UIDevice.current.identifierForVendor?.uuidString
        event.event = MMEEventTypeNavigationFeedback
        event.screenshot = captureScreen(scaledToFit: 250)?.base64EncodedString()
        
        return event
    }
    
    func navigationRerouteEvent(eventType: String = MMEEventTypeNavigationReroute) -> ActiveNavigationEventDetails? {
        guard let dataSource = activeNavigationDataSource else { return nil }

        let timestamp = dataSource.router.rawLocation?.timestamp ?? Date()
        
        var event = ActiveNavigationEventDetails(dataSource: dataSource, session: sessionState, defaultInterface: usesDefaultUserInterface, appMetadata: userInfo)
        event.event = eventType
        event.created = timestamp
        
        if let lastRerouteDate = sessionState.lastRerouteDate {
            event.secondsSinceLastReroute = round(timestamp.timeIntervalSince(lastRerouteDate))
        } else {
            event.secondsSinceLastReroute = -1
        }
        
        // These are placeholders until the route controller's RouteProgress is updated after rerouting
        event.newDistanceRemaining = -1
        event.newDurationRemaining = -1
        event.newGeometry = nil
        event.screenshot = captureScreen(scaledToFit: 250)?.base64EncodedString()
        
        return event
    }

    public func sendCarPlayConnectEvent() {
        let date = Date()
        mobileEventsManager.enqueueEvent(withName: MMEventTypeNavigationCarplayConnect, attributes: [MMEEventKeyEvent: MMEventTypeNavigationCarplayConnect, MMEEventKeyCreated: date.ISO8601])
        mobileEventsManager.flush()
    }

    public func sendCarPlayDisconnectEvent() {
        let date = Date()
        mobileEventsManager.enqueueEvent(withName: MMEventTypeNavigationCarplayDisconnect, attributes: [MMEEventKeyEvent: MMEventTypeNavigationCarplayDisconnect, MMEEventKeyCreated: date.ISO8601])
        mobileEventsManager.flush()
    }
    
    func sendRouteRetrievalEvent() {
        guard let attributes = (try? navigationRouteRetrievalEvent()?.asDictionary()) as [String: Any]?? else { return }
        mobileEventsManager.enqueueEvent(withName: NavigationEventTypeRouteRetrieval, attributes: attributes ?? [:])
        mobileEventsManager.flush()
    }

    func sendDepartEvent() {
        guard let attributes = (try? navigationDepartEvent()?.asDictionary()) as [String: Any]?? else { return }
        mobileEventsManager.enqueueEvent(withName: MMEEventTypeNavigationDepart, attributes: attributes ?? [:])
        mobileEventsManager.flush()
    }
    
    func sendArriveEvent() {
        guard let attributes = (try? navigationArriveEvent()?.asDictionary()) as [String: Any]?? else { return }
        mobileEventsManager.enqueueEvent(withName: MMEEventTypeNavigationArrive, attributes: attributes ?? [:])
        mobileEventsManager.flush()
    }
    
    func sendCancelEvent(rating: Int? = nil, comment: String? = nil) {
        guard let attributes = (try? navigationCancelEvent(rating: rating, comment: comment)?.asDictionary()) as [String: Any]?? else { return }
        mobileEventsManager.enqueueEvent(withName: MMEEventTypeNavigationCancel, attributes: attributes ?? [:])
        mobileEventsManager.flush()
    }
    
    func sendFeedbackEvents(_ events: [CoreFeedbackEvent]) {
        events.forEach { event in
            // remove from outstanding event queue
            if let index = outstandingFeedbackEvents.firstIndex(of: event) {
                outstandingFeedbackEvents.remove(at: index)
            }
            
            let eventName = event.eventDictionary["event"] as! String
            let eventDictionary = navigationFeedbackEventWithLocationsAdded(event: event)
            
            mobileEventsManager.enqueueEvent(withName: eventName, attributes: eventDictionary)
        }
        mobileEventsManager.flush()
    }

    func enqueueRerouteEvent() {
        guard let eventDictionary = (try? navigationRerouteEvent()?.asDictionary()) as [String: Any]?? else { return }
        let timestamp = activeNavigationDataSource?.router.location?.timestamp ?? Date()
        
        sessionState.lastRerouteDate = timestamp
        sessionState.numberOfReroutes += 1
        
        let event = RerouteEvent(timestamp: timestamp, eventDictionary: eventDictionary ?? [:])
        
        outstandingFeedbackEvents.append(event)
    }
    
    func resetSession() {
        guard let dataSource = activeNavigationDataSource else { return }

        let route = dataSource.routeProgress.route
        sessionState = SessionState(currentRoute: route, originalRoute: route)
    }

    func enqueueFoundFasterRouteEvent() {
        guard let eventDictionary = (try? navigationRerouteEvent(eventType: FasterRouteFoundEvent)?.asDictionary()) as [String: Any]?? else { return }

        let timestamp = Date()
        sessionState.lastRerouteDate = timestamp
        
        let event = RerouteEvent(timestamp: Date(), eventDictionary: eventDictionary ?? [:])
        
        outstandingFeedbackEvents.append(event)
    }
    
    func sendOutstandingFeedbackEvents(forceAll: Bool) {
        let flushAll = forceAll || !shouldDelayEvents()
        let eventsToPush = eventsToFlush(flushAll: flushAll)
        
        sendFeedbackEvents(eventsToPush)
    }
    
    func eventsToFlush(flushAll: Bool) -> [CoreFeedbackEvent] {
        let now = Date()
        let eventsToPush = flushAll ? outstandingFeedbackEvents : outstandingFeedbackEvents.filter {
            now.timeIntervalSince($0.timestamp) > SecondsBeforeCollectionAfterFeedbackEvent
        }
        return eventsToPush
    }
    
    private func shouldDelayEvents() -> Bool {
        return delaysEventFlushing
    }
    
    /**
     Create feedback about the current road segment/maneuver to be sent to the Mapbox data team.
     
     You can pair this with a custom feedback UI in your app to flag problems during navigation such as road closures, incorrect instructions, etc.
     
<<<<<<< HEAD
     - returns: Returns a feedback event.
=======
     @param type A `FeedbackType` used to specify the type of feedback
     @param description A custom string used to describe the problem in detail.
     @return Returns a UUID used to identify the feedback event.
>>>>>>> a94facb5
     
     If you provide a custom feedback UI that lets users elaborate on an issue, you should call this before you show the custom UI so the location and timestamp are more accurate.
     Alternatively, you can use `FeedbackViewContoller` which handles feedback lifecycle internally.
     
     - Postcondition:
     Call `sendFeedback(_:type:source:description:)` with the returned feedback to attach additional metadata to the feedback and send it.
     */
    public func createFeedback() -> FeedbackEvent? {
        guard let eventDetails = navigationFeedbackEvent() else { return nil }
        return FeedbackEvent(eventDetails: eventDetails)
    }
    
    /**
     Send feedback to the Mapbox data team.
     
     You can pair this with a custom feedback UI in your app to flag problems during navigation such as road closures, incorrect instructions, etc.
     
     - parameter feedback: A `FeedbackEvent` created with `createFeedback()` method.
     - parameter type: A `FeedbackType` used to specify the type of feedback.
     - parameter description: A custom string used to describe the problem in detail.
     */
    public func sendFeedback(_ feedback: FeedbackEvent, type: FeedbackType, description: String? = nil) {
        feedback.update(type: type, source: .user, description: description)
        sendFeedbackEvents([feedback.coreEvent])
    }
    
    //MARK: - Session State Management
    @objc private func didChangeOrientation(_ notification: NSNotification) {
        sessionState.reportChange(to: UIDevice.current.orientation)
    }
    
    @objc private func didChangeApplicationState(_ notification: NSNotification) {
        sessionState.reportChange(to: UIApplication.shared.applicationState)
    }
    
    @objc private func applicationWillTerminate(_ notification: NSNotification) {
        if sessionState.terminated == false {
            sendCancelEvent(rating: nil, comment: nil)
            sessionState.terminated = true
        }
        
        sendOutstandingFeedbackEvents(forceAll: true)
    }
    
    func reportReroute(progress: RouteProgress, proactive: Bool) {
        let route = progress.route
        
        // if the user has already arrived and a new route has been set, restart the navigation session
        if sessionState.arrivalTimestamp != nil {
            resetSession()
        } else {
            sessionState.currentRoute = route
        }
        
        if (proactive) {
            enqueueFoundFasterRouteEvent()
        }
        let latestReroute = outstandingFeedbackEvents.compactMap({ $0 as? RerouteEvent }).last
        latestReroute?.update(newRoute: route)
    }
    
    func update(progress: RouteProgress) {
        defer {
            // ensure we always flush, irrespective of how the method exits
            sendOutstandingFeedbackEvents(forceAll: false)
        }
        
        if sessionState.arrivalTimestamp == nil,
            progress.currentLegProgress.userHasArrivedAtWaypoint {
            sessionState.arrivalTimestamp = activeNavigationDataSource?.router.location?.timestamp ?? Date()
            sendArriveEvent()
            
            return
        }
        
        if sessionState.departureTimestamp == nil {
            sessionState.departureTimestamp = activeNavigationDataSource?.router.location?.timestamp ?? Date()
            sendDepartEvent()
        }
    }
    
    func incrementDistanceTraveled(by distance: CLLocationDistance) {
        sessionState.totalDistanceCompleted += distance
    }
    
    func arriveAtWaypoint() {
        sessionState.departureTimestamp = nil
        sessionState.arrivalTimestamp = nil
    }
    
    func record(_ locations: [CLLocation]) {
        locations.forEach(sessionState.pastLocations.push(_:))
    }
}<|MERGE_RESOLUTION|>--- conflicted
+++ resolved
@@ -191,10 +191,7 @@
     
     func navigationFeedbackEvent() -> NavigationEventDetails? {
         var event: NavigationEventDetails
-<<<<<<< HEAD
-=======
-    
->>>>>>> a94facb5
+    
         if let activeNavigationDataSource = activeNavigationDataSource {
             event = ActiveNavigationEventDetails(dataSource: activeNavigationDataSource,
                                                  session: sessionState, defaultInterface: usesDefaultUserInterface, appMetadata: userInfo)
@@ -341,13 +338,7 @@
      
      You can pair this with a custom feedback UI in your app to flag problems during navigation such as road closures, incorrect instructions, etc.
      
-<<<<<<< HEAD
      - returns: Returns a feedback event.
-=======
-     @param type A `FeedbackType` used to specify the type of feedback
-     @param description A custom string used to describe the problem in detail.
-     @return Returns a UUID used to identify the feedback event.
->>>>>>> a94facb5
      
      If you provide a custom feedback UI that lets users elaborate on an issue, you should call this before you show the custom UI so the location and timestamp are more accurate.
      Alternatively, you can use `FeedbackViewContoller` which handles feedback lifecycle internally.
