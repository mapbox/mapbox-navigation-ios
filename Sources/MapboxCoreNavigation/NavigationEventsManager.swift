--- conflicted
+++ resolved
@@ -90,15 +90,9 @@
     private var mobileEventsManager: MMEEventsManager!
 
     lazy var accessToken: String = {
-<<<<<<< HEAD
         guard let token = Bundle.main.object(forInfoDictionaryKey: "MBXAccessToken") as? String ??
                 Bundle.main.object(forInfoDictionaryKey: "MGLMapboxAccessToken") as? String
         else {
-=======
-        guard let path = Bundle.main.path(forResource: "Info", ofType: "plist"),
-        let dict = NSDictionary(contentsOfFile: path) as? [String: AnyObject],
-        let token = dict["MBXAccessToken"] as? String ?? dict["MGLMapboxAccessToken"] as? String else {
->>>>>>> 09cedd9d
             //we can assert here because if the token was passed in, it would of overriden this closure.
             //we return an empty string so we don't crash in production (in keeping with behavior of `assert`)
             assertionFailure("`accessToken` must be set in the Info.plist as `MBXAccessToken` or the `Route` passed into the `NavigationService` must have the `accessToken` property set.")
