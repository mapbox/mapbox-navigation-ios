import UIKit
import CoreLocation
import MapboxDirections
import Turf
import MapboxCoreNavigation
import MapboxMaps
import MapboxCoreMaps
import MapboxNavigation

class ViewController: UIViewController {
    
    @IBOutlet weak var longPressHintView: UIView!
    @IBOutlet weak var simulationButton: UIButton!
    @IBOutlet weak var startButton: UIButton!
    @IBOutlet weak var bottomBar: UIView!
    @IBOutlet weak var clearMap: UIButton!
    @IBOutlet weak var bottomBarBackground: UIView!
    
    var trackStyledFeature: StyledFeature!
    var rawTrackStyledFeature: StyledFeature!
    var speedLimitView: SpeedLimitView!
    // let passiveLocationDataSource: PassiveLocationDataSource? = nil
    let passiveLocationDataSource: PassiveLocationDataSource? = PassiveLocationDataSource()
    
    var currentEdgeIdentifier: ElectronicHorizon.Edge.Identifier?
    var nextEdgeIdentifier: ElectronicHorizon.Edge.Identifier?
    
    typealias RouteRequestSuccess = ((RouteResponse) -> Void)
    typealias RouteRequestFailure = ((Error) -> Void)
    typealias ActionHandler = (UIAlertAction) -> Void
    
    private var foundAllBuildings = false

    var navigationMapView: NavigationMapView! {
        didSet {
            if let navigationMapView = oldValue {
                uninstall(navigationMapView)
            }
            
            if let navigationMapView = navigationMapView {
                configure(navigationMapView)
                view.insertSubview(navigationMapView, belowSubview: longPressHintView)
            }
        }
    }
    
    var waypoints: [Waypoint] = [] {
        didSet {
            waypoints.forEach {
                $0.coordinateAccuracy = -1
            }
        }
    }

    var response: RouteResponse? {
        didSet {
            guard let routes = response?.routes, let currentRoute = routes.first else {
                clearNavigationMapView()
                return
            }
            
            startButton.isEnabled = true
            navigationMapView.show(routes)
            navigationMapView.showWaypoints(on: currentRoute)
        }
    }
    
    weak var activeNavigationViewController: NavigationViewController?
    
    // MARK: - Initializer methods
    
    override init(nibName nibNameOrNil: String?, bundle nibBundleOrNil: Bundle?) {
        super.init(nibName: nibNameOrNil, bundle: nibBundleOrNil)
        commonInit()
    }
    
    required init?(coder aDecoder: NSCoder) {
        super.init(coder: aDecoder)
        commonInit()
    }
    
    private func commonInit() {
        if let appDelegate = UIApplication.shared.delegate as? AppDelegate {
            appDelegate.currentAppRootViewController = self
        }
    }
    
    deinit {
        if let navigationMapView = navigationMapView {
            uninstall(navigationMapView)
        }
    }
    
    // MARK: - UIViewController lifecycle methods
    
    override func viewDidLoad() {
        super.viewDidLoad()
        setupSpeedLimitView()
        view.addSubview(speedLimitView)
    }
    
    func setupSpeedLimitView() {
        let speedLimitView = SpeedLimitView()
        speedLimitView.translatesAutoresizingMaskIntoConstraints = false
        view.addSubview(speedLimitView)
        speedLimitView.topAnchor.constraint(equalTo: view.safeAreaLayoutGuide.topAnchor, constant: 10).isActive = true
        speedLimitView.widthAnchor.constraint(equalToConstant: 50).isActive = true
        speedLimitView.heightAnchor.constraint(equalToConstant: 50).isActive = true
        speedLimitView.leadingAnchor.constraint(equalTo: view.safeAreaLayoutGuide.leadingAnchor, constant: 10).isActive = true
        
        self.speedLimitView = speedLimitView
    }
    
    override func viewWillAppear(_ animated: Bool) {
        super.viewWillAppear(animated)
        
        if navigationMapView == nil {
            navigationMapView = NavigationMapView(frame: view.bounds)
        }
        passiveLocationDataSource?.systemLocationManager.startUpdatingLocation()
    }
    
    override func viewDidAppear(_ animated: Bool) {
        super.viewDidAppear(animated)

        requestNotificationCenterAuthorization()
    }
    
    private func configure(_ navigationMapView: NavigationMapView) {
        setupPassiveLocationManager()
        
        navigationMapView.autoresizingMask = [.flexibleWidth, .flexibleHeight]
        view.addSubview(navigationMapView)
        
        navigationMapView.delegate = self
<<<<<<< HEAD
=======
        navigationMapView.mapView.on(.styleLoaded, handler: { [weak self] _ in
            guard let self = self else { return }
            self.addStyledFeature(self.trackStyledFeature)
            self.addStyledFeature(self.rawTrackStyledFeature)
        })
>>>>>>> c61d51e3
        navigationMapView.mapView.update {
            $0.location.puckType = .puck2D()
        }
        
        setupGestureRecognizers()
        setupPerformActionBarButtonItem()
        
        // TODO: Provide a reliable way of setting camera to current coordinate.
        DispatchQueue.main.asyncAfter(deadline: .now() + 1.0) {
            if let coordinate = navigationMapView.mapView.locationManager.latestLocation?.coordinate {
                navigationMapView.mapView.cameraManager.setCamera(to: CameraOptions(center: coordinate, zoom: 13),
                                                                  animated: true,
                                                                  completion: nil)
            }
        }
    }
    
    private func uninstall(_ navigationMapView: NavigationMapView) {
        unsubscribeFromFreeDriveNotifications()
        navigationMapView.removeFromSuperview()
    }
    
    private func clearNavigationMapView() {
        startButton.isEnabled = false
        clearMap.isHidden = true
        longPressHintView.isHidden = false
        
        navigationMapView.unhighlightBuildings()
        navigationMapView.removeRoutes()
        navigationMapView.removeWaypoints()
        waypoints.removeAll()
    }
    
    func requestNotificationCenterAuthorization() {
        UNUserNotificationCenter.current().requestAuthorization(options: [.badge, .alert, .sound]) { _, _ in
            DispatchQueue.main.async {
                CLLocationManager().requestWhenInUseAuthorization()
            }
        }
    }
    
    @IBAction func simulateButtonPressed(_ sender: Any) {
        simulationButton.isSelected = !simulationButton.isSelected
    }

    @IBAction func clearMapPressed(_ sender: Any) {
        clearNavigationMapView()
    }

    @IBAction func startButtonPressed(_ sender: Any) {
        presentActionsAlertController()
    }
    
    // MARK: - CarPlay navigation methods
    
    public func beginNavigationWithCarPlay(navigationService: NavigationService) {
        let navigationViewController = activeNavigationViewController ?? self.navigationViewController(navigationService: navigationService)
        navigationViewController.didConnectToCarPlay()

        guard activeNavigationViewController == nil else { return }

        present(navigationViewController)
    }
    
    func beginCarPlayNavigation() {
        let delegate = UIApplication.shared.delegate as? AppDelegate
        
        if #available(iOS 12.0, *),
            let service = activeNavigationViewController?.navigationService,
            let location = service.router.location {
            delegate?.carPlayManager.beginNavigationWithCarPlay(using: location.coordinate, navigationService: service)
        }
    }
    
    private func presentActionsAlertController() {
        let alertController = UIAlertController(title: "Start Navigation", message: "Select the navigation type", preferredStyle: .actionSheet)
        
        let basic: ActionHandler = { _ in self.startBasicNavigation() }
        let day: ActionHandler = { _ in self.startNavigation(styles: [DayStyle()]) }
        let night: ActionHandler = { _ in self.startNavigation(styles: [NightStyle()]) }
        let custom: ActionHandler = { _ in self.startCustomNavigation() }
        let styled: ActionHandler = { _ in self.startStyledNavigation() }
        let guidanceCards: ActionHandler = { _ in self.startGuidanceCardsNavigation() }
        
        let actionPayloads: [(String, UIAlertAction.Style, ActionHandler?)] = [
            ("Default UI", .default, basic),
            ("DayStyle UI", .default, day),
            ("NightStyle UI", .default, night),
            ("Custom UI", .default, custom),
            ("Guidance Card UI", .default, guidanceCards),
            ("Styled UI", .default, styled),
            ("Cancel", .cancel, nil)
        ]
        
        actionPayloads
            .map { payload in UIAlertAction(title: payload.0, style: payload.1, handler: payload.2) }
            .forEach(alertController.addAction(_:))
        
        if let popoverController = alertController.popoverPresentationController {
            popoverController.sourceView = self.startButton
            popoverController.sourceRect = self.startButton.bounds
        }
        
        present(alertController, animated: true, completion: nil)
    }
    
    // MARK: - Active guidance navigation methods.
    
    func startNavigation(styles: [MapboxNavigation.Style]) {
        guard let response = response, let route = response.routes?.first, case let .route(routeOptions) = response.options else { return }
        
        let options = NavigationOptions(styles: styles, navigationService: navigationService(route: route, routeIndex: 0, options: routeOptions), predictiveCacheOptions: PredictiveCacheOptions())
        let navigationViewController = NavigationViewController(for: route, routeIndex: 0, routeOptions: routeOptions, navigationOptions: options)
        navigationViewController.delegate = self
        
        // Example of building highlighting in 2D.
        navigationViewController.waypointStyle = .building
        
        present(navigationViewController, completion: beginCarPlayNavigation)
    }
    
    func startBasicNavigation() {
        guard let response = response, let route = response.routes?.first, case let .route(routeOptions) = response.options else { return }
        
        let service = navigationService(route: route, routeIndex: 0, options: routeOptions)
        let navigationViewController = self.navigationViewController(navigationService: service)
        
        // Render part of the route that has been traversed with full transparency, to give the illusion of a disappearing route.
        navigationViewController.routeLineTracksTraversal = true
        
        // Example of building highlighting in 3D.
        navigationViewController.waypointStyle = .extrudedBuilding
        
        // Show second level of detail for feedback items.
        navigationViewController.detailedFeedbackEnabled = true
        
        // Control floating buttons position in a navigation view.
        navigationViewController.floatingButtonsPosition = .topTrailing
        
        if let mapView = navigationViewController.navigationMapView?.mapView {
            let navigationCameraDebugView = NavigationCameraDebugView(mapView, frame: mapView.frame)
            mapView.addSubview(navigationCameraDebugView)
        }
        
        present(navigationViewController, completion: nil)
    }
    
    func startCustomNavigation() {
        guard let route = response?.routes?.first, let responseOptions = response?.options, case let .route(routeOptions) = responseOptions else { return }

        guard let customViewController = storyboard?.instantiateViewController(withIdentifier: "custom") as? CustomViewController else { return }

        customViewController.userIndexedRoute = (route, 0)
        customViewController.userRouteOptions = routeOptions
        customViewController.simulateLocation = simulationButton.isSelected
        
        present(customViewController, animated: true) {
            if let destinationCoordinate = route.shape?.coordinates.last {
                let destinationAnnotation = PointAnnotation(coordinate: destinationCoordinate)
                customViewController.destinationAnnotation = destinationAnnotation
            }
        }
    }

    func startStyledNavigation() {
        guard let response = response, let route = response.routes?.first, case let .route(routeOptions) = response.options else { return }

        let styles = [CustomDayStyle(), CustomNightStyle()]
        let options = NavigationOptions(styles: styles, navigationService: navigationService(route: route, routeIndex: 0, options: routeOptions), predictiveCacheOptions: PredictiveCacheOptions())
        let navigationViewController = NavigationViewController(for: route, routeIndex: 0, routeOptions: routeOptions, navigationOptions: options)
        navigationViewController.delegate = self
        
        // Modify default `NavigationViewportDataSource` and `NavigationCameraStateTransition` to change
        // `NavigationCamera` behavior during active guidance.
        if let mapView = navigationViewController.navigationMapView?.mapView {
            let customViewportDataSource = CustomViewportDataSource(mapView)
            navigationViewController.navigationMapView?.navigationCamera.viewportDataSource = customViewportDataSource
            
            let customCameraStateTransition = CustomCameraStateTransition(mapView)
            navigationViewController.navigationMapView?.navigationCamera.cameraStateTransition = customCameraStateTransition
        }

        present(navigationViewController, completion: beginCarPlayNavigation)
    }
    
    func startGuidanceCardsNavigation() {
        guard let response = response, let route = response.routes?.first, case let .route(routeOptions) = response.options else { return }
        
        let instructionsCardCollection = InstructionsCardViewController()
        instructionsCardCollection.cardCollectionDelegate = self
        
        let options = NavigationOptions(navigationService: navigationService(route: route, routeIndex: 0, options: routeOptions), topBanner: instructionsCardCollection, predictiveCacheOptions: PredictiveCacheOptions())
        let navigationViewController = NavigationViewController(for: route, routeIndex: 0, routeOptions: routeOptions, navigationOptions: options)
        navigationViewController.delegate = self
        
        present(navigationViewController, completion: beginCarPlayNavigation)
    }
    
    // MARK: - UIGestureRecognizer methods
    
    func setupGestureRecognizers() {
        let longPressGestureRecognizer = UILongPressGestureRecognizer(target: self, action: #selector(handleLongPress(_:)))
        navigationMapView.gestureRecognizers?.filter({ $0 is UILongPressGestureRecognizer }).forEach(longPressGestureRecognizer.require(toFail:))
        navigationMapView.addGestureRecognizer(longPressGestureRecognizer)
    }
    
    func setupPerformActionBarButtonItem() {
        let settingsBarButtonItem = UIBarButtonItem(title: NSString(string: "\u{2699}\u{0000FE0E}") as String, style: .plain, target: self, action: #selector(performAction))
        settingsBarButtonItem.setTitleTextAttributes([.font : UIFont.systemFont(ofSize: 30)], for: .normal)
        settingsBarButtonItem.setTitleTextAttributes([.font : UIFont.systemFont(ofSize: 30)], for: .highlighted)
        navigationItem.rightBarButtonItem = settingsBarButtonItem
    }
    
    @objc func handleLongPress(_ gesture: UILongPressGestureRecognizer) {
        guard gesture.state == .began else { return }
        let gestureLocation = gesture.location(in: navigationMapView)
        let destinationCoordinate = navigationMapView.mapView.coordinate(for: gestureLocation,
                                                                         in: navigationMapView)
        
        if waypoints.count > 1 {
            waypoints = Array(waypoints.dropFirst())
        }
        
        // Note: The destination name can be modified. The value is used in the top banner when arriving at a destination.
        let waypoint = Waypoint(coordinate: destinationCoordinate, name: "Dropped Pin #\(waypoints.endIndex + 1)")
        // Example of building highlighting. `targetCoordinate`, in this example,
        // is used implicitly by NavigationViewController to determine which buildings to highlight.
        waypoint.targetCoordinate = destinationCoordinate
        waypoints.append(waypoint)
        
        // Example of highlighting buildings in 3d and directly using the API on NavigationMapView.
        let buildingHighlightCoordinates = waypoints.compactMap { $0.targetCoordinate }
        navigationMapView.highlightBuildings(at: buildingHighlightCoordinates)

        requestRoute()
    }
    
    @objc func performAction(_ sender: Any) {
        let alertController = UIAlertController(title: "Perform action",
                                                message: "Select specific action to perform it", preferredStyle: .actionSheet)
        
        let toggleDayNightStyle: ActionHandler = { _ in self.toggleDayNightStyle() }
        let requestNavigationFollowingCamera: ActionHandler = { _ in self.requestNavigationFollowingCamera() }
        let requestNavigationIdleCamera: ActionHandler = { _ in self.requestNavigationIdleCamera() }
        let overrideViewportDataSourceAndCameraTransition: ActionHandler = { _ in self.overrideViewportDataSourceAndCameraTransition() }
        
        let actions: [(String, UIAlertAction.Style, ActionHandler?)] = [
            ("Toggle Day/Night Style", .default, toggleDayNightStyle),
            ("Request Following Camera", .default, requestNavigationFollowingCamera),
            ("Request Idle Camera", .default, requestNavigationIdleCamera),
            ("Override camera", .default, overrideViewportDataSourceAndCameraTransition),
            ("Cancel", .cancel, nil)
        ]
        
        actions
            .map({ payload in UIAlertAction(title: payload.0, style: payload.1, handler: payload.2) })
            .forEach(alertController.addAction(_:))
        
        if let popoverController = alertController.popoverPresentationController {
            popoverController.barButtonItem = navigationItem.rightBarButtonItem
        }
        
        present(alertController, animated: true, completion: nil)
    }
    
    func toggleDayNightStyle() {
        if navigationMapView.mapView?.style.styleURL.url == MapboxMaps.Style.navigationNightStyleURL {
            navigationMapView.mapView?.style.styleURL = StyleURL.custom(url: MapboxMaps.Style.navigationDayStyleURL)
        } else {
            navigationMapView.mapView?.style.styleURL = StyleURL.custom(url: MapboxMaps.Style.navigationNightStyleURL)
        }
    }
    
    func requestNavigationFollowingCamera() {
        navigationMapView.navigationCamera.requestNavigationCameraToFollowing()
    }
    
    func requestNavigationIdleCamera() {
        navigationMapView.navigationCamera.requestNavigationCameraToIdle()
    }
    
    func overrideViewportDataSourceAndCameraTransition() {
        let customViewportDataSource = CustomViewportDataSource(navigationMapView.mapView)
        navigationMapView.navigationCamera.viewportDataSource = customViewportDataSource
        
        let customCameraStateTransition = CustomCameraStateTransition(navigationMapView.mapView)
        navigationMapView.navigationCamera.cameraStateTransition = customCameraStateTransition
    }
    
    func requestRoute() {
        guard waypoints.count > 0 else { return }
        guard let currentLocation = navigationMapView.mapView.locationManager.latestLocation?.internalLocation else {
            print("User location is not valid. Make sure to enable Location Services.")
            return
        }
        
        let userWaypoint = Waypoint(location: currentLocation)
        waypoints.insert(userWaypoint, at: 0)

        let navigationRouteOptions = NavigationRouteOptions(waypoints: waypoints)
        
        // Get periodic updates regarding changes in estimated arrival time and traffic congestion segments along the route line.
        RouteControllerProactiveReroutingInterval = 30

        requestRoute(with: navigationRouteOptions, success: defaultSuccess, failure: defaultFailure)
    }
        
    fileprivate lazy var defaultSuccess: RouteRequestSuccess = { [weak self] (response) in
        guard let routes = response.routes, !routes.isEmpty, case let .route(options) = response.options else { return }
        self?.navigationMapView.removeWaypoints()
        self?.response = response
        
        // Waypoints which were placed by the user are rewritten by slightly changed waypoints
        // which are returned in response with routes.
        if let waypoints = response.waypoints {
            self?.waypoints = waypoints
        }
        
        self?.clearMap.isHidden = false
        self?.longPressHintView.isHidden = true
    }

    fileprivate lazy var defaultFailure: RouteRequestFailure = { [weak self] (error) in
        // Clear routes from the map
        self?.response = nil
        self?.presentAlert(message: error.localizedDescription)
    }

    func requestRoute(with options: RouteOptions, success: @escaping RouteRequestSuccess, failure: RouteRequestFailure?) {
        Directions.shared.calculateWithCache(options: options) { (session, result) in
            switch result {
            case let .success(response):
                success(response)
            case let .failure(error):
                failure?(error)
            }
        }
    }
    
    func navigationViewController(navigationService: NavigationService) -> NavigationViewController {
        let navigationOptions = NavigationOptions(navigationService: navigationService, predictiveCacheOptions: PredictiveCacheOptions())
        
        let navigationViewController = NavigationViewController(for: navigationService.route,
                                                                routeIndex: navigationService.indexedRoute.1,
                                                                routeOptions: navigationService.routeProgress.routeOptions,
                                                                navigationOptions: navigationOptions)
        navigationViewController.delegate = self
        
        return navigationViewController
    }
    
    func present(_ navigationViewController: NavigationViewController, completion: CompletionHandler? = nil) {
        navigationViewController.modalPresentationStyle = .fullScreen
        activeNavigationViewController = navigationViewController
        
        present(navigationViewController, animated: true) {
            completion?()
        }
    }
    
    func endCarPlayNavigation(canceled: Bool) {
        if #available(iOS 12.0, *), let delegate = UIApplication.shared.delegate as? AppDelegate {
            delegate.carPlayManager.currentNavigator?.exitNavigation(byCanceling: canceled)
        }
    }
    
    func dismissActiveNavigationViewController() {
        activeNavigationViewController?.dismiss(animated: true) {
            self.activeNavigationViewController = nil
        }
    }

    func navigationService(route: Route, routeIndex: Int, options: RouteOptions) -> NavigationService {
        let mode: SimulationMode = simulationButton.isSelected ? .always : .onPoorGPS
        
        return MapboxNavigationService(route: route, routeIndex: routeIndex, routeOptions: options, simulating: mode)
    }
    
    // MARK: - Utility methods
    
    func presentAlert(_ title: String? = nil, message: String? = nil) {
        let alertController = UIAlertController(title: title, message: message, preferredStyle: .alert)
        alertController.addAction(UIAlertAction(title: "OK", style: .default, handler: { (action) in
            alertController.dismiss(animated: true, completion: nil)
        }))
        
        present(alertController, animated: true, completion: nil)
    }
}

// MARK: - NavigationMapViewDelegate methods

extension ViewController: NavigationMapViewDelegate {
    
    func navigationMapView(_ mapView: NavigationMapView, didSelect waypoint: Waypoint) {
        guard let responseOptions = response?.options, case let .route(routeOptions) = responseOptions else { return }
        let modifiedOptions = routeOptions.without(waypoint: waypoint)

        presentWaypointRemovalAlert { _ in
            self.requestRoute(with:modifiedOptions, success: self.defaultSuccess, failure: self.defaultFailure)
        }
    }

    func navigationMapView(_ mapView: NavigationMapView, didSelect route: Route) {
        guard let routes = response?.routes else { return }
        guard let index = routes.firstIndex(where: { $0 === route }) else { return }
        self.response?.routes?.swapAt(index, 0)
    }

    private func presentWaypointRemovalAlert(completionHandler approve: @escaping ((UIAlertAction) -> Void)) {
        let title = NSLocalizedString("REMOVE_WAYPOINT_CONFIRM_TITLE", value: "Remove Waypoint?", comment: "Title of alert confirming waypoint removal")
        let message = NSLocalizedString("REMOVE_WAYPOINT_CONFIRM_MSG", value: "Do you want to remove this waypoint?", comment: "Message of alert confirming waypoint removal")
        let removeTitle = NSLocalizedString("REMOVE_WAYPOINT_CONFIRM_REMOVE", value: "Remove Waypoint", comment: "Title of alert action for removing a waypoint")
        let cancelTitle = NSLocalizedString("REMOVE_WAYPOINT_CONFIRM_CANCEL", value: "Cancel", comment: "Title of action for dismissing waypoint removal confirmation sheet")
        
        let waypointRemovalAlertController = UIAlertController(title: title, message: message, preferredStyle: .alert)
        let removeAction = UIAlertAction(title: removeTitle, style: .destructive, handler: approve)
        let cancelAction = UIAlertAction(title: cancelTitle, style: .cancel, handler: nil)
        [removeAction, cancelAction].forEach(waypointRemovalAlertController.addAction(_:))
        
        self.present(waypointRemovalAlertController, animated: true, completion: nil)
    }
}

// MARK: - RouteVoiceControllerDelegate methods

extension ViewController: RouteVoiceControllerDelegate {

}

// MARK: - NavigationViewControllerDelegate methods

extension ViewController: NavigationViewControllerDelegate {

    func navigationViewController(_ navigationViewController: NavigationViewController, didArriveAt waypoint: Waypoint) -> Bool {
        return true
    }
    
    func navigationViewControllerDidDismiss(_ navigationViewController: NavigationViewController, byCanceling canceled: Bool) {
        endCarPlayNavigation(canceled: canceled)
        dismissActiveNavigationViewController()
        clearNavigationMapView()
    }
}

// MARK: - VisualInstructionDelegate methods

extension ViewController: VisualInstructionDelegate {

}<|MERGE_RESOLUTION|>--- conflicted
+++ resolved
@@ -133,14 +133,6 @@
         view.addSubview(navigationMapView)
         
         navigationMapView.delegate = self
-<<<<<<< HEAD
-=======
-        navigationMapView.mapView.on(.styleLoaded, handler: { [weak self] _ in
-            guard let self = self else { return }
-            self.addStyledFeature(self.trackStyledFeature)
-            self.addStyledFeature(self.rawTrackStyledFeature)
-        })
->>>>>>> c61d51e3
         navigationMapView.mapView.update {
             $0.location.puckType = .puck2D()
         }
