import UIKit
import CoreLocation
import MapboxDirections
import Turf
import MapboxCoreNavigation
import MapboxMaps
import MapboxCoreMaps
import MapboxNavigation

class ViewController: UIViewController {
    
    @IBOutlet weak var longPressHintView: UIView!
    @IBOutlet weak var simulationButton: UIButton!
    @IBOutlet weak var startButton: UIButton!
    @IBOutlet weak var clearMap: UIButton!
    
    let feedbackButton: FloatingButton = {
        let image = UIImage(named: "feedback", in: .mapboxNavigation, compatibleWith: nil)!
        let button = FloatingButton.rounded(image: image.withRenderingMode(.alwaysTemplate))
        button.translatesAutoresizingMaskIntoConstraints = false
        button.backgroundColor = #colorLiteral(red: 0.921431005, green: 0.9214526415, blue: 0.9214410186, alpha: 1)
        return button
    }()
    
    var trackStyledFeature: StyledFeature!
    var rawTrackStyledFeature: StyledFeature!
    var speedLimitView: SpeedLimitView!
    var passiveLocationManager: PassiveLocationManager!
    
    var currentEdgeIdentifier: RoadGraph.Edge.Identifier?
    var nextEdgeIdentifier: RoadGraph.Edge.Identifier?
    
    typealias RouteRequestSuccess = ((RouteResponse) -> Void)
    typealias RouteRequestFailure = ((Error) -> Void)
    typealias ActionHandler = (UIAlertAction) -> Void

    var navigationMapView: NavigationMapView! {
        didSet {
            if let navigationMapView = oldValue {
                uninstall(navigationMapView)
            }
            
            if let navigationMapView = navigationMapView {
                configure(navigationMapView)
                view.insertSubview(navigationMapView, belowSubview: longPressHintView)
            }
        }
    }
    
    var waypoints: [Waypoint] = [] {
        didSet {
            waypoints.forEach {
                $0.coordinateAccuracy = -1
            }
        }
    }

    var response: RouteResponse? {
        didSet {
            guard let routes = response?.routes, let currentRoute = routes.first else {
                clearNavigationMapView()
                return
            }
            
            startButton.isEnabled = true
            // Show congestion levels on alternative route lines if there're multiple routes in the response.
            navigationMapView.showsCongestionForAlternativeRoutes = true
            navigationMapView.show(routes)
            navigationMapView.showWaypoints(on: currentRoute)
            navigationMapView.showRouteDurations(along: routes)
        }
    }
    
    weak var activeNavigationViewController: NavigationViewController?
    
    // MARK: - Initializer methods
    
    override init(nibName nibNameOrNil: String?, bundle nibBundleOrNil: Bundle?) {
        super.init(nibName: nibNameOrNil, bundle: nibBundleOrNil)
        commonInit()
    }
    
    required init?(coder aDecoder: NSCoder) {
        super.init(coder: aDecoder)
        commonInit()
    }
    
    private func commonInit() {
        if let appDelegate = UIApplication.shared.delegate as? AppDelegate {
            appDelegate.currentAppRootViewController = self
        }
    }
    
    deinit {
        if let navigationMapView = navigationMapView {
            uninstall(navigationMapView)
        }
    }
    
    // MARK: - UIViewController lifecycle methods
    
    override func viewDidLoad() {
        super.viewDidLoad()
        setupSpeedLimitView()
        view.addSubview(speedLimitView)
        setupFeedbackButton()
    }
    
    func setupSpeedLimitView() {
        let speedLimitView = SpeedLimitView()
        speedLimitView.translatesAutoresizingMaskIntoConstraints = false
        view.addSubview(speedLimitView)
        speedLimitView.topAnchor.constraint(equalTo: view.safeAreaLayoutGuide.topAnchor, constant: 10).isActive = true
        speedLimitView.widthAnchor.constraint(equalToConstant: 50).isActive = true
        speedLimitView.heightAnchor.constraint(equalToConstant: 50).isActive = true
        speedLimitView.leadingAnchor.constraint(equalTo: view.safeAreaLayoutGuide.leadingAnchor, constant: 10).isActive = true
        
        self.speedLimitView = speedLimitView
    }
    
    func setupFeedbackButton() {
        view.addSubview(feedbackButton)
        feedbackButton.topAnchor.constraint(equalTo: view.safeAreaLayoutGuide.topAnchor, constant: 12).isActive = true
        feedbackButton.trailingAnchor.constraint(equalTo: view.safeAreaLayoutGuide.trailingAnchor, constant: -12).isActive = true
        feedbackButton.addTarget(self, action: #selector(feedback(_:)), for: .touchUpInside)
    }
    
    override func viewWillAppear(_ animated: Bool) {
        super.viewWillAppear(animated)
        
        if navigationMapView == nil {
            navigationMapView = NavigationMapView(frame: view.bounds)
        }
    }
    
    override func viewDidAppear(_ animated: Bool) {
        super.viewDidAppear(animated)

        requestNotificationCenterAuthorization()
    }
    
    private func configure(_ navigationMapView: NavigationMapView) {
        setupPassiveLocationProvider()
        
        navigationMapView.autoresizingMask = [.flexibleWidth, .flexibleHeight]
        
        navigationMapView.delegate = self
        navigationMapView.userLocationStyle = .puck2D()
        
        setupGestureRecognizers()
        setupPerformActionBarButtonItem()
    }
    
    private func uninstall(_ navigationMapView: NavigationMapView) {
        unsubscribeFromFreeDriveNotifications()
        navigationMapView.removeFromSuperview()
    }
    
    private func clearNavigationMapView() {
        startButton.isEnabled = false
        clearMap.isHidden = true
        longPressHintView.isHidden = false
        
        navigationMapView?.unhighlightBuildings()
        navigationMapView?.removeRoutes()
        navigationMapView?.removeRouteDurations()
        navigationMapView?.removeWaypoints()

        waypoints.removeAll()
    }
    
    func requestNotificationCenterAuthorization() {
        UNUserNotificationCenter.current().requestAuthorization(options: [.badge, .alert, .sound]) { _, _ in
            DispatchQueue.main.async {
                CLLocationManager().requestWhenInUseAuthorization()
            }
        }
    }
    
    @IBAction func simulateButtonPressed(_ sender: Any) {
        simulationButton.isSelected = !simulationButton.isSelected
    }

    @IBAction func clearMapPressed(_ sender: Any) {
        clearNavigationMapView()
    }

    @IBAction func startButtonPressed(_ sender: Any) {
        presentActionsAlertController()
    }
    
    @objc func feedback(_ sender: Any) {
<<<<<<< HEAD
        let feedbackViewController = FeedbackViewController(eventsManager: eventsManager, type: .passiveNavigation)
=======
        let feedbackViewController = FeedbackViewController(eventsManager: passiveLocationManager.eventsManager)
>>>>>>> d302eb40
        feedbackViewController.detailedFeedbackEnabled = true
        present(feedbackViewController, animated: true)
    }
    
    // MARK: - CarPlay navigation methods
    
    public func beginNavigationWithCarPlay(navigationService: NavigationService) {
        let navigationViewController = activeNavigationViewController ?? self.navigationViewController(navigationService: navigationService)
        navigationViewController.didConnectToCarPlay()

        guard activeNavigationViewController == nil else { return }

        presentAndRemoveNavigationMapView(navigationViewController)
    }
    
    func beginCarPlayNavigation() {
        let delegate = UIApplication.shared.delegate as? AppDelegate
        
        if #available(iOS 12.0, *),
            let service = activeNavigationViewController?.navigationService,
            let location = service.router.location {
            delegate?.carPlayManager.beginNavigationWithCarPlay(using: location.coordinate, navigationService: service)
        }
    }
    
    private func presentActionsAlertController() {
        let alertController = UIAlertController(title: "Start Navigation", message: "Select the navigation type", preferredStyle: .actionSheet)
        
        let basic: ActionHandler = { _ in self.startBasicNavigation() }
        let day: ActionHandler = { _ in self.startNavigation(styles: [DayStyle()]) }
        let night: ActionHandler = { _ in self.startNavigation(styles: [NightStyle()]) }
        let custom: ActionHandler = { _ in self.startCustomNavigation() }
        let styled: ActionHandler = { _ in self.startStyledNavigation() }
        let guidanceCards: ActionHandler = { _ in self.startGuidanceCardsNavigation() }
        
        let actionPayloads: [(String, UIAlertAction.Style, ActionHandler?)] = [
            ("Default UI", .default, basic),
            ("DayStyle UI", .default, day),
            ("NightStyle UI", .default, night),
            ("Custom UI", .default, custom),
            ("Guidance Card UI", .default, guidanceCards),
            ("Styled UI", .default, styled),
            ("Cancel", .cancel, nil)
        ]
        
        actionPayloads
            .map { payload in UIAlertAction(title: payload.0, style: payload.1, handler: payload.2) }
            .forEach(alertController.addAction(_:))
        
        if let popoverController = alertController.popoverPresentationController {
            popoverController.sourceView = self.startButton
            popoverController.sourceRect = self.startButton.bounds
        }
        
        present(alertController, animated: true, completion: nil)
    }
    
    // MARK: - Active guidance navigation methods.
    
    func startNavigation(styles: [MapboxNavigation.Style]) {
        guard let response = response, case let .route(routeOptions) = response.options else { return }
        
        let options = NavigationOptions(styles: styles, navigationService: navigationService(response: response, routeIndex: 0, options: routeOptions), predictiveCacheOptions: PredictiveCacheOptions())
        let navigationViewController = NavigationViewController(for: response, routeIndex: 0, routeOptions: routeOptions, navigationOptions: options)
        navigationViewController.delegate = self
        
        // Example of building highlighting in 2D.
        navigationViewController.waypointStyle = .building
        
        presentAndRemoveNavigationMapView(navigationViewController, completion: beginCarPlayNavigation)
    }
    
    func startBasicNavigation() {
        guard let response = response, case let .route(routeOptions) = response.options else { return }
        
        let service = navigationService(response: response, routeIndex: 0, options: routeOptions)
        let navigationViewController = self.navigationViewController(navigationService: service)
        
        // Render part of the route that has been traversed with full transparency, to give the illusion of a disappearing route.
        navigationViewController.routeLineTracksTraversal = true
        
        // Example of building highlighting in 3D.
        navigationViewController.waypointStyle = .extrudedBuilding
        
        // Show second level of detail for feedback items.
        navigationViewController.detailedFeedbackEnabled = true
        
        // Control floating buttons position in a navigation view.
        navigationViewController.floatingButtonsPosition = .topTrailing
        
        presentAndRemoveNavigationMapView(navigationViewController, completion: beginCarPlayNavigation)
    }
    
    func startCustomNavigation() {
        guard let response = response,
              let route = response.routes?.first,
              case let .route(routeOptions) = response.options,
              let customViewController = storyboard?.instantiateViewController(withIdentifier: "custom") as? CustomViewController else { return }

        customViewController.indexedUserRouteResponse = .init(routeResponse: response, routeIndex: 0)
        customViewController.userRouteOptions = routeOptions
        customViewController.simulateLocation = simulationButton.isSelected
        
        present(customViewController, animated: true) {
            if let destinationCoordinate = route.shape?.coordinates.last {
                var destinationAnnotation = PointAnnotation(coordinate: destinationCoordinate)
                destinationAnnotation.image = .default
                customViewController.destinationAnnotation = destinationAnnotation
            }
        }
    }

    func startStyledNavigation() {
        guard let response = response, case let .route(routeOptions) = response.options else { return }

        let styles = [CustomDayStyle(), CustomNightStyle()]
        let options = NavigationOptions(styles: styles, navigationService: navigationService(response: response, routeIndex: 0, options: routeOptions), predictiveCacheOptions: PredictiveCacheOptions())
        let navigationViewController = NavigationViewController(for: response, routeIndex: 0, routeOptions: routeOptions, navigationOptions: options)
        navigationViewController.delegate = self

        presentAndRemoveNavigationMapView(navigationViewController, completion: beginCarPlayNavigation)
    }
    
    func startGuidanceCardsNavigation() {
        guard let response = response, case let .route(routeOptions) = response.options else { return }
        
        let instructionsCardCollection = InstructionsCardViewController()
        instructionsCardCollection.cardCollectionDelegate = self
        
        let options = NavigationOptions(navigationService: navigationService(response: response, routeIndex: 0, options: routeOptions), topBanner: instructionsCardCollection, predictiveCacheOptions: PredictiveCacheOptions())
        let navigationViewController = NavigationViewController(for: response, routeIndex: 0, routeOptions: routeOptions, navigationOptions: options)
        navigationViewController.delegate = self
        
        presentAndRemoveNavigationMapView(navigationViewController, completion: beginCarPlayNavigation)
    }
    
    // MARK: - UIGestureRecognizer methods
    
    func setupGestureRecognizers() {
        let longPressGestureRecognizer = UILongPressGestureRecognizer(target: self, action: #selector(handleLongPress(_:)))
        navigationMapView.gestureRecognizers?.filter({ $0 is UILongPressGestureRecognizer }).forEach(longPressGestureRecognizer.require(toFail:))
        navigationMapView.addGestureRecognizer(longPressGestureRecognizer)
    }
    
    func setupPerformActionBarButtonItem() {
        let settingsBarButtonItem = UIBarButtonItem(title: NSString(string: "\u{2699}\u{0000FE0E}") as String, style: .plain, target: self, action: #selector(performAction))
        settingsBarButtonItem.setTitleTextAttributes([.font : UIFont.systemFont(ofSize: 30)], for: .normal)
        settingsBarButtonItem.setTitleTextAttributes([.font : UIFont.systemFont(ofSize: 30)], for: .highlighted)
        navigationItem.rightBarButtonItem = settingsBarButtonItem
    }
    
    @objc func handleLongPress(_ gesture: UILongPressGestureRecognizer) {
        guard gesture.state == .began else { return }
        let gestureLocation = gesture.location(in: navigationMapView)
        let destinationCoordinate = navigationMapView.mapView.mapboxMap.coordinate(for: gestureLocation)
        
        if waypoints.count > 1 {
            waypoints = Array(waypoints.dropFirst())
        }
        
        // Note: The destination name can be modified. The value is used in the top banner when arriving at a destination.
        let waypoint = Waypoint(coordinate: destinationCoordinate, name: "Dropped Pin #\(waypoints.endIndex + 1)")
        // Example of building highlighting. `targetCoordinate`, in this example,
        // is used implicitly by NavigationViewController to determine which buildings to highlight.
        waypoint.targetCoordinate = destinationCoordinate
        waypoints.append(waypoint)
        
        // Example of highlighting buildings in 3d and directly using the API on NavigationMapView.
        let buildingHighlightCoordinates = waypoints.compactMap { $0.targetCoordinate }
        navigationMapView.highlightBuildings(at: buildingHighlightCoordinates)

        requestRoute()
    }
    
    @objc func performAction(_ sender: Any) {
        let alertController = UIAlertController(title: "Perform action",
                                                message: "Select specific action to perform it", preferredStyle: .actionSheet)
        
        let toggleDayNightStyle: ActionHandler = { _ in self.toggleDayNightStyle() }
        let requestFollowCamera: ActionHandler = { _ in self.requestFollowCamera() }
        let requestIdleCamera: ActionHandler = { _ in self.requestIdleCamera() }
        
        let actions: [(String, UIAlertAction.Style, ActionHandler?)] = [
            ("Toggle Day/Night Style", .default, toggleDayNightStyle),
            ("Request Following Camera", .default, requestFollowCamera),
            ("Request Idle Camera", .default, requestIdleCamera),
            ("Cancel", .cancel, nil)
        ]
        
        actions
            .map({ payload in UIAlertAction(title: payload.0, style: payload.1, handler: payload.2) })
            .forEach(alertController.addAction(_:))
        
        if let popoverController = alertController.popoverPresentationController {
            popoverController.barButtonItem = navigationItem.rightBarButtonItem
        }
        
        present(alertController, animated: true, completion: nil)
    }
    
    func toggleDayNightStyle() {
        let style = navigationMapView.mapView?.mapboxMap.style
        if style?.uri?.rawValue == MapboxMaps.Style.navigationNightStyleURL.absoluteString {
            style?.uri = StyleURI(url: MapboxMaps.Style.navigationDayStyleURL)
        } else {
            style?.uri = StyleURI(url: MapboxMaps.Style.navigationNightStyleURL)
        }
    }
    
    func requestFollowCamera() {
        navigationMapView.navigationCamera.follow()
    }
    
    func requestIdleCamera() {
        navigationMapView.navigationCamera.stop()
    }
    
    func requestRoute() {
        guard waypoints.count > 0 else { return }
        guard let coordinate = navigationMapView.mapView.location.latestLocation?.coordinate else {
            print("User location is not valid. Make sure to enable Location Services.")
            return
        }
        
        let location = CLLocation(latitude: coordinate.latitude,
                                  longitude: coordinate.longitude)
        let userWaypoint = Waypoint(location: location)
        waypoints.insert(userWaypoint, at: 0)

        let navigationRouteOptions = NavigationRouteOptions(waypoints: waypoints)
        
        // Get periodic updates regarding changes in estimated arrival time and traffic congestion segments along the route line.
        RouteControllerProactiveReroutingInterval = 30

        requestRoute(with: navigationRouteOptions, success: defaultSuccess, failure: defaultFailure)
    }
        
    fileprivate lazy var defaultSuccess: RouteRequestSuccess = { [weak self] (response) in
        guard let routes = response.routes, !routes.isEmpty, case let .route(options) = response.options else { return }
        self?.navigationMapView.removeWaypoints()
        self?.response = response
        
        // Waypoints which were placed by the user are rewritten by slightly changed waypoints
        // which are returned in response with routes.
        if let waypoints = response.waypoints {
            self?.waypoints = waypoints
        }
        
        self?.clearMap.isHidden = false
        self?.longPressHintView.isHidden = true
    }

    fileprivate lazy var defaultFailure: RouteRequestFailure = { [weak self] (error) in
        // Clear routes from the map
        self?.response = nil
        self?.presentAlert(message: error.localizedDescription)
    }

    func requestRoute(with options: RouteOptions, success: @escaping RouteRequestSuccess, failure: RouteRequestFailure?) {
        Directions.shared.calculateWithCache(options: options) { (session, result) in
            switch result {
            case let .success(response):
                success(response)
            case let .failure(error):
                failure?(error)
            }
        }
    }
    
    func navigationViewController(navigationService: NavigationService) -> NavigationViewController {
        let navigationOptions = NavigationOptions(navigationService: navigationService, predictiveCacheOptions: PredictiveCacheOptions())
        
        let navigationViewController = NavigationViewController(for: navigationService.indexedRouteResponse.routeResponse,
                                                                routeIndex: navigationService.indexedRouteResponse.routeIndex,
                                                                routeOptions: navigationService.routeProgress.routeOptions,
                                                                navigationOptions: navigationOptions)
        navigationViewController.delegate = self
        
        return navigationViewController
    }
    
    func presentAndRemoveNavigationMapView(_ navigationViewController: NavigationViewController,
                                           completion: CompletionHandler? = nil) {
        navigationViewController.modalPresentationStyle = .fullScreen
        activeNavigationViewController = navigationViewController
        
        present(navigationViewController, animated: true) {
            completion?()
            self.navigationMapView = nil
        }
    }
    
    func endCarPlayNavigation(canceled: Bool) {
        if #available(iOS 12.0, *), let delegate = UIApplication.shared.delegate as? AppDelegate {
            delegate.carPlayManager.carPlayNavigationViewController?.exitNavigation(byCanceling: canceled)
        }
    }
    
    func dismissActiveNavigationViewController() {
        activeNavigationViewController?.dismiss(animated: true) {
            self.activeNavigationViewController = nil
        }
    }

    func navigationService(response: RouteResponse, routeIndex: Int, options: RouteOptions) -> NavigationService {
        let mode: SimulationMode = simulationButton.isSelected ? .always : .onPoorGPS
        
        return MapboxNavigationService(routeResponse: response, routeIndex: routeIndex, routeOptions: options, simulating: mode)
    }
    
    // MARK: - Utility methods
    
    func presentAlert(_ title: String? = nil, message: String? = nil) {
        let alertController = UIAlertController(title: title, message: message, preferredStyle: .alert)
        alertController.addAction(UIAlertAction(title: "OK", style: .default, handler: { (action) in
            alertController.dismiss(animated: true, completion: nil)
        }))
        
        present(alertController, animated: true, completion: nil)
    }
}

// MARK: - NavigationMapViewDelegate methods

extension ViewController: NavigationMapViewDelegate {
    
    func navigationMapView(_ mapView: NavigationMapView, didSelect waypoint: Waypoint) {
        guard let responseOptions = response?.options, case let .route(routeOptions) = responseOptions else { return }
        let modifiedOptions = routeOptions.without(waypoint)

        presentWaypointRemovalAlert { _ in
            self.requestRoute(with:modifiedOptions, success: self.defaultSuccess, failure: self.defaultFailure)
        }
    }

    func navigationMapView(_ mapView: NavigationMapView, didSelect route: Route) {
        guard let routes = response?.routes else { return }
        guard let index = routes.firstIndex(where: { $0 === route }) else { return }
        self.response?.routes?.swapAt(index, 0)
    }

    private func presentWaypointRemovalAlert(completionHandler approve: @escaping ((UIAlertAction) -> Void)) {
        let title = NSLocalizedString("REMOVE_WAYPOINT_CONFIRM_TITLE",
                                      value: "Remove Waypoint?",
                                      comment: "Title of alert confirming waypoint removal")
        
        let message = NSLocalizedString("REMOVE_WAYPOINT_CONFIRM_MSG",
                                        value: "Do you want to remove this waypoint?",
                                        comment: "Message of alert confirming waypoint removal")
        
        let removeTitle = NSLocalizedString("REMOVE_WAYPOINT_CONFIRM_REMOVE",
                                            value: "Remove Waypoint",
                                            comment: "Title of alert action for removing a waypoint")
        
        let cancelTitle = NSLocalizedString("REMOVE_WAYPOINT_CONFIRM_CANCEL",
                                            value: "Cancel",
                                            comment: "Title of action for dismissing waypoint removal confirmation sheet")
        
        let waypointRemovalAlertController = UIAlertController(title: title,
                                                               message: message,
                                                               preferredStyle: .alert)
        
        let removeAction = UIAlertAction(title: removeTitle,
                                         style: .destructive,
                                         handler: approve)
        
        let cancelAction = UIAlertAction(title: cancelTitle,
                                         style: .cancel,
                                         handler: nil)
        
        [removeAction, cancelAction].forEach(waypointRemovalAlertController.addAction(_:))
        
        self.present(waypointRemovalAlertController, animated: true, completion: nil)
    }
}

// MARK: - NavigationViewControllerDelegate methods

extension ViewController: NavigationViewControllerDelegate {

    func navigationViewController(_ navigationViewController: NavigationViewController, didArriveAt waypoint: Waypoint) -> Bool {
        if #available(iOS 12.0, *),
           let delegate = UIApplication.shared.delegate as? AppDelegate,
           let carPlayNavigationViewController = delegate.carPlayManager.carPlayNavigationViewController {
            return carPlayNavigationViewController.navigationService(navigationViewController.navigationService, didArriveAt: waypoint)
        }
        return true
    }
    
    func navigationViewControllerDidDismiss(_ navigationViewController: NavigationViewController, byCanceling canceled: Bool) {
        endCarPlayNavigation(canceled: canceled)
        dismissActiveNavigationViewController()
        clearNavigationMapView()
    }
}<|MERGE_RESOLUTION|>--- conflicted
+++ resolved
@@ -190,11 +190,7 @@
     }
     
     @objc func feedback(_ sender: Any) {
-<<<<<<< HEAD
-        let feedbackViewController = FeedbackViewController(eventsManager: eventsManager, type: .passiveNavigation)
-=======
-        let feedbackViewController = FeedbackViewController(eventsManager: passiveLocationManager.eventsManager)
->>>>>>> d302eb40
+        let feedbackViewController = FeedbackViewController(eventsManager: passiveLocationManager.eventsManager, type: .passiveNavigation)
         feedbackViewController.detailedFeedbackEnabled = true
         present(feedbackViewController, animated: true)
     }
