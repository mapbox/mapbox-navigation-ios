import XCTest
import MapboxDirections
import Turf
@testable import MapboxCoreNavigation

let response = Fixture.JSONFromFileNamed(name: "routeWithInstructions")
let jsonRoute = (response["routes"] as! [AnyObject]).first as! [String : Any]
let waypoint1 = Waypoint(coordinate: CLLocationCoordinate2D(latitude: 37.795042, longitude: -122.413165))
let waypoint2 = Waypoint(coordinate: CLLocationCoordinate2D(latitude: 37.7727, longitude: -122.433378))
let directions = Directions(accessToken: "pk.feedCafeDeadBeefBadeBede")
let route = Route(json: jsonRoute, waypoints: [waypoint1, waypoint2], options: NavigationRouteOptions(waypoints: [waypoint1, waypoint2]))

let waitForInterval: TimeInterval = 5


class MapboxCoreNavigationTests: XCTestCase {
    
    var navigation: MapboxNavigationService!
    
    func testDepart() {
        route.accessToken = "foo"
<<<<<<< HEAD
        navigation = MapboxNavigationService(route: route, directions: directions, simulating: .never)
=======
        navigation = RouteController(along: route, directions: directions, eventsManager: TestNavigationEventsManager())
>>>>>>> 4484d5b9
        let depart = CLLocation(coordinate: CLLocationCoordinate2D(latitude: 37.795042, longitude: -122.413165), altitude: 1, horizontalAccuracy: 1, verticalAccuracy: 1, course: 0, speed: 10, timestamp: Date())
        
        expectation(forNotification: .routeControllerDidPassSpokenInstructionPoint, object: navigation.router) { (notification) -> Bool in
            XCTAssertEqual(notification.userInfo?.count, 1)
            
            let routeProgress = notification.userInfo![RouteControllerNotificationUserInfoKey.routeProgressKey] as? RouteProgress
            
            return routeProgress != nil && routeProgress?.currentLegProgress.userHasArrivedAtWaypoint == false
        }
        
        navigation.start()
        navigation.locationManager(navigation.locationManager, didUpdateLocations: [depart])
        
        waitForExpectations(timeout: waitForInterval) { (error) in
            XCTAssertNil(error)
        }
    }
    
    func testNewStep() {
        route.accessToken = "foo"
        let location = CLLocation(coordinate: CLLocationCoordinate2D(latitude: 37.78895, longitude: -122.42543), altitude: 1, horizontalAccuracy: 1, verticalAccuracy: 1, course: 171, speed: 10, timestamp: Date())
        let locationManager = ReplayLocationManager(locations: [location, location])
<<<<<<< HEAD
        navigation = MapboxNavigationService(route: route, directions: directions, locationSource: locationManager, simulating: .never)
=======
        navigation = RouteController(along: route, directions: directions, locationManager: locationManager, eventsManager: TestNavigationEventsManager())
>>>>>>> 4484d5b9
        
        expectation(forNotification: .routeControllerDidPassSpokenInstructionPoint, object: navigation.router) { (notification) -> Bool in
            XCTAssertEqual(notification.userInfo?.count, 1)
            
            let routeProgress = notification.userInfo![RouteControllerNotificationUserInfoKey.routeProgressKey] as? RouteProgress
            
            return routeProgress?.currentLegProgress.stepIndex == 2
        }
        
        navigation.start()
        
        waitForExpectations(timeout: waitForInterval) { (error) in
            XCTAssertNil(error)
        }
    }
    
    func testJumpAheadToLastStep() {
        route.accessToken = "foo"
        let location = CLLocation(coordinate: CLLocationCoordinate2D(latitude: 37.77386, longitude: -122.43085), altitude: 1, horizontalAccuracy: 1, verticalAccuracy: 1, course: 171, speed: 10, timestamp: Date())
        
        let locationManager = ReplayLocationManager(locations: [location, location])
<<<<<<< HEAD
        navigation = MapboxNavigationService(route: route, directions: directions, locationSource: locationManager, simulating: .never)
=======
        navigation = RouteController(along: route, directions: directions, locationManager: locationManager, eventsManager: TestNavigationEventsManager())
>>>>>>> 4484d5b9
        
        expectation(forNotification: .routeControllerDidPassSpokenInstructionPoint, object: navigation.router) { (notification) -> Bool in
            XCTAssertEqual(notification.userInfo?.count, 1)
            
            let routeProgress = notification.userInfo![RouteControllerNotificationUserInfoKey.routeProgressKey] as? RouteProgress
            
            return routeProgress?.currentLegProgress.stepIndex == 6
        }
        
        navigation.start()
        
        waitForExpectations(timeout: waitForInterval) { (error) in
            XCTAssertNil(error)
        }
    }
    
    func testShouldReroute() {
        route.accessToken = "foo"
        let firstLocation = CLLocation(coordinate: CLLocationCoordinate2D(latitude: 38, longitude: -123),
                                       altitude: 0, horizontalAccuracy: 0, verticalAccuracy: 0, course: 0, speed: 0,
                                       timestamp: Date())
        
        let secondLocation = CLLocation(coordinate: CLLocationCoordinate2D(latitude: 38, longitude: -124),
                                        altitude: 0, horizontalAccuracy: 0, verticalAccuracy: 0, course: 0, speed: 0,
                                        timestamp: Date(timeIntervalSinceNow: 1))
        
        let locationManager = ReplayLocationManager(locations: [firstLocation, secondLocation])
<<<<<<< HEAD
        navigation = MapboxNavigationService(route: route, directions: directions, locationSource: locationManager, simulating: .never)
=======
        navigation = RouteController(along: route, directions: directions, locationManager: locationManager, eventsManager: TestNavigationEventsManager())
>>>>>>> 4484d5b9
        
        expectation(forNotification: .routeControllerWillReroute, object: navigation.router) { (notification) -> Bool in
            XCTAssertEqual(notification.userInfo?.count, 1)
            
            let location = notification.userInfo![RouteControllerNotificationUserInfoKey.locationKey] as? CLLocation
            return location?.coordinate == secondLocation.coordinate
        }
        
        navigation.start()
        
        waitForExpectations(timeout: waitForInterval) { (error) in
            XCTAssertNil(error)
        }
    }
    
    func testArrive() {
        route.accessToken = "foo"
        let locations: [CLLocation] = route.legs.first!.steps.first!.coordinates!.map { CLLocation(latitude: $0.latitude, longitude: $0.longitude) }
        let locationManager = ReplayLocationManager(locations: locations)
        locationManager.speedMultiplier = 20
        
<<<<<<< HEAD
        navigation = MapboxNavigationService(route: route, directions: directions, locationSource: locationManager, simulating: .never)
=======
        navigation = RouteController(along: route, directions: directions, locationManager: locationManager, eventsManager: TestNavigationEventsManager())
>>>>>>> 4484d5b9
        
        expectation(forNotification: .routeControllerProgressDidChange, object: navigation.router) { (notification) -> Bool in
            let routeProgress = notification.userInfo![RouteControllerNotificationUserInfoKey.routeProgressKey] as? RouteProgress
            return routeProgress != nil
        }
        
        navigation.start()
        
        let timeout = locations.last!.timestamp.timeIntervalSince(locations.first!.timestamp) / locationManager.speedMultiplier
        waitForExpectations(timeout: timeout + 2) { (error) in
            XCTAssertNil(error)
        }
    }
    
    func testFailToReroute() {
        enum TestError: Error {
            case test
        }
        route.accessToken = "foo"
        let directionsClientSpy = DirectionsSpy(accessToken: "garbage", host: nil)
<<<<<<< HEAD
        navigation = MapboxNavigationService(route: route, directions: directionsClientSpy, simulating: .never)
=======
        navigation = RouteController(along: route, directions: directionsClientSpy, eventsManager: TestNavigationEventsManager())
>>>>>>> 4484d5b9
        
        expectation(forNotification: .routeControllerWillReroute, object: navigation.router) { (notification) -> Bool in
            return true
        }
        
        expectation(forNotification: .routeControllerDidFailToReroute, object: navigation.router) { (notification) -> Bool in
            return true
        }
        
        navigation.router.reroute(from: CLLocation(latitude: 0, longitude: 0), along: navigation.router.routeProgress)
        directionsClientSpy.fireLastCalculateCompletion(with: nil, routes: nil, error: TestError.test as NSError)
        
        waitForExpectations(timeout: 2) { (error) in
            XCTAssertNil(error)
        }
    }
}<|MERGE_RESOLUTION|>--- conflicted
+++ resolved
@@ -19,11 +19,7 @@
     
     func testDepart() {
         route.accessToken = "foo"
-<<<<<<< HEAD
-        navigation = MapboxNavigationService(route: route, directions: directions, simulating: .never)
-=======
-        navigation = RouteController(along: route, directions: directions, eventsManager: TestNavigationEventsManager())
->>>>>>> 4484d5b9
+        navigation = MapboxNavigationService(route: route, directions: directions, eventsManager: TestNavigationEventsManager(), simulating: .never)
         let depart = CLLocation(coordinate: CLLocationCoordinate2D(latitude: 37.795042, longitude: -122.413165), altitude: 1, horizontalAccuracy: 1, verticalAccuracy: 1, course: 0, speed: 10, timestamp: Date())
         
         expectation(forNotification: .routeControllerDidPassSpokenInstructionPoint, object: navigation.router) { (notification) -> Bool in
@@ -46,12 +42,7 @@
         route.accessToken = "foo"
         let location = CLLocation(coordinate: CLLocationCoordinate2D(latitude: 37.78895, longitude: -122.42543), altitude: 1, horizontalAccuracy: 1, verticalAccuracy: 1, course: 171, speed: 10, timestamp: Date())
         let locationManager = ReplayLocationManager(locations: [location, location])
-<<<<<<< HEAD
-        navigation = MapboxNavigationService(route: route, directions: directions, locationSource: locationManager, simulating: .never)
-=======
-        navigation = RouteController(along: route, directions: directions, locationManager: locationManager, eventsManager: TestNavigationEventsManager())
->>>>>>> 4484d5b9
-        
+        navigation = MapboxNavigationService(route: route, directions: directions, eventsManager: TestNavigationEventsManager(), simulating: .never)
         expectation(forNotification: .routeControllerDidPassSpokenInstructionPoint, object: navigation.router) { (notification) -> Bool in
             XCTAssertEqual(notification.userInfo?.count, 1)
             
@@ -72,11 +63,7 @@
         let location = CLLocation(coordinate: CLLocationCoordinate2D(latitude: 37.77386, longitude: -122.43085), altitude: 1, horizontalAccuracy: 1, verticalAccuracy: 1, course: 171, speed: 10, timestamp: Date())
         
         let locationManager = ReplayLocationManager(locations: [location, location])
-<<<<<<< HEAD
-        navigation = MapboxNavigationService(route: route, directions: directions, locationSource: locationManager, simulating: .never)
-=======
-        navigation = RouteController(along: route, directions: directions, locationManager: locationManager, eventsManager: TestNavigationEventsManager())
->>>>>>> 4484d5b9
+        navigation = MapboxNavigationService(route: route, directions: directions, eventsManager: TestNavigationEventsManager(), simulating: .never)
         
         expectation(forNotification: .routeControllerDidPassSpokenInstructionPoint, object: navigation.router) { (notification) -> Bool in
             XCTAssertEqual(notification.userInfo?.count, 1)
@@ -104,11 +91,7 @@
                                         timestamp: Date(timeIntervalSinceNow: 1))
         
         let locationManager = ReplayLocationManager(locations: [firstLocation, secondLocation])
-<<<<<<< HEAD
-        navigation = MapboxNavigationService(route: route, directions: directions, locationSource: locationManager, simulating: .never)
-=======
-        navigation = RouteController(along: route, directions: directions, locationManager: locationManager, eventsManager: TestNavigationEventsManager())
->>>>>>> 4484d5b9
+        navigation = MapboxNavigationService(route: route, directions: directions, eventsManager: TestNavigationEventsManager(), simulating: .never)
         
         expectation(forNotification: .routeControllerWillReroute, object: navigation.router) { (notification) -> Bool in
             XCTAssertEqual(notification.userInfo?.count, 1)
@@ -130,11 +113,7 @@
         let locationManager = ReplayLocationManager(locations: locations)
         locationManager.speedMultiplier = 20
         
-<<<<<<< HEAD
-        navigation = MapboxNavigationService(route: route, directions: directions, locationSource: locationManager, simulating: .never)
-=======
-        navigation = RouteController(along: route, directions: directions, locationManager: locationManager, eventsManager: TestNavigationEventsManager())
->>>>>>> 4484d5b9
+        navigation = MapboxNavigationService(route: route, directions: directions, eventsManager: TestNavigationEventsManager(), simulating: .never)
         
         expectation(forNotification: .routeControllerProgressDidChange, object: navigation.router) { (notification) -> Bool in
             let routeProgress = notification.userInfo![RouteControllerNotificationUserInfoKey.routeProgressKey] as? RouteProgress
@@ -155,11 +134,7 @@
         }
         route.accessToken = "foo"
         let directionsClientSpy = DirectionsSpy(accessToken: "garbage", host: nil)
-<<<<<<< HEAD
-        navigation = MapboxNavigationService(route: route, directions: directionsClientSpy, simulating: .never)
-=======
-        navigation = RouteController(along: route, directions: directionsClientSpy, eventsManager: TestNavigationEventsManager())
->>>>>>> 4484d5b9
+        navigation = MapboxNavigationService(route: route, directions: directions, eventsManager: TestNavigationEventsManager(), simulating: .never)
         
         expectation(forNotification: .routeControllerWillReroute, object: navigation.router) { (notification) -> Bool in
             return true
