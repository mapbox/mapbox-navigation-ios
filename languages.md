--- conflicted
+++ resolved
@@ -1,39 +1,3 @@
-<<<<<<< HEAD
-# Supported languages
-
-| Language | UI Elements | MapboxVoiceController |
-|----------|-------------|----------------------|
-| Catalan | ✅ | ❌ |
-| Chinese (Simplified) | ✅ | ❌ |
-| Danish | ✅ | ❌ |
-| Dutch | ✅ | ✅ |
-| English | ✅ | ✅ |
-| French | ✅ | ✅ |
-| German | ✅ | ✅ |
-| Hebrew | ✅ | ❌ |
-| Hungarian | ✅ | ❌ |
-| Italian | ✅ | ✅ |
-| Portuguese | ✅ | ✅ |
-| Polish | ❌ | ✅ |
-| Romanian | ❌ | ✅ |
-| Russian | ✅ | ✅ |
-| Spanish | ✅ | ✅ |
-| Swedish | ✅ | ✅ |
-| Turkish | ❌ | ✅ |
-| Vietnamese | ✅ | ❌ |
-
-The `MapboxVoiceController` is powered by Amazon Web Service's Polly product. If Polly supports a language, we will add support for it in [`PollyVoiceController`](https://github.com/mapbox/mapbox-navigation-ios/blob/1d74296aa4c6adc779193fad07f0c97de2f79e90/MapboxNavigation/PollyVoiceController.swift#L99). Reference [AWS Polly supported languages](https://docs.aws.amazon.com/polly/latest/dg/SupportedLanguage.html).
-
-When a language is not supported by Polly, the SDK falls back to iOS's built in speech synthesizer, [AVSpeechSynthesizer](https://developer.apple.com/documentation/avfoundation/avspeechsynthesizer) which should support most languages. In this case, all languages listed [here are supported](https://www.mapbox.com/api-documentation/#instructions-languages).
-
-This SDK automatically matches the application’s language when possible. The developer has no control over the navigation UI. To enable one of the languages above, the developer needs to localize their application into that language. Even adding stub `Localizable.strings` file will work.
-
-Note that street and destination names – as displayed on the map and UI and heard in spoken instructions – are currently limited to the name tag in OpenStreetMap, which is generally the local or national language. In some regions, the name may include multiple languages or scripts.
-
-# Add a new language or contribute to an existing
-
-Interested in adding or updating a language? See [contributing guide](./CONTRIBUTING.md#adding-or-updating-a-localization).
-=======
 # Languages
 
 ## User interface
@@ -54,7 +18,7 @@
 
 Turn instructions are announced in the user interface language when turn instructions are available in that language. Otherwise, if turn instructions are unavailable in that language, they are announced in English instead. To have instructions announced in a language other than the user interface language, set the `RouteOptions.locale` property when calculating the route with which to start navigation.
 
-Turn instructions are primarily designed to be announced by either [Amazon Polly][polly] or the [Speech Synthesis framework][iossynth] built into iOS (also known as `AVSpeechSynthesizer`). `AVSpeechSynthesizer` is used by default. To have Polly announce the instructions, initialize a `PollyVoiceController` using your AWS pool ID, then set `NavigationViewController.voiceController` to the `PollyVoiceController` before presenting the `NavigationViewController`. If Polly lacks support for the turn instruction language, `AVSpeechSynthesizer` announces the instructions instead. Neither Polly nor `AVSpeechSynthesizer` supports Catalan or Vietnamese; for these languages, you must create a subclass of `RouteVoiceController` that uses a third-party speech synthesizer.
+Turn instructions are primarily designed to be announced by either [Amazon Polly][polly] or the [Speech Synthesis framework][iossynth] built into iOS (also known as `AVSpeechSynthesizer`). `AVSpeechSynthesizer` is used by default. To have Polly announce the instructions, initialize a `MapboxVoiceController` using your AWS pool ID, then set `NavigationViewController.voiceController` to the `MapboxVoiceController` before presenting the `NavigationViewController`. If Polly lacks support for the turn instruction language, `AVSpeechSynthesizer` announces the instructions instead. Neither Polly nor `AVSpeechSynthesizer` supports Catalan or Vietnamese; for these languages, you must create a subclass of `RouteVoiceController` that uses a third-party speech synthesizer.
 
 By default, distances are given in the predominant measurement system of the system region, which may not necessarily be the same region in which the user is traveling. To override the measurement system used in spoken instructions, set the `RouteOptions.measurementSystem` property when calculating the route with which to start navigation.
 
@@ -89,5 +53,4 @@
 
 [osrmti]: https://github.com/Project-OSRM/osrm-text-instructions/
 [polly]: https://docs.aws.amazon.com/polly/latest/dg/SupportedLanguage.html
-[iossynth]: https://developer.apple.com/documentation/avfoundation/speech_synthesis
->>>>>>> f7268218
+[iossynth]: https://developer.apple.com/documentation/avfoundation/speech_synthesis