# [Mapbox Navigation SDK for iOS](https://docs.mapbox.com/ios/navigation/)

[![CircleCI](https://circleci.com/gh/mapbox/mapbox-navigation-ios.svg?style=svg)](https://circleci.com/gh/mapbox/mapbox-navigation-ios)
[![codecov](https://codecov.io/gh/mapbox/mapbox-navigation-ios/branch/main/graph/badge.svg)](https://codecov.io/gh/mapbox/mapbox-navigation-ios)
[![SPM compatible](https://img.shields.io/badge/SPM-compatible-4BC51D.svg?style=flat)](https://swift.org/package-manager/)
[![CocoaPods](https://img.shields.io/cocoapods/v/MapboxNavigation.svg)](https://cocoapods.org/pods/MapboxNavigation/)

<img alt="Mapbox Navigation SDK" src="./docs/img/navigation.png" width="258" align="right" />

Mapbox Navigation gives you all the tools you need to add turn-by-turn navigation to your iOS application.

Get up and running in a few minutes with our drop-in turn-by-turn navigation `NavigationViewController`, or build a completely custom turn-by-turn navigation app with our core components for routing and navigation.

## Features

* A full-fledged turn-by-turn navigation UI for iPhone, iPad, and CarPlay that’s ready to drop into your application
* [Professionally designed map styles](https://www.mapbox.com/maps/) for daytime and nighttime driving
* Worldwide driving, cycling, and walking directions powered by [open data](https://www.mapbox.com/about/open/) and user feedback
* Traffic avoidance and proactive rerouting based on current conditions in [over 55 countries](https://docs.mapbox.com/help/how-mapbox-works/directions/#traffic-data)
* Natural-sounding turn instructions powered by [Amazon Polly](https://aws.amazon.com/polly/) (no configuration needed)
* [Support for over two dozen languages](https://docs.mapbox.com/ios/navigation/overview/localization-and-internationalization/)

## [Documentation](https://docs.mapbox.com/ios/api/navigation/)

## Requirements

The Mapbox Navigation SDK and Core Navigation are compatible with applications written in Swift 5 in Xcode 12.4 and above. The Mapbox Navigation and Mapbox Core Navigation frameworks run on iOS 11.0 and above.

The Mapbox Navigation SDK is also available [for Android](https://github.com/mapbox/mapbox-navigation-android/).

## Installation

### Using Swift Package Manager

To install the MapboxNavigation framework in an application using [Swift Package Manager](https://swift.org/package-manager/):

1. Go to your [Mapbox account dashboard](https://account.mapbox.com/) and create an access token that has the `DOWNLOADS:READ` scope. **PLEASE NOTE: This is not the same as your production Mapbox API token. Make sure to keep it private and do not insert it into any Info.plist file.** Create a file named `.netrc` in your home directory if it doesn’t already exist, then add the following lines to the end of the file:
   ```
   machine api.mapbox.com
     login mapbox
     password PRIVATE_MAPBOX_API_TOKEN
   ```
   where _PRIVATE_MAPBOX_API_TOKEN_ is your Mapbox API token with the `DOWNLOADS:READ` scope.

1. In Xcode, go to File ‣ Swift Packages ‣ Add Package Dependency.

1. Enter `https://github.com/mapbox/mapbox-navigation-ios.git` as the package repository and click Next.

<<<<<<< HEAD
1. Set Rules to Version, Up to Next Major, and enter `2.4.0` as the minimum version requirement. Click Next.
=======
1. Set Rules to Version, Up to Next Major, and enter `2.5.0` as the minimum version requirement. Click Next.
>>>>>>> e0868a68

To install the MapboxNavigation framework in another package rather than an application, run `swift package init` to create a Package.swift, then add the following dependency:

```swift
// Latest stable release
<<<<<<< HEAD
.package(name: "MapboxNavigation", url: "https://github.com/mapbox/mapbox-navigation-ios.git", from: "2.4.0")
// Latest prerelease
.package(name: "MapboxNavigation", url: "https://github.com/mapbox/mapbox-navigation-ios.git", .exact("2.6.0-alpha.1"))
=======
.package(name: "MapboxNavigation", url: "https://github.com/mapbox/mapbox-navigation-ios.git", from: "2.5.0")
// Latest prerelease
.package(name: "MapboxNavigation", url: "https://github.com/mapbox/mapbox-navigation-ios.git", .exact("2.5.0-rc.3"))
>>>>>>> e0868a68
```

### Using CocoaPods

To install the MapboxNavigation framework using [CocoaPods](https://cocoapods.org/):

1. Go to your [Mapbox account dashboard](https://account.mapbox.com/) and create an access token that has the `DOWNLOADS:READ` scope. **PLEASE NOTE: This is not the same as your production Mapbox API token. Make sure to keep it private and do not insert it into any Info.plist file.** Create a file named `.netrc` in your home directory if it doesn’t already exist, then add the following lines to the end of the file:
   ```
   machine api.mapbox.com
     login mapbox
     password PRIVATE_MAPBOX_API_TOKEN
   ```
   where _PRIVATE_MAPBOX_API_TOKEN_ is your Mapbox API token with the `DOWNLOADS:READ` scope.

1. Create a [Podfile](https://guides.cocoapods.org/syntax/podfile.html) with the following specification:
   ```ruby
   # Latest stable release
   pod 'MapboxCoreNavigation', '~> 2.5'
   pod 'MapboxNavigation', '~> 2.5'
   # Latest prerelease
<<<<<<< HEAD
   pod 'MapboxCoreNavigation', :git => 'https://github.com/mapbox/mapbox-navigation-ios.git', :tag => 'v2.6.0-alpha.1'
   pod 'MapboxNavigation', :git => 'https://github.com/mapbox/mapbox-navigation-ios.git', :tag => 'v2.6.0-alpha.1'
=======
   pod 'MapboxCoreNavigation', :git => 'https://github.com/mapbox/mapbox-navigation-ios.git', :tag => 'v2.5.0-rc.3'
   pod 'MapboxNavigation', :git => 'https://github.com/mapbox/mapbox-navigation-ios.git', :tag => 'v2.5.0-rc.3'
>>>>>>> e0868a68
   ```

1. Run `pod repo update && pod install` and open the resulting Xcode workspace.

### Using Carthage

To install the MapboxNavigation framework using [Carthage](https://github.com/Carthage/Carthage/) v0.38 or above:

1. Go to your [Mapbox account dashboard](https://account.mapbox.com/) and create an access token that has the `DOWNLOADS:READ` scope. **PLEASE NOTE: This is not the same as your production Mapbox API token. Make sure to keep it private and do not insert it into any Info.plist file.** Create a file named `.netrc` in your home directory if it doesn’t already exist, then add the following lines to the end of the file:
   ```
   machine api.mapbox.com
     login mapbox
     password PRIVATE_MAPBOX_API_TOKEN
   ```
   where _PRIVATE_MAPBOX_API_TOKEN_ is your Mapbox API token with the `DOWNLOADS:READ` scope.

1. _(Optional)_ Clear your Carthage caches:
   ```bash
   rm -rf ~/Library/Caches/carthage/ ~/Library/Caches/org.carthage.CarthageKit/binaries/{MapboxCommon-ios,MapboxNavigationNative,mapbox-ios-sdk-dynamic}
   ```

1. Create a [Cartfile](https://github.com/Carthage/Carthage/blob/master/Documentation/Artifacts.md#github-repositories) with the following dependency:
   ```cartfile
   # Latest stable release
   github "mapbox/mapbox-navigation-ios" ~> 2.5
   # Latest prerelease
<<<<<<< HEAD
   github "mapbox/mapbox-navigation-ios" "v2.6.0-alpha.1"
=======
   github "mapbox/mapbox-navigation-ios" "v2.5.0-rc.3"
>>>>>>> e0868a68
   ```

1. Run `carthage bootstrap --platform iOS --use-xcframeworks --cache-builds --use-netrc`.

1. Follow the rest of [Carthage’s iOS integration instructions](https://github.com/Carthage/Carthage#if-youre-building-for-ios-tvos-or-watchos). Your application target’s Embed Frameworks build phase should include `MapboxCoreNavigation.xcframework`, `MapboxNavigationNative.xcframework`, and `MapboxCommon.xcframework`.

MapboxNavigation no longer supports Carthage as of v2.0.0-alpha.1. However, if you are building a user interface from scratch, you can [install just the MapboxCoreNavigation framework using Carthage](./custom-navigation.md#using-carthage).

## Configuration

1. Mapbox APIs and vector tiles require a Mapbox account and API access token. In the project editor, select the application target, then go to the Info tab. Under the “Custom iOS Target Properties” section, set `MBXAccessToken` to your access token. You can obtain an access token from the [Mapbox account page](https://account.mapbox.com/access-tokens/).

1. In order for the SDK to track the user’s location as they move along the route, set `NSLocationWhenInUseUsageDescription` to:
   > Shows your location on the map and helps improve the map.

1. Users expect the SDK to continue to track the user’s location and deliver audible instructions even while a different application is visible or the device is locked. Go to the Signing & Capabilities tab. Under the Background Modes section, enable “Audio, AirPlay, and Picture in Picture” and “Location updates”. (Alternatively, add the `audio` and `location` values to the `UIBackgroundModes` array in the Info tab.)

Now import the relevant modules and present a new `NavigationViewController`. You can also [push to a navigation view controller from within a storyboard](https://docs.mapbox.com/ios/navigation/overview/storyboards/) if your application’s UI is laid out in Interface Builder.

```swift
import MapboxDirections
import MapboxCoreNavigation
import MapboxNavigation
```

```swift
// Define two waypoints to travel between
let origin = Waypoint(coordinate: CLLocationCoordinate2D(latitude: 38.9131752, longitude: -77.0324047), name: "Mapbox")
let destination = Waypoint(coordinate: CLLocationCoordinate2D(latitude: 38.8977, longitude: -77.0365), name: "White House")

// Set options
let routeOptions = NavigationRouteOptions(waypoints: [origin, destination])

// Request a route using MapboxDirections
Directions.shared.calculate(routeOptions) { [weak self] (session, result) in
    switch result {
    case .failure(let error):
        print(error.localizedDescription)
    case .success(let response):
        guard let strongSelf = self else {
            return
        }
        // Pass the generated route response to the the NavigationViewController
        let viewController = NavigationViewController(for: response, routeIndex: 0, routeOptions: routeOptions)
        viewController.modalPresentationStyle = .fullScreen
        strongSelf.present(viewController, animated: true, completion: nil)
    }
}
```

Consult the [API reference](https://docs.mapbox.com/ios/api/navigation/) for further details.

## Examples

The [API reference](https://docs.mapbox.com/ios/api/navigation/) includes example code for accomplishing common tasks. You can run these examples as part of the [navigation-ios-examples](https://github.com/mapbox/navigation-ios-examples) project.

This repository also contains [a testbed application](https://github.com/mapbox/mapbox-navigation-ios/tree/main/Example) that exercises a variety of navigation SDK features. See the [contributing guide](CONTRIBUTING.md#using-carthage) for instructions on installing and running this application.

## Customization

### Styling

You can customize the appearance in order to blend in with the rest of your app. Checkout [`DayStyle.swift`](https://github.com/mapbox/mapbox-navigation-ios/blob/main/MapboxNavigation/DayStyle.swift) for all styleable elements.

```swift
class CustomStyle: DayStyle {
    required init() {
        super.init()
        mapStyleURL = URL(string: "mapbox://styles/mapbox/satellite-streets-v9")!
        styleType = .nightStyle
    }

    override func apply() {
        super.apply()
        BottomBannerView.appearance().backgroundColor = .orange
    }
}
```

then initialize `NavigationViewController` with your style or styles:

```swift
let navigationOptions = NavigationOptions(styles: [CustomStyle()])
NavigationViewController(for: routeResponse, routeIndex: routeIndex, routeOptions: routeOptions, navigationOptions: navigationOptions)
```

### Starting from scratch

If your application needs something totally custom, such as a voice-only experience or an unconventional user interface, consult the [Core Navigation installation guide](./custom-navigation.md).

## Contributing

We welcome feedback and code contributions! Please see [CONTRIBUTING.md](./CONTRIBUTING.md) for details.

## License

The Mapbox Navigation SDK for iOS is released under the Mapbox Terms of Service. See [LICENSE.md](./LICENSE.md) for details.<|MERGE_RESOLUTION|>--- conflicted
+++ resolved
@@ -46,25 +46,15 @@
 
 1. Enter `https://github.com/mapbox/mapbox-navigation-ios.git` as the package repository and click Next.
 
-<<<<<<< HEAD
-1. Set Rules to Version, Up to Next Major, and enter `2.4.0` as the minimum version requirement. Click Next.
-=======
 1. Set Rules to Version, Up to Next Major, and enter `2.5.0` as the minimum version requirement. Click Next.
->>>>>>> e0868a68
 
 To install the MapboxNavigation framework in another package rather than an application, run `swift package init` to create a Package.swift, then add the following dependency:
 
 ```swift
 // Latest stable release
-<<<<<<< HEAD
-.package(name: "MapboxNavigation", url: "https://github.com/mapbox/mapbox-navigation-ios.git", from: "2.4.0")
+.package(name: "MapboxNavigation", url: "https://github.com/mapbox/mapbox-navigation-ios.git", from: "2.5.0")
 // Latest prerelease
 .package(name: "MapboxNavigation", url: "https://github.com/mapbox/mapbox-navigation-ios.git", .exact("2.6.0-alpha.1"))
-=======
-.package(name: "MapboxNavigation", url: "https://github.com/mapbox/mapbox-navigation-ios.git", from: "2.5.0")
-// Latest prerelease
-.package(name: "MapboxNavigation", url: "https://github.com/mapbox/mapbox-navigation-ios.git", .exact("2.5.0-rc.3"))
->>>>>>> e0868a68
 ```
 
 ### Using CocoaPods
@@ -85,13 +75,8 @@
    pod 'MapboxCoreNavigation', '~> 2.5'
    pod 'MapboxNavigation', '~> 2.5'
    # Latest prerelease
-<<<<<<< HEAD
    pod 'MapboxCoreNavigation', :git => 'https://github.com/mapbox/mapbox-navigation-ios.git', :tag => 'v2.6.0-alpha.1'
    pod 'MapboxNavigation', :git => 'https://github.com/mapbox/mapbox-navigation-ios.git', :tag => 'v2.6.0-alpha.1'
-=======
-   pod 'MapboxCoreNavigation', :git => 'https://github.com/mapbox/mapbox-navigation-ios.git', :tag => 'v2.5.0-rc.3'
-   pod 'MapboxNavigation', :git => 'https://github.com/mapbox/mapbox-navigation-ios.git', :tag => 'v2.5.0-rc.3'
->>>>>>> e0868a68
    ```
 
 1. Run `pod repo update && pod install` and open the resulting Xcode workspace.
@@ -118,11 +103,7 @@
    # Latest stable release
    github "mapbox/mapbox-navigation-ios" ~> 2.5
    # Latest prerelease
-<<<<<<< HEAD
    github "mapbox/mapbox-navigation-ios" "v2.6.0-alpha.1"
-=======
-   github "mapbox/mapbox-navigation-ios" "v2.5.0-rc.3"
->>>>>>> e0868a68
    ```
 
 1. Run `carthage bootstrap --platform iOS --use-xcframeworks --cache-builds --use-netrc`.
