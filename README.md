# [Mapbox Navigation SDK for iOS](https://docs.mapbox.com/ios/navigation/)

[![CircleCI](https://circleci.com/gh/mapbox/mapbox-navigation-ios.svg?style=svg)](https://circleci.com/gh/mapbox/mapbox-navigation-ios)
[![codecov](https://codecov.io/gh/mapbox/mapbox-navigation-ios/branch/main/graph/badge.svg)](https://codecov.io/gh/mapbox/mapbox-navigation-ios)
[![SPM compatible](https://img.shields.io/badge/SPM-compatible-4BC51D.svg?style=flat)](https://swift.org/package-manager/)
[![CocoaPods](https://img.shields.io/cocoapods/v/MapboxNavigation.svg)](https://cocoapods.org/pods/MapboxNavigation/)

<img alt="Mapbox Navigation SDK" src="./docs/img/navigation.png" width="258" align="right" />

Mapbox Navigation gives you all the tools you need to add turn-by-turn navigation to your iOS application.

Get up and running in a few minutes with our drop-in turn-by-turn navigation `NavigationViewController`, or build a completely custom turn-by-turn navigation app with our core components for routing and navigation.

## Features

* A full-fledged turn-by-turn navigation UI for iPhone, iPad, and CarPlay that’s ready to drop into your application
* [Professionally designed map styles](https://www.mapbox.com/maps/) for daytime and nighttime driving
* Worldwide driving, cycling, and walking directions powered by [open data](https://www.mapbox.com/about/open/) and user feedback
* Traffic avoidance and proactive rerouting based on current conditions in [over 55 countries](https://docs.mapbox.com/help/how-mapbox-works/directions/#traffic-data)
* Natural-sounding turn instructions powered by [Amazon Polly](https://aws.amazon.com/polly/) (no configuration needed)
* [Support for over two dozen languages](https://docs.mapbox.com/ios/navigation/overview/localization-and-internationalization/)

## [Documentation](https://docs.mapbox.com/ios/api/navigation/)

## Requirements

The Mapbox Navigation SDK and Core Navigation are compatible with applications written in Swift 5 in Xcode 12.4 and above. The Mapbox Navigation and Mapbox Core Navigation frameworks run on iOS 11.0 and above.

The Mapbox Navigation SDK is also available [for Android](https://github.com/mapbox/mapbox-navigation-android/).

## Installation

### Using Swift Package Manager

To install the MapboxNavigation framework in an application using [Swift Package Manager](https://swift.org/package-manager/):

1. Go to your [Mapbox account dashboard](https://account.mapbox.com/) and create an access token that has the `DOWNLOADS:READ` scope. **PLEASE NOTE: This is not the same as your production Mapbox API token. Make sure to keep it private and do not insert it into any Info.plist file.** Create a file named `.netrc` in your home directory if it doesn’t already exist, then add the following lines to the end of the file:
   ```
   machine api.mapbox.com
     login mapbox
     password PRIVATE_MAPBOX_API_TOKEN
   ```
   where _PRIVATE_MAPBOX_API_TOKEN_ is your Mapbox API token with the `DOWNLOADS:READ` scope. 

1. In Xcode, go to File ‣ Swift Packages ‣ Add Package Dependency.

1. Enter `https://github.com/mapbox/mapbox-navigation-ios.git` as the package repository and click Next.

1. Set Rules to Version, Up to Next Major, and enter `2.0.0-alpha.1` as the minimum version requirement. Click Next.

To install the MapboxNavigation framework in another package rather than an application, run `swift package init` to create a Package.swift, then add the following dependency:

```swift
// Latest prerelease
.package(name: "MapboxNavigation", url: "https://github.com/mapbox/mapbox-navigation-ios.git", .exact("2.0.0-beta.8"))
```

### Using CocoaPods

To install the MapboxNavigation framework using [CocoaPods](https://cocoapods.org/):

1. Go to your [Mapbox account dashboard](https://account.mapbox.com/) and create an access token that has the `DOWNLOADS:READ` scope. **PLEASE NOTE: This is not the same as your production Mapbox API token. Make sure to keep it private and do not insert it into any Info.plist file.** Create a file named `.netrc` in your home directory if it doesn’t already exist, then add the following lines to the end of the file:
   ```
   machine api.mapbox.com 
     login mapbox
     password PRIVATE_MAPBOX_API_TOKEN
   ```
   where _PRIVATE_MAPBOX_API_TOKEN_ is your Mapbox API token with the `DOWNLOADS:READ` scope. 

1. Create a [Podfile](https://guides.cocoapods.org/syntax/podfile.html) with the following specification:
   ```ruby
   # Latest stable release
   pod 'MapboxNavigation', '~> 1.4'
   # Latest prerelease
<<<<<<< HEAD
   pod 'MapboxCoreNavigation', :git => 'https://github.com/mapbox/mapbox-navigation-ios.git', :tag => 'v2.0.0-beta.8'
   pod 'MapboxNavigation', :git => 'https://github.com/mapbox/mapbox-navigation-ios.git', :tag => 'v2.0.0-beta.8'
=======
   pod 'MapboxCoreNavigation', :git => 'https://github.com/mapbox/mapbox-navigation-ios.git', :tag => 'v2.0.0-beta.5'
   pod 'MapboxNavigation', :git => 'https://github.com/mapbox/mapbox-navigation-ios.git', :tag => 'v2.0.0-beta.5'
>>>>>>> cf946f82
   ```

1. Run `pod repo update && pod install` and open the resulting Xcode workspace.

### Using Carthage

To install the MapboxNavigation framework using [Carthage](https://github.com/Carthage/Carthage/) v0.35 or above:

1. Go to your [Mapbox account dashboard](https://account.mapbox.com/) and create an access token that has the `DOWNLOADS:READ` scope. **PLEASE NOTE: This is not the same as your production Mapbox API token. Make sure to keep it private and do not insert it into any Info.plist file.** Create a file named `.netrc` in your home directory if it doesn’t already exist, then add the following lines to the end of the file:
   ```
   machine api.mapbox.com
     login mapbox
     password PRIVATE_MAPBOX_API_TOKEN
   ```
   where _PRIVATE_MAPBOX_API_TOKEN_ is your Mapbox API token with the `DOWNLOADS:READ` scope. 

1. _(Optional)_ Clear your Carthage caches:
   ```bash
   rm -rf ~/Library/Caches/carthage/ ~/Library/Caches/org.carthage.CarthageKit/binaries/{MapboxCommon-ios,MapboxNavigationNative,mapbox-ios-sdk-dynamic}
   ```

1. Create a [Cartfile](https://github.com/Carthage/Carthage/blob/master/Documentation/Artifacts.md#github-repositories) with the following dependency:
   ```cartfile
   # Latest stable release
<<<<<<< HEAD
   github "mapbox/mapbox-navigation-ios" ~> 1.2
=======
   github "mapbox/mapbox-navigation-ios" ~> 1.4
>>>>>>> cf946f82
   ```

1. Run `./Carthage/Checkouts/mapbox-navigation-ios/scripts/wcarthage.sh bootstrap --platform iOS --cache-builds --use-netrc`. (wcarthage.sh is a temporary replacement for `carthage` to work around [a linker error in Xcode 12](https://github.com/Carthage/Carthage/issues/3019).)

1. Follow the rest of [Carthage’s iOS integration instructions](https://github.com/Carthage/Carthage#if-youre-building-for-ios-tvos-or-watchos). Your application target’s Embed Frameworks build phase should include `MapboxNavigation.framework`, `MapboxCoreNavigation.framework`, `MapboxNavigationNative.framework`, and `MapboxCommon.framework`.

MapboxNavigation no longer supports Carthage as of v2.0.0-alpha.1. However, if you are building a user interface from scratch, you can [install just the MapboxCoreNavigation framework using Carthage](./custom-navigation.md#using-carthage).

## Configuration

1. Mapbox APIs and vector tiles require a Mapbox account and API access token. In the project editor, select the application target, then go to the Info tab. Under the “Custom iOS Target Properties” section, set `MGLMapboxAccessToken` to your access token. You can obtain an access token from the [Mapbox account page](https://account.mapbox.com/access-tokens/).

1. In order for the SDK to track the user’s location as they move along the route, set `NSLocationWhenInUseUsageDescription` to:
   > Shows your location on the map and helps improve the map.

1. Users expect the SDK to continue to track the user’s location and deliver audible instructions even while a different application is visible or the device is locked. Go to the Signing & Capabilities tab. Under the Background Modes section, enable “Audio, AirPlay, and Picture in Picture” and “Location updates”. (Alternatively, add the `audio` and `location` values to the `UIBackgroundModes` array in the Info tab.)

Now import the relevant modules and present a new `NavigationViewController`. You can also [push to a navigation view controller from within a storyboard](https://docs.mapbox.com/ios/navigation/overview/storyboards/) if your application’s UI is laid out in Interface Builder.

```swift
import MapboxDirections
import MapboxCoreNavigation
import MapboxNavigation
```

```swift
// Define two waypoints to travel between
let origin = Waypoint(coordinate: CLLocationCoordinate2D(latitude: 38.9131752, longitude: -77.0324047), name: "Mapbox")
let destination = Waypoint(coordinate: CLLocationCoordinate2D(latitude: 38.8977, longitude: -77.0365), name: "White House")

// Set options
let routeOptions = NavigationRouteOptions(waypoints: [origin, destination])

// Request a route using MapboxDirections
Directions.shared.calculate(routeOptions) { [weak self] (session, result) in
    switch result {
    case .failure(let error):
        print(error.localizedDescription)
    case .success(let response):
        guard let route = response.routes?.first, let strongSelf = self else {
            return
        }
        // Pass the generated route to the the NavigationViewController
        let viewController = NavigationViewController(for: route, routeIndex: 0, routeOptions: routeOptions)
        viewController.modalPresentationStyle = .fullScreen
        strongSelf.present(viewController, animated: true, completion: nil)
    }
}
```

Consult the [API reference](https://docs.mapbox.com/ios/api/navigation/) for further details.

## Examples

The [API reference](https://docs.mapbox.com/ios/api/navigation/) includes example code for accomplishing common tasks. You can run these examples as part of the [navigation-ios-examples](https://github.com/mapbox/navigation-ios-examples) project.

This repository also contains [a testbed application](https://github.com/mapbox/mapbox-navigation-ios/tree/main/Example) that exercises a variety of navigation SDK features. See the [contributing guide](CONTRIBUTING.md#using-carthage) for instructions on installing and running this application.

## Customization

### Styling

You can customize the appearance in order to blend in with the rest of your app. Checkout [`DayStyle.swift`](https://github.com/mapbox/mapbox-navigation-ios/blob/main/MapboxNavigation/DayStyle.swift) for all styleable elements.

```swift
class CustomStyle: DayStyle {
    required init() {
        super.init()
        mapStyleURL = URL(string: "mapbox://styles/mapbox/satellite-streets-v9")!
        styleType = .nightStyle
    }

    override func apply() {
        super.apply()
        BottomBannerView.appearance().backgroundColor = .orange
    }
}
```

then initialize `NavigationViewController` with your style or styles:

```swift
let navigationOptions = NavigationOptions(styles: [CustomStyle()])
NavigationViewController(for: route, routeOptions: routeOptions, navigationOptions: navigationOptions)
```

### Starting from scratch

If your application needs something totally custom, such as a voice-only experience or an unconventional user interface, consult the [Core Navigation installation guide](./custom-navigation.md).

## Contributing

We welcome feedback and code contributions! Please see [CONTRIBUTING.md](./CONTRIBUTING.md) for details.

## License

The Mapbox Navigation SDK for iOS is released under the Mapbox Terms of Service. See [LICENSE.md](./LICENSE.md) for details.<|MERGE_RESOLUTION|>--- conflicted
+++ resolved
@@ -72,13 +72,8 @@
    # Latest stable release
    pod 'MapboxNavigation', '~> 1.4'
    # Latest prerelease
-<<<<<<< HEAD
    pod 'MapboxCoreNavigation', :git => 'https://github.com/mapbox/mapbox-navigation-ios.git', :tag => 'v2.0.0-beta.8'
    pod 'MapboxNavigation', :git => 'https://github.com/mapbox/mapbox-navigation-ios.git', :tag => 'v2.0.0-beta.8'
-=======
-   pod 'MapboxCoreNavigation', :git => 'https://github.com/mapbox/mapbox-navigation-ios.git', :tag => 'v2.0.0-beta.5'
-   pod 'MapboxNavigation', :git => 'https://github.com/mapbox/mapbox-navigation-ios.git', :tag => 'v2.0.0-beta.5'
->>>>>>> cf946f82
    ```
 
 1. Run `pod repo update && pod install` and open the resulting Xcode workspace.
@@ -103,11 +98,7 @@
 1. Create a [Cartfile](https://github.com/Carthage/Carthage/blob/master/Documentation/Artifacts.md#github-repositories) with the following dependency:
    ```cartfile
    # Latest stable release
-<<<<<<< HEAD
-   github "mapbox/mapbox-navigation-ios" ~> 1.2
-=======
    github "mapbox/mapbox-navigation-ios" ~> 1.4
->>>>>>> cf946f82
    ```
 
 1. Run `./Carthage/Checkouts/mapbox-navigation-ios/scripts/wcarthage.sh bootstrap --platform iOS --cache-builds --use-netrc`. (wcarthage.sh is a temporary replacement for `carthage` to work around [a linker error in Xcode 12](https://github.com/Carthage/Carthage/issues/3019).)
