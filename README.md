--- conflicted
+++ resolved
@@ -24,15 +24,9 @@
 
 ## Requirements
 
-<<<<<<< HEAD
-The Mapbox Navigation SDK and Core Navigation are compatible with applications written in Swift or Objective-C in Xcode 10.2.1. The Mapbox Navigation and Mapbox Core Navigation frameworks run on iOS 9.0 and above.
-
-The last release compatible with Swift 4.2 and Xcode 10.0 was v0.34.0.
-=======
 The Mapbox Navigation SDK and Core Navigation are compatible with applications written in Swift 4.2 or Objective-C in Xcode 10.0. The Mapbox Navigation and Mapbox Core Navigation frameworks run on iOS 10.0 and above.
 
 The last release compatible with Swift 3.2 was v0.10.1. The last release compatible with iOS 9._x_ was v0.36.0.
->>>>>>> 589e1dcb
 
 The Mapbox Navigation SDK is also available [for Android](https://github.com/mapbox/mapbox-navigation-android/).
 
