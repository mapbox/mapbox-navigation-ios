--- conflicted
+++ resolved
@@ -2,11 +2,8 @@
 
 ## master
 
-<<<<<<< HEAD
 * Fixed an issue when selecting a step from the steps list, you could be brought to the wrong step. [#1524](https://github.com/mapbox/mapbox-navigation-ios/pull/1524/)
-=======
 * `StyleManager.locationFor(styleManager:)` now allows for an optional CLLocation to be returned. [#1523](https://github.com/mapbox/mapbox-navigation-ios/pull/1523)
->>>>>>> dc9f1e9b
 
 ## v0.18.1 (June 19, 2018)
 
