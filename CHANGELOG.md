--- conflicted
+++ resolved
@@ -1,14 +1,9 @@
 # Changes to the Mapbox Navigation SDK for iOS
 
-<<<<<<< HEAD
 ## Next
 
 * Fixed an issue where after a route was refreshed the vanishing route line would be incorrectly drawn. ([#3781](https://github.com/mapbox/mapbox-navigation-ios/pull/3781))
-=======
-## Next 
-
 * Fixed an issue that caused `ImageDownloader` to leak. ([#3782](https://github.com/mapbox/mapbox-navigation-ios/pull/3782))
->>>>>>> 200d548e
 
 ## v2.3.0
 
