--- conflicted
+++ resolved
@@ -1,6 +1,5 @@
 # Changes to the Mapbox Navigation SDK for iOS
 
-<<<<<<< HEAD
 ## v2.0.0
 
 ### Packaging
@@ -105,11 +104,10 @@
 * Fixed an issue where 'Navigation cancel' event might be not logged. ([#3050](https://github.com/mapbox/mapbox-navigation-ios/pull/3050))
 * Fixed an issue where offline route calculation might hang up. ([#3040](https://github.com/mapbox/mapbox-navigation-ios/pull/3040))
 * Fixed the moment of custom feedback event creation. ([#3049](https://github.com/mapbox/mapbox-navigation-ios/pull/3049))
-=======
+
 ## v1.4.1
 
 * Fixed the moment of custom feedback event creation. ([#2495](https://github.com/mapbox/mapbox-navigation-ios/pull/2495))
->>>>>>> 31e16052
 * Fixed a bug in `RouterDelegate.router(_:shouldDiscard:)` handling. If you implemented this method, you will need to reverse the value you return. Previously, if you returned `true`, the `Router` wouldn't discard the location. ([#3058](https://github.com/mapbox/mapbox-navigation-ios/pull/3058))
 
 ## v1.4.0
