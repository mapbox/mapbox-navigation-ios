--- conflicted
+++ resolved
@@ -2,13 +2,10 @@
 
 ## master
 
-<<<<<<< HEAD
-=======
 ### User Interface
 
 * Draws slight right and left turn icons for slight turns in the turn lane view. [#1270](https://github.com/mapbox/mapbox-navigation-ios/pull/1270)
 
->>>>>>> 20483ca8
 ### Core Navigation
 
 * Fixed a crash that was caused by check the edit distance of an empty string. [#1281](https://github.com/mapbox/mapbox-navigation-ios/pull/1281/)
