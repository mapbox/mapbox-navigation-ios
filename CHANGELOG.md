# Changes to the Mapbox Navigation SDK for iOS

## v2.4.0

### Packaging

* MapboxNavigation now requires [MapboxMaps v10.4.1](https://github.com/mapbox/mapbox-maps-ios/releases/tag/v10.4.1). ([#3806](https://github.com/mapbox/mapbox-navigation-ios/pull/3806))
* MapboxCoreNavigation now requires [MapboxNavigationNative v94._x_](https://github.com/mapbox/mapbox-navigation-native-ios/releases/tag/94.0.0). ([#3806](https://github.com/mapbox/mapbox-navigation-ios/pull/3806))
* MapboxCoreNavigation now requires [MapboxDirections v2.4.0-rc.1](https://github.com/mapbox/mapbox-directions-swift/releases/tag/v2.4.0-rc.1). ([#3806](https://github.com/mapbox/mapbox-navigation-ios/pull/3806))

### User interface

* `FeedbackViewController` now supports changing styles based on `StyleManager`. ([#3764](https://github.com/mapbox/mapbox-navigation-ios/pull/3764))
* Deprecated the optional `StyleManagerDelegate.styleManager(_:viewForApplying:)` method. All views appearance will be refreshed based on `StyleManager`. ([#3764](https://github.com/mapbox/mapbox-navigation-ios/pull/3764))
* Fixed an issue where the map’s floating buttons are misaligned with its attribution button and sometimes untappable after rotating the device during turn-by-turn navigation. ([#3776](https://github.com/mapbox/mapbox-navigation-ios/pull/3776))
* Fixed an issue where the top instruction banner couldn't be swiped back to the current one. ([#3785](https://github.com/mapbox/mapbox-navigation-ios/pull/3785))
* Fixed an issue where the road name label shows wrong shield image when applying custom style under poor network connection. ([#3792](https://github.com/mapbox/mapbox-navigation-ios/pull/3792))
* Added the `SpeedLimitView.shouldShowUnknownSpeedLimit` property which defines the view behavior if the `SpeedLimitView.speedLimit` property is `nil`. Setting this property to `true` will cause the view to display `"--"` as a speed limit instead of the `SpeedLimitView` being invisible. ([#3798](https://github.com/mapbox/mapbox-navigation-ios/pull/3798))

### Location tracking

* Added the `RoadObject.Kind.railroadCrossing` enumeration case to represent a railroad crossing along the route. ([#3765](https://github.com/mapbox/mapbox-navigation-ios/pull/3765))
* Throttled requests to the Mapbox Directions API while the user moves around in a parking lot that has not been mapped in detail. ([#3765](https://github.com/mapbox/mapbox-navigation-ios/pull/3765))
* If the user backtracks from the beginning of one leg of the route to the end of the previous leg, the user is no longer considered to be off-route; instead, `RouteProgress.currentLegProgress` decrements and other properties follow suit. ([#3765](https://github.com/mapbox/mapbox-navigation-ios/pull/3765))
* Fixed a crash starting turn-by-turn navigation on some routes that included bridges and restricted-access roads. ([#3765](https://github.com/mapbox/mapbox-navigation-ios/pull/3765))
* Fixed an issue where the route line appeared to begin away from the user’s current location after the route was refreshed. ([#3781](https://github.com/mapbox/mapbox-navigation-ios/pull/3781))
* Fixed a memory leak after ending a turn-by-turn navigation session. ([#3782](https://github.com/mapbox/mapbox-navigation-ios/pull/3782))
<<<<<<< HEAD
* Fixed an issue where `RouteControllerWillReroute` notification was incorrectly sent when a reroute was already in progress. ([#3772](https://github.com/mapbox/mapbox-navigation-ios/pull/3772))
=======
* Fixed an issue when `SimulatedLocationManager` could freeze the main thread when working with long routes. The manager now calls delegate methods from a background thread. ([#3672](https://github.com/mapbox/mapbox-navigation-ios/pull/3672))
>>>>>>> 76a6152c

### Offline routing

* In [bilingual and multilingual areas](https://wiki.openstreetmap.org/wiki/Multilingual_names), spoken and visual instructions include street names and destinations in the user’s preferred language when that language is signposted. ([#3765](https://github.com/mapbox/mapbox-navigation-ios/pull/3765))
* Fixed `Intersection.outletIndex` values that were off by one. ([#3765](https://github.com/mapbox/mapbox-navigation-ios/pull/3765))
* High-occupancy vehicle roads in OpenStreetMap that lack a [`hov:minimum`](https://wiki.openstreetmap.org/wiki/Key:hov:minimum) tag are now assumed to be HOV&nbsp;2+ roads, requiring one or more passengers. ([#3765](https://github.com/mapbox/mapbox-navigation-ios/pull/3765))
* Decreased memory usage when starting turn-by-turn navigation along a long-distance route. ([#3765](https://github.com/mapbox/mapbox-navigation-ios/pull/3765))
* Fixed an issue where street names in spoken instructions could be go unpronounced if tagged with a [pronunciation](https://wiki.openstreetmap.org/wiki/Key:name:pronunciation). ([#3765](https://github.com/mapbox/mapbox-navigation-ios/pull/3765))
* Added support for [the workaround](https://github.com/mapbox/mapbox-directions-swift/issues/662) for requesting a route that avoids an arbitrary set of coordinates. ([#3765](https://github.com/mapbox/mapbox-navigation-ios/pull/3765))

### CarPlay

* Fixed an issue where CarPlay application was crashing during template dismissal on iOS 14 and higher. ([#3794](https://github.com/mapbox/mapbox-navigation-ios/pull/3794))
* Added the ability to style each route line differently on CarPlay during route preview and active navigation using such delegate methods ([#3744](https://github.com/mapbox/mapbox-navigation-ios/pull/3744)):
  * `CarPlayManagerDelegate.carPlayManager(_:routeLineLayerWithIdentifier:sourceIdentifier:for:)` to style the route.
  * `CarPlayManagerDelegate.carPlayManager(_:routeCasingLineLayerWithIdentifier:sourceIdentifier:for:)` to style the casing of the route.

### Other changes

* Added the `MapboxSpeechSynthesizer(remoteSpeechSynthesizer:)` initializer for creating a `MapboxSpeechSynthesizer` object that uses a custom `SpeechSynthesizer` instance. ([#3747](https://github.com/mapbox/mapbox-navigation-ios/pull/3747))
* MapboxNavigationNative now sends messages to the Unified Logging subsystem `com.mapbox` for easier filtering. ([#3765](https://github.com/mapbox/mapbox-navigation-ios/pull/3765))
* `HistoryRecording` static methods are deprecated in favor of instance methods. Using these instance variants on `RouteController` or `PassiveLocationManager` ensures correct history events recording and storing. ([#3791](https://github.com/mapbox/mapbox-navigation-ios/pull/3791))
* Fixed a bug which caused `RouteOptions.profileIdentifier` to be ignored in active navigation. This may have caused elevated network usage. ([#3796](https://github.com/mapbox/mapbox-navigation-ios/pull/3796))

## v2.3.0

The v2.2.0 release notes [clarified](https://github.com/mapbox/mapbox-navigation-ios/pull/3652) that is an error to have more than one instance of `NavigationViewController`, `NavigationService`, or `RouteController` running simultaneously. Now you will receive a log message at the fault level helping you to spot the issue. To pause the debugger when the SDK detect the problematic situation, enable the “All Runtime Issues” breakpoint in Xcode. Learn more about breakpoints in [Xcode documentation](https://developer.apple.com/documentation/xcode/setting-breakpoints-to-pause-your-running-app). ([#3740](https://github.com/mapbox/mapbox-navigation-ios/pull/3740))

### Packaging

* MapboxNavigation now requires [MapboxMaps v10.3._x_](https://github.com/mapbox/mapbox-maps-ios/releases/tag/v10.3.0). ([#3748](https://github.com/mapbox/mapbox-navigation-ios/pull/3748))
* MapboxCoreNavigation now requires [MapboxDirections v2.3._x_](https://github.com/mapbox/mapbox-directions-swift/releases/tag/v2.3.0). ([#3723](https://github.com/mapbox/mapbox-navigation-ios/pull/3723))
* MapboxCoreNavigation now requires [MapboxNavigationNative v88._x_](https://github.com/mapbox/mapbox-navigation-native-ios/releases/tag/88.0.0). ([#3748](https://github.com/mapbox/mapbox-navigation-ios/pull/3748))

### Map

* Renamed the `NavigationMapView.highlightBuildings(at:in3D:completion:)` method to `NavigationMapView.highlightBuildings(at:in3D:extrudeAll:completion:)` to provide the ability to extrude not only buildings at specific coordinates, but all other buildings as well. ([#3736](https://github.com/mapbox/mapbox-navigation-ios/pull/3736))
* Added `MapView.showsTileSet(with:layerIdentifier:)` and `MapView.setShowsTileSet(_:with:layerIdentifier:)` to provide the ability to show and hide custom tile set identifiers on the map view. ([#3700](https://github.com/mapbox/mapbox-navigation-ios/pull/3700))
* Added the `NavigationMapView.mapViewTapGestureRecognizer` property and the `NavigationMapView.legSeparatingWaypoints(on:closeTo:)` and `NavigationMapView.routes(closeTo:)` methods for configuring how the map view responds to tap gestures when previewing a route. ([#3746](https://github.com/mapbox/mapbox-navigation-ios/pull/3746))
* Fixed an issue where the route line and 3D building highlights disappeared from a standalone `NavigationMapView` when the map style changed. ([#3734](https://github.com/mapbox/mapbox-navigation-ios/pull/3734), [#3736](https://github.com/mapbox/mapbox-navigation-ios/pull/3736))
* Fixed an issue where the route line blinked when refreshing the route. ([#3647](https://github.com/mapbox/mapbox-navigation-ios/pull/3647))

### Visual instructions

* Renamed the `NextBannerView.update(for:)`, `NextBannerView.show()` and `NextBannerView.hide()` methods to `NextBannerView.update(for:animated:duration:completion:)`, `NextBannerView.show(animated:duration:completion:)`, `NextBannerView.hide(animated:duration:completion:)`, respectively. ([#3704](https://github.com/mapbox/mapbox-navigation-ios/pull/3704))
* Renamed the `LanesView.update(for:)`, `LanesView.show()` and `LanesView.hide()` methods to `LanesView.update(for:animated:duration:completion:)`, `LanesView.show(animated:duration:completion:)`, `LanesView.hide(animated:duration:completion:)`, respectively. ([#3704](https://github.com/mapbox/mapbox-navigation-ios/pull/3704))
* Added the `InstructionsCardContainerView.separatorColor` and `InstructionsCardContainerView.highlightedSeparatorColor` to be able to change instruction card's separator colors. ([#3704](https://github.com/mapbox/mapbox-navigation-ios/pull/3704))
* Added `routeShieldRepresentationKey` to the user info dictionary of `Notification.Name.passiveLocationManagerDidUpdate` posted by `PassiveLocationManager`, and the `Notification.Name.currentRoadNameDidChange` posted by `RouteController`. The corresponding value is a `MapboxDirections.VisualInstruction.Component.ImageRepresentation` object representing the road shield the user is currently traveling on. ([#3723](https://github.com/mapbox/mapbox-navigation-ios/pull/3723))
* `InstructionsCardViewController` now has a flat appearance. ([#3704](https://github.com/mapbox/mapbox-navigation-ios/pull/3704))
* Fixed a crash when approaching an intersection in which one of the lanes is a merge lane. ([#3699](https://github.com/mapbox/mapbox-navigation-ios/pull/3699))
* Fixed an issue where the step list in `StepsViewController` is empty whle the user is on the final step of a route leg. ([#3729](https://github.com/mapbox/mapbox-navigation-ios/pull/3729))
* Fixed the color of leg section headers in `StepsViewController` to switch between the day and night styles like the rest of the view controller. ([#3760](https://github.com/mapbox/mapbox-navigation-ios/pull/3760))

### Location tracking

* Added an optional `datasetProfileIdentifier` argument to the `MapboxRoutingProvider(_:settings:datasetProfileIdentifier:)`, `PassiveLocationManager(directions:systemLocationManager:eventsManagerType:userInfo:datasetProfileIdentifier:),` `TilesetDescriptorFactory.getSpecificVersion(version:completionQueue:datasetProfileIdentifier:completion:)`, and `TilesetDescriptorFactory.getLatest(completionQueue:datasetProfileIdentifier:completion:)` methods for obtaining routing tiles optimized for a particular mode of transportation. Make sure to configure `MapboxRoutingProvider` and `TilesetDescriptorFactory` with the correct dataset profile if you customize `Directions.profileIdentifier`. ([#3717](https://github.com/mapbox/mapbox-navigation-ios/pull/3717))
* Fixed a crash that sometimes occurred in Release configuration when initializing a `PassiveLocationManager` or `RouteController`. ([#3738](https://github.com/mapbox/mapbox-navigation-ios/pull/3738))
* Fixed an issue where the user location indicator floated around when the user was stopped at an intersection in an urban canyon. ([#3705](https://github.com/mapbox/mapbox-navigation-ios/pull/3705))
* Fixed poor location snapping while the user is inside a tunnel. ([#3705](https://github.com/mapbox/mapbox-navigation-ios/pull/3705))
* Fixed a leak of location tracking and routing resources after stopping all instances `RouteController` and `PassiveLocationManager`. ([#3724](https://github.com/mapbox/mapbox-navigation-ios/pull/3724))

### Offline routing

* If routing tiles in local storage are corrupted, the tiles are now redownloaded. ([#3705](https://github.com/mapbox/mapbox-navigation-ios/pull/3705))
* Offline routes now respect the `RouteOptions.roadClassesToAllow` property. ([#3705](https://github.com/mapbox/mapbox-navigation-ios/pull/3705))
* Fixed an issue where `Directions.calculateOffline(options:completionHandler:)` calculated the route by making a network request. ([#3702](https://github.com/mapbox/mapbox-navigation-ios/pull/3702))
* Fixed an issue where offline directions contained instructions in English regardless of the `DirectionsOptions.locale` property. ([#3705](https://github.com/mapbox/mapbox-navigation-ios/pull/3705))

### Other changes

* Added `CarPlayUserInfo` type alias for storing CarPlay-related user information. This type will be used by `CPRouteChoice` or `CPListItem` while presenting trip with multiple route choices or when selecting list item from search results, respectively. ([#3709](https://github.com/mapbox/mapbox-navigation-ios/pull/3709))
* Added the `CarPlayManagerDelegate.carPlayManagerDidEndNavigation(_:byCanceling:)` method, which is similar to the existing `CarPlayManagerDelegate.carPlayManagerDidEndNavigation(_:)` method but indicates whether the user canceled the navigation session. ([#3731](https://github.com/mapbox/mapbox-navigation-ios/pull/3731))
* Fixed an issue where changing `NavigationViewController.showsReportFeedback`, `NavigationViewController.showsSpeedLimits`, `NavigationViewController.detailedFeedbackEnabled`, `NavigationViewController.floatingButtonsPosition` and `NavigationViewController.floatingButtons` before presenting `NavigationViewController` had no effect. ([#3718](https://github.com/mapbox/mapbox-navigation-ios/pull/3718))
* Fixed an issue where `SpeechSynthesizing.managesAudioSession` was ignored by `RouteVoiceController`. ([#3572](https://github.com/mapbox/mapbox-navigation-ios/pull/3572))
* Fixed the gap between the end-of-route feedback panel and the bottom of the screen in landscape orientation. ([#3769](https://github.com/mapbox/mapbox-navigation-ios/pull/3769))

## v2.2.0

### Packaging

* MapboxNavigation now requires [MapboxMaps v10.2._x_](https://github.com/mapbox/mapbox-maps-ios/releases/tag/v10.2.0). ([#3665](https://github.com/mapbox/mapbox-navigation-ios/pull/3665))
* MapboxCoreNavigation now requires [MapboxDirections v2.2._x_](https://github.com/mapbox/mapbox-directions-swift/releases/tag/v2.2.0). ([#3694](https://github.com/mapbox/mapbox-navigation-ios/pull/3694))
* MapboxCoreNavigation now requires [MapboxNavigationNative v83._x_](https://github.com/mapbox/mapbox-navigation-native-ios/releases/tag/83.0.0). ([#3683](https://github.com/mapbox/mapbox-navigation-ios/pull/3683))

### Map

* Added `NavigationMapView.showsRestrictedAreasOnRoute` property which allows displaying on UI parts of a route which lie on restricted roads. This overlay is customisable through `NavigationMapView.routeRestrictedAreaColor`, `NavigationMapViewDelegate.navigationMapView(_:, restrictedAreasShapeFor:)` and `NavigationMapView.navigationMapView(_:, routeRestrictedAreasLineLayerWithIdentifier:, sourceIdentifier:)` methods. ([#3603](https://github.com/mapbox/mapbox-navigation-ios/pull/3603))
* Fixed an issue where changing color of `NavigationMapView.maneuverArrowColor` and `NavigationMapView.maneuverArrowStrokeColor` did not work. ([#3633](https://github.com/mapbox/mapbox-navigation-ios/pull/3633))
* Fixed an issue where the route line blinks when `NavigationMapView.showsRestrictedAreasOnRoute` is turned on during active navigation, and when `NavigationMapView.routeLineTracksTraversal` is set to `true`. ([#3654](https://github.com/mapbox/mapbox-navigation-ios/pull/3654))
* Updated `RoutesPresentationStyle` to support the ability to present routes based on custom camera options. ([#3678](https://github.com/mapbox/mapbox-navigation-ios/pull/3678))

### Location tracking

* Fixed an issue where customized `.puck2D` and `.puck3D` of `NavigationMapView.userLocationStyle` is not shown during simulated active navigation. ([#3674](https://github.com/mapbox/mapbox-navigation-ios/pull/3674))
* Added the `NavigationLocationProvider.didUpdateLocations(locations:)` to send locations update to `MapView` and notify its `LocationConsumer`. ([#3674](https://github.com/mapbox/mapbox-navigation-ios/pull/3674))
* When rerouting the user, if none of the new routes is very similar to the original route selection, the Router now follows the most optimal route, not a route that is only marginally similar. ([#3664](https://github.com/mapbox/mapbox-navigation-ios/pull/3664))
* Exposed map matching status using new `MapMatchingResult` object which can be obtained through `RouteController.routeControllerProgressDidChange` and `PassiveLocationManager.passiveLocationManagerDidUpdate` notifications under `mapMatchingResultKey`. ([#3669](https://github.com/mapbox/mapbox-navigation-ios/pull/3669))

### Banners and guidance instructions

* In landscape orientation, `NavigationViewController`’s top and bottom banners take up less space, leaving more room for the map. ([#3643](https://github.com/mapbox/mapbox-navigation-ios/pull/3643))

### CarPlay

* Added the `CarPlayManagerDelegate.carPlayManagerWillEndNavigation(_:byCanceling:)` and `CarPlayNavigationViewControllerDelegate.carPlayNavigationViewControllerWillDismiss(_:byCanceling:)` methods for determining when `CarPlayNavigationViewController` is about to be dismissed. ([#3676](https://github.com/mapbox/mapbox-navigation-ios/pull/3676))

### Other Changes

* Extracted `MapboxNavigationNative_Private` usage into a type alias to fix a compilation in Xcode 12.4. ([#3662](https://github.com/mapbox/mapbox-navigation-ios/pull/3662))
* Fixed a bug where tapping `NavigationMapView` while it transitions the camera to or from `following/overview` states would leave it in `transitioning` state, and thus blocking switching to either mode. ([#3685](https://github.com/mapbox/mapbox-navigation-ios/pull/3685))
* Fixed an issue where building extrusion highlighting was covering other items located on the map like POI and destination/arrival icons. ([#3692](https://github.com/mapbox/mapbox-navigation-ios/pull/3692))

### Location tracking

* Fixed an issue where dismissing `NavigationViewController` could cause `RouteController` to crash or `PassiveLocationProvider` to behave like active turn-by-turn navigation. It is a programmer error to have more than one alive `NavigationViewController`, `NavigationService` or `RouteController` simultaneously. ([#3652](https://github.com/mapbox/mapbox-navigation-ios/pull/3652))

## v2.1.0

### Pricing

* Fixed billing issues that might affect upgrading from v1._x_ to v2._x_. This update is strongly recommended. ([#3626](https://github.com/mapbox/mapbox-navigation-ios/pull/3626))
* Fixed an issue where paused billing trip sessions might result in requests made inside MapboxNavigationNative to be billed per request. ([#3348](https://github.com/mapbox/mapbox-navigation-ios/pull/3558))

### Packaging

* MapboxNavigation now requires [MapboxMaps v10.1.0](https://github.com/mapbox/mapbox-maps-ios/releases/tag/v10.1.0) or above. ([#3590](https://github.com/mapbox/mapbox-navigation-ios/pull/3590))
* MapboxCoreNavigation now requires [MapboxDirections v2.1.0](https://github.com/mapbox/mapbox-directions-swift/releases/tag/v2.1.0) or above. ([#3590](https://github.com/mapbox/mapbox-navigation-ios/pull/3590))
* MapboxCoreNavigation now requires [MapboxNavigationNative v80._x_](https://github.com/mapbox/mapbox-navigation-native-ios/releases/tag/80.0.0). ([#3590](https://github.com/mapbox/mapbox-navigation-ios/pull/3590))

### Location tracking

* Added `RoutingProvider` to parameterize routing fetching and refreshing during active guidance sessions.  `Directions.calculateWithCache(options:completionHandler:)` and `Directions.calculateOffline(options:completionHandler)` functionality is deprecated by `MapboxRoutingProvider`. It is now recommended to use `MapboxRoutingProvider` to request or refresh routes instead of `Directions` object but you may also provide your own `RoutingProvider` implementation to `NavigationService`, `RouteController` or `LegacyRouteController`. Using `directions` property of listed above entities is discouraged, you should use corresponding `routingProvider` instead, albeit `Directions` also implements the protocol. ([#3261](https://github.com/mapbox/mapbox-navigation-ios/pull/3261))
* Added the `PassiveLocationManager.rawLocation` and `PassiveLocationManager.location` properties to get the latest raw and idealized locations, respectively. ([#3474](https://github.com/mapbox/mapbox-navigation-ios/pull/3474))
* Fixed an issue where `ReplayLocationManager` would crash if initialized with just one location. ([#3528](https://github.com/mapbox/mapbox-navigation-ios/pull/3528))
* Added the `ReplayLocationManager.replayCompletionHandler` property that allows you to loop location. ([#3528](https://github.com/mapbox/mapbox-navigation-ios/pull/3528), [3550](https://github.com/mapbox/mapbox-navigation-ios/pull/3550))
* Added `RouteControllerNotificationUserInfoKey.headingKey` to the user info dictionary of `Notification.Name.routeControllerWillReroute`, `Notification.Name.routeControllerDidReroute`, and `Notification.Name.routeControllerProgressDidChange` notifications. ([#3620](https://github.com/mapbox/mapbox-navigation-ios/pull/3620))
* Added a `Router.heading` property that may contain a heading from the location manager. ([#3620](https://github.com/mapbox/mapbox-navigation-ios/pull/3620))
* Changed the behavior of `ReplayLocationManager` so that it doesn't loop locations by default. ([#3550](https://github.com/mapbox/mapbox-navigation-ios/pull/3550))
* If the user walks away from the route, they may be rerouted onto a route that initially travels in the opposite direction. This is only the case along steps that require walking on foot. ([#3620](https://github.com/mapbox/mapbox-navigation-ios/pull/3620))
* Fixed an issue where `ReplayLocationManager` didn't update location timestamps when a new loop started. ([#3550](https://github.com/mapbox/mapbox-navigation-ios/pull/3550))
* Fixed the background location update issue during active navigation when using default `.courseView` for `NavigationMapView.userLocationStyle`. ([#3533](https://github.com/mapbox/mapbox-navigation-ios/pull/3533))
* Fixed an issue where `UserPuckCourseView` is trimmed when using custom frame for `UserLocationStyle.courseView(_:)`. ([#3601](https://github.com/mapbox/mapbox-navigation-ios/pull/3601))
* Fixed an issue where route line blinks when style is changed during active navigation. ([#3613](https://github.com/mapbox/mapbox-navigation-ios/pull/3613))
* Fixed an issue where route line missing traffic colors after refresh or rerouting. ([#3622](https://github.com/mapbox/mapbox-navigation-ios/pull/3622))
* Fixed an issue when user goes offline and the route line grows back when `NavigationViewController.routeLineTracksTraversal` enabled. When the distance of user location to the route is larger than certain distance threshold, the vanishing effect of route line would stop until the new route line gets generated. ([#3385](https://github.com/mapbox/mapbox-navigation-ios/pull/3385))
* Fixed an issue where `RouteStepProgress.currentIntersection` was always returning invalid value, which in turn caused inability to correctly detect whether specific location along the route is in tunnel, or not. ([#3559](https://github.com/mapbox/mapbox-navigation-ios/pull/3559))

### Banners and guidance instructions

* Added the `TopBannerViewController.lanesView`, `TopBannerViewController.nextBannerView`, `TopBannerViewController.statusView` and `TopBannerViewController.junctionView` properties. ([#3575](https://github.com/mapbox/mapbox-navigation-ios/pull/3575))
* Added the `WayNameView.backgroundColor` and `WayNameView.borderWidth` properties for customizing how the current road name is labeled. ([#3534](https://github.com/mapbox/mapbox-navigation-ios/pull/3534))
* The `InstructionsBannerViewDelegate` and `TopBannerViewControllerDelegate` protocols now conform to the `VisualInstructionDelegate` protocol. ([#3575](https://github.com/mapbox/mapbox-navigation-ios/pull/3575))
* Fixed a crash when scrolling the guidance cards while the orientation changes. ([#3544](https://github.com/mapbox/mapbox-navigation-ios/pull/3544))
* Fixed an issue where `VisualInstructionDelegate.label(_:willPresent:as:)` was never called. Your `NavigationViewControllerDelegate` class can now implement this method to customize the contents of a visual instruction during turn-by-turn navigation. ([#3575](https://github.com/mapbox/mapbox-navigation-ios/pull/3575))
* Fixed an issue where certain dual- or triple-use lanes were blank in the tertiary instruction banner. ([#3569](https://github.com/mapbox/mapbox-navigation-ios/pull/3569), [mapbox/navigation-ui-resources#26](https://github.com/mapbox/navigation-ui-resources/pull/26))
* Fixed an issue where dual-use slight turn lanes were sometimes depicted as normal turn lanes in the tertiary instruction banner. ([#3569](https://github.com/mapbox/mapbox-navigation-ios/pull/3569), [mapbox/navigation-ui-resources#26](https://github.com/mapbox/navigation-ui-resources/pull/26))
* Setting the `WayNameView.isHidden` property to `true` now keeps the view hidden even after the user goes onto a named road. ([#3534](https://github.com/mapbox/mapbox-navigation-ios/pull/3534))
* Fixed an issue where the user interface did not necessarily display distances in the same units as the route by default. `NavigationRouteOptions` and `NavigationMatchOptions` now set `DirectionsOptions.distanceMeasurementSystem` to a default value matching the `NavigationSettings.distanceUnit` property. ([#3541](https://github.com/mapbox/mapbox-navigation-ios/pull/3541))

### Map

* Added the `NavigationViewController.usesNightStyleWhileInTunnel` and `CarPlayNavigationViewController.usesNightStyleWhileInTunnel` properties, which allow to disable dark style usage, while traversing the tunnels. ([#3559](https://github.com/mapbox/mapbox-navigation-ios/pull/3559))
* Added the ability to change congestion color transition sharply or softly when `NavigationMapView.crossfadesCongestionSegments` changed during active navigation. ([#3466](https://github.com/mapbox/mapbox-navigation-ios/pull/3466))
* While the user is walking, the map rotates according to the user’s heading instead of their course. ([#3620](https://github.com/mapbox/mapbox-navigation-ios/pull/3620))
* Fixed an issue where the entire route line was colored as `NavigationMapView.routeCasingColor` instead of `NavigationMapView.trafficUnknownColor` when traffic congestion data was missing. ([#3577](https://github.com/mapbox/mapbox-navigation-ios/pull/3577))
* Fixed an issue where `NavigationMapView.showcase(_:animated:)` was clipping unselected routes by renaming it to the `NavigationMapView.showcase(_:routesPresentationStyle:animated:)`, with an optional parameter to control whether the camera fits to unselected routes in addition to the selected route. ([#3556](https://github.com/mapbox/mapbox-navigation-ios/pull/3556))
* Fixed an issue where on routes with large distances between current location and next manuever camera zoom level was too low. To control navigation camera zoom level use `IntersectionDensity.averageDistanceMultiplier` coefficient. ([#3616](https://github.com/mapbox/mapbox-navigation-ios/pull/3616))

### CarPlay

* Added the `CarPlayActivity.panningInNavigationMode` case, which allows to track a state when user is panning a map view while actively navigating. ([#3545](https://github.com/mapbox/mapbox-navigation-ios/pull/3545))
* Fixed an issue that caused the panning dismissal button to stop working on CarPlay. ([#3543](https://github.com/mapbox/mapbox-navigation-ios/pull/3543))
* Fixed an issue which caused the inability to see `SpeedLimitView` and `CarPlayCompassView` when left-hand traffic mode is used on CarPlay. ([#3583](https://github.com/mapbox/mapbox-navigation-ios/pull/3583))
* Added the `CarPlayMapViewController.wayNameView` and `CarPlayNavigationViewController.wayNameView` properties to show the current road name on CarPlay. `CarPlayNavigationViewController.compassView`, `CarPlayNavigationViewController.speedLimitView` and `CarPlayMapViewController.speedLimitView` are kept as strong references, thus available throughout the lifetime of a parent object. ([#3534](https://github.com/mapbox/mapbox-navigation-ios/pull/3534))
* Fixed an issue when `NavigationMapView.crossfadesCongestionSegments` enabled but congestion color transition is still sharp in CarPlay. ([#3466](https://github.com/mapbox/mapbox-navigation-ios/pull/3466))
* Fixed an issue when incorrect padding was used for `SpeedLimitView` and `CarPlayCompassView` for right-hand traffic mode on CarPlay. ([#3605](https://github.com/mapbox/mapbox-navigation-ios/pull/3605))
* Added the ability to extrude or highlight building on CarPlay by setting the `CarPlayNavigationViewController.waypointStyle` property. ([#3564](https://github.com/mapbox/mapbox-navigation-ios/pull/3564))
* Fixed a retain cycle in CarPlay implementation of a navigation map view that prevented `NavigationMapView` instances from being deallocated after CarPlay is stopped. ([#3552](https://github.com/mapbox/mapbox-navigation-ios/pull/3552))

### Other changes

* Added the `SpeechSynthesizing.managesAudioSession` property to control if the speech synthesizer is allowed to manage the shared `AVAudioSession`. Set this value to false if you want to enable and disable the `AVAudioSession` yourself, for example, if your app plays background music. ([#3572](https://github.com/mapbox/mapbox-navigation-ios/pull/3572))
* Fixed an issue when `SpeechSynthesizingDelegate.speechSynthesizer(_:willSpeak:)` callback was called at the wrong moment. ([#3572](https://github.com/mapbox/mapbox-navigation-ios/pull/3572))
* Renamed the `Locale.usesMetric` property to `Locale.measuresDistancesInMetricUnits`. `Locale.usesMetric` is still available but deprecated. ([#3547](https://github.com/mapbox/mapbox-navigation-ios/pull/3547))

## v2.0.1

* Added the `Notification.Name.didArriveAtWaypoint` constant for notifications posted when the user arrives at a waypoint. ([#3514](https://github.com/mapbox/mapbox-navigation-ios/pull/3514))
* Added the `CarPlayManager.currentActivity` property to determine how a `CPTemplate` is being used. ([#3521](https://github.com/mapbox/mapbox-navigation-ios/pull/3521))
* Fixed an issue where setting `StyleManager.styles` to an array of only one style did not immediately apply the style. ([#3508](https://github.com/mapbox/mapbox-navigation-ios/pull/3508))
* Fixed an issue in CarPlay’s previewing activity where only the selected route was visible on the map, while other alternative routes were hidden. Now all the routes are visible simultaneously. ([#3511](https://github.com/mapbox/mapbox-navigation-ios/pull/3511))
* Fixed an issue where the route line flashed when the user arrived at the destination if `NavigationViewController.routeLineTracksTraversal` was enabled. ([#3516](https://github.com/mapbox/mapbox-navigation-ios/pull/3516))

### Banners and guidance instructions

* `InstructionsCardViewController` now adapts to `NightStyle`. ([#3503](https://github.com/mapbox/mapbox-navigation-ios/pull/3503))
* Fixed an issue where `InstructionsCardViewController` installed duplicate Auto Layout constraints on each location update. ([#3503](https://github.com/mapbox/mapbox-navigation-ios/pull/3503))

## v2.0.0

### Packaging

* Choose from [two new pricing options](https://docs.mapbox.com/ios/beta/navigation/guides/pricing/) depending on your use case: per-trip or unlimited trips. ([#3147](https://github.com/mapbox/mapbox-navigation-ios/pull/3147), [#3338](https://github.com/mapbox/mapbox-navigation-ios/pull/3338))
* The Mapbox Navigation SDK for iOS license has changed from the ISC License to the Mapbox Terms of Service. ([#2808](https://github.com/mapbox/mapbox-navigation-ios/pull/2808))
* To gain access to Mapbox server APIs, set `MBXAccessToken` in your Info.plist. `MGLMapboxAccessToken` is deprecated and no longer supported by `NavigationMapView`. ([#2837](https://github.com/mapbox/mapbox-navigation-ios/pull/2837))
* The `MBXNavigationBillingMethod` Info.plist key is no longer supported. ([#3147](https://github.com/mapbox/mapbox-navigation-ios/pull/3147))

#### System requirements

* MapboxNavigation and MapboxCoreNavigation require iOS 11.0 or above to run. iOS 10._x_ is no longer supported. ([#2808](https://github.com/mapbox/mapbox-navigation-ios/pull/2808))
* Xcode 12.4 or above is now required for building this SDK from source.
* You can build MapboxNavigation for an iOS simulator on an Apple Silicon–powered Mac. ([#3031](https://github.com/mapbox/mapbox-navigation-ios/pull/3031))
* You can now install MapboxNavigation using Swift Package Manager, but you can no longer install it using Carthage. If you previously installed MapboxNavigation using Carthage, use Swift Package Manager instead. ([#2808](https://github.com/mapbox/mapbox-navigation-ios/pull/2808))
* Carthage v0.38 or above is now required for installing this SDK if you use Carthage. ([#3031](https://github.com/mapbox/mapbox-navigation-ios/pull/3031))
* Added a Castilian Spanish localization. ([#3186](https://github.com/mapbox/mapbox-navigation-ios/pull/3186))

#### Dependencies

* MapboxNavigation now depends on [MapboxMaps v10._x_](https://github.com/mapbox/mapbox-maps-ios/releases/tag/v10.0.0) instead of [Mapbox Maps SDK for iOS v6._x_](https://github.com/mapbox/mapbox-gl-native-ios/). Consult the “[Migrate to v10](https://docs.mapbox.com/ios/beta/maps/guides/migrate-to-v10/)” guide for tips on upgrading your runtime styling and other map-related code. ([#3413](https://github.com/mapbox/mapbox-navigation-ios/pull/3413))
* MapboxNavigation now depends on [MapboxSpeech v2._x_](https://github.com/mapbox/mapbox-speech-swift/releases/tag/v2.0.0). ([#3500](https://github.com/mapbox/mapbox-navigation-ios/pull/3500))
* MapboxCoreNavigation no longer depends on [MapboxAccounts](https://github.com/mapbox/mapbox-accounts-ios/). If you previously installed MapboxCoreNavigation using Carthage, remove MapboxAccounts.framework from your application’s Link Binary With Libraries build phase. ([#2829](https://github.com/mapbox/mapbox-navigation-ios/pull/2829))
* MapboxCoreNavigation now depends on [MapboxMobileEvents v1._x_](https://github.com/mapbox/mapbox-events-ios/releases/tag/v1.0.0). The dependency on MapboxMobileEvents is subject to change or removal in a future minor release of MapboxCoreNavigation, so your Podfile, Cartfile, or Package.swift should not explicitly depend on MapboxMobileEvents. ([#3320](https://github.com/mapbox/mapbox-navigation-ios/pull/3320))
* MapboxCoreNavigation now depends on [MapboxDirections v2._x_](https://github.com/mapbox/mapbox-directions-swift/releases/tag/v2.0.0). ([#3500](https://github.com/mapbox/mapbox-navigation-ios/pull/3500))
* MapboxCoreNavigation now depends on [Turf v2._x_](https://github.com/mapbox/turf-swift/releases/tag/v2.0.0). ([#3413](https://github.com/mapbox/mapbox-navigation-ios/pull/3413))
* MapboxCoreNavigation now depends on [MapboxNavigationNative v69._x_](https://github.com/mapbox/mapbox-navigation-native-ios/releases/tag/69.0.0). ([#3413](https://github.com/mapbox/mapbox-navigation-ios/pull/3413))
* MapboxCoreNavigation now depends on [MapboxCommon v20._x_](https://github.com/mapbox/mapbox-common-ios/releases/tag/v20.0.0). ([#3413](https://github.com/mapbox/mapbox-navigation-ios/pull/3413))
* Removed the optional dependency on [MapboxGeocoder.swift](https://github.com/mapbox/MapboxGeocoder.swift/). ([#2999](https://github.com/mapbox/mapbox-navigation-ios/pull/2999), [#3183](https://github.com/mapbox/mapbox-navigation-ios/issues/3183))

### Map

* `NavigationMapView` is no longer a subclass of `MGLMapView`. To access `MGLMapView` properties and methods, use the `NavigationMapView.mapView` property. ([#2808](https://github.com/mapbox/mapbox-navigation-ios/pull/2808))
* Added the `NavigationOptions.navigationMapView` property for reusing a custom map view within `NavigationViewController`. ([#3186](https://github.com/mapbox/mapbox-navigation-ios/pull/3186)).
* Added the `NavigationMapView(frame:navigationCameraType:tileStoreLocation:)` initializer. ([#2826](https://github.com/mapbox/mapbox-navigation-ios/pull/2826))
* Replaced the `NavigationMapView.navigationMapDelegate` and `NavigationMapView.navigationMapViewDelegate` properties with a single `NavigationMapView.delegate` property. ([#2808](https://github.com/mapbox/mapbox-navigation-ios/pull/2808))
* Renamed the `NavigationViewController.mapView` property to `NavigationViewController.navigationMapView`. ([#2808](https://github.com/mapbox/mapbox-navigation-ios/pull/2808))
* Renamed the `MGLStyle.navigationDayStyleURL` and `MGLStyle.navigationNightStyleURL` properties to `StyleURI.navigationDay` and `StyleURI.navigationNight`, respectively. Removed the `MGLStyle.navigationDayStyleURL(version:)` and `MGLStyle.navigationNightStyleURL(version:)` methods in favor of these renamed properties. ([#3332](https://github.com/mapbox/mapbox-navigation-ios/pull/3332))
* Renamed the `NavigationMapView.highlightBuildings(at:in3D:)` method to `NavigationMapView.highlightBuildings(at:in3D:completion:)`. ([#2827](https://github.com/mapbox/mapbox-navigation-ios/pull/2827))

#### Camera

* Added the `NavigationMapView.navigationCamera` and `NavigationCamera.cameraStateTransition` properties for controlling the camera’s motion and the `NavigationViewportDataSource` class for configuring the viewport behavior based on the current location and nearby portions of the route line. Added the `ViewportDataSource` and `CameraStateTransition` protocols and the `NavigationViewportDataSourceOptions` struct for more granular customization. ([#2826](https://github.com/mapbox/mapbox-navigation-ios/pull/2826), [#2944](https://github.com/mapbox/mapbox-navigation-ios/pull/2944))
* Removed the `CarPlayNavigationViewController.tracksUserCourse` property and the `NavigationMapView.enableFrameByFrameCourseViewTracking(for:)`, `NavigationMapView.updateCourseTracking(location:camera:animated:)`, `NavigationMapView.setOverheadCameraView(from:along:for:)`, and `NavigationMapView.recenterMap()` methods in favor of the `NavigationMapView.navigationCamera` property. ([#2826](https://github.com/mapbox/mapbox-navigation-ios/pull/2826))
* Removed the `NavigationMapView.defaultAltitude`, `NavigationMapView.zoomedOutMotorwayAltitude`, `NavigationMapView.longManeuverDistance`, `NavigationMapView.defaultPadding`, `NavigationMapView.courseTrackingDelegate`, and `NavigationViewController.pendingCamera` properties and the `NavigationMapViewDelegate.navigationMapViewUserAnchorPoint(_:)` method in favor of the `NavigationCamera.cameraStateTransition` property. ([#2826](https://github.com/mapbox/mapbox-navigation-ios/pull/2826))
* `NavigationMapView.updateCourseTracking(location:camera:animated:)` accepts a `CameraOptions` instance instead of an `MGLMapCamera` object. ([#2808](https://github.com/mapbox/mapbox-navigation-ios/pull/2808))
* Changed the `NavigationViewController.pendingCamera` property’s type from `MGLMapCamera` to `CameraOptions`. ([#2808](https://github.com/mapbox/mapbox-navigation-ios/pull/2808))
* Renamed the `CourseUpdatable.update(location:pitch:direction:animated:tracksUserCourse:)` method to `CourseUpdatable.update(location:pitch:direction:animated:navigationCameraState:)`. ([#2826](https://github.com/mapbox/mapbox-navigation-ios/pull/2826))
* Eliminated redundant camera animations to conserve power. ([#3155](https://github.com/mapbox/mapbox-navigation-ios/pull/3155), [#3172](https://github.com/mapbox/mapbox-navigation-ios/pull/3172))
* Fixed the camera shaking in mobile and CarPlay during active navigation in simulation mode. ([#3393](https://github.com/mapbox/mapbox-navigation-ios/pull/3393))

#### User location indicator

* Removed the `NavigationMapView.showsUserLocation` and `NavigationMapView.tracksUserCourse` properties in favor of `NavigationMapView.userLocationStyle`. ([#2808](https://github.com/mapbox/mapbox-navigation-ios/pull/2808))
* Added the `NavigationMapView.userLocationStyle` property to customize how the user’s current location is displayed on the map. Set this property to `UserLocationStyle.puck2D(configuration:)` or `UserLocationStyle.puck3D(configuration:)` to use a location indicator layer (`LayerType.locationIndicator`) powered by the Mapbox Maps SDK instead of the default view-backed implementation. ([#2968](https://github.com/mapbox/mapbox-navigation-ios/pull/2968))
* Removed the `NavigationMapView.userCourseView` property in favor of the associated value when `NavigationMapView.userLocationStyle` is set to `UserLocationStyle.courseView(_:)`. Added `NavigationMapView.reducedAccuracyActivatedMode` property, which allows to control current location styling based on accuracy authorization permission on iOS 14 and above. ([#2968](https://github.com/mapbox/mapbox-navigation-ios/pull/2968), [#3384](https://github.com/mapbox/mapbox-navigation-ios/pull/3384))
* If you need to customize the appearance of the user location indicator, you can subclass `UserPuckCourseView` and `UserHaloCourseView` as a starting point. ([#2968](https://github.com/mapbox/mapbox-navigation-ios/pull/2968))
* Added the `UserHaloCourseView.haloBorderWidth` property for changing the width of the ring around the halo view. ([#3309](https://github.com/mapbox/mapbox-navigation-ios/pull/3309))
* Fixed an issue where setting `UserPuckCourseView.puckColor` in a `Style` subclass had no effect. ([#3306](https://github.com/mapbox/mapbox-navigation-ios/pull/3306))
* Fixed a memory leak in `UserCourseView`. ([#3120](https://github.com/mapbox/mapbox-navigation-ios/issues/3120))
* Fixed the pitch issue of `UserHaloCourseView` when map tilted during active guidance navigation. ([#3407](https://github.com/mapbox/mapbox-navigation-ios/issues/3407))
* Added the `UserPuckCourseView.minimizesInOverview` property, which allows to disable `UserPuckCourseView` minimization in case when navigation camera state is `NavigationCameraState.overview`. ([#3460](https://github.com/mapbox/mapbox-navigation-ios/issues/3460))

#### Route overlay

* Removed the `NavigationAnnotation` class. ([#2808](https://github.com/mapbox/mapbox-navigation-ios/pull/2808))
* Renamed the `MBRouteLineWidthByZoomLevel` property to `Constants.RouteLineWidthByZoomLevel` and changed its type to `Double` for keys and values. ([#2808](https://github.com/mapbox/mapbox-navigation-ios/pull/2808))
* Renamed the `MBCurrentLegAttribute` and `MBCongestionAttribute` constants to `Constants.CurrentLegAttribute` and `Constants.CongestionAttribute`, respectively. ([#2808](https://github.com/mapbox/mapbox-navigation-ios/pull/2808))
* Added the `NavigationMapView.navigationMapView(_:didAdd:pointAnnotationManager:)` and `NavigationViewController.navigationViewController(_:didAdd:pointAnnotationManager:)` delegate methods, which are called whenever a `PointAnnotation` is added to a `NavigationMapView` or `NavigationViewController`, respectively, to represent the final destination. Added the `NavigationMapView.pointAnnotationManager` property for managing point annotations. ([#2961](https://github.com/mapbox/mapbox-navigation-ios/pull/2961), [#3109](https://github.com/mapbox/mapbox-navigation-ios/pull/3109))
* When specifying the `legIndex` in `NavigationMapView.show(_:legIndex:)`, the route line for the specific route leg shows color-coded congestion segments, while other route legs are stroked with `NavigationMapView.routeCasingColor` by default. If the leg index is unspecified, all the route legs show color-coded congestion. During turn-by-turn navigation, the default specified route leg is the current route leg. You can override the route leg colors using properties such as `NavigationMapView.routeCasingColor` and `NavigationMapView.trafficHeavyColor`. Added the `NavigationMapView.showsCongestionForAlternativeRoutes` property to show congestion levels with different colors on alternative route lines. ([#2833](https://github.com/mapbox/mapbox-navigation-ios/pull/2833), [#2887](https://github.com/mapbox/mapbox-navigation-ios/pull/2887))
* Fixed an issue where the route line disappears when changing a `NavigationMapView`’s style. ([#3136](https://github.com/mapbox/mapbox-navigation-ios/pull/3136))
* Renamed the `NavigationMapView.updateRoute(_:)` method to `NavigationMapView.travelAlongRouteLine(to:)`. Improved the performance of updating the route line to change color at the user’s location as they progress along the route. ([#3201](https://github.com/mapbox/mapbox-navigation-ios/pull/3201)).
* Fixed an issue where the route line grows backwards when the `NavigationViewController.routeLineTracksTraversal` property is set to `true` and the user passes the destination. ([#3255](https://github.com/mapbox/mapbox-navigation-ios/pull/3255))
* Fixed incorrect color-coded traffic congestion along the route line and incorrect speeds in the speed limit view after some time had elapsed after rerouting. ([#3344](https://github.com/mapbox/mapbox-navigation-ios/pull/3344]))
* By default, there is no longer a subtle crossfade between traffic congestion segments along a route line. To reenable this crossfade, set the `NavigationMapView.crossfadesCongestionSegments` property to `true`. You can also adjust the length of this crossfade using the global variable `GradientCongestionFadingDistance`. ([#3153](https://github.com/mapbox/mapbox-navigation-ios/pull/3153), [#3307](https://github.com/mapbox/mapbox-navigation-ios/pull/3307))
* The duration annotations added by the `NavigationMapView.showRouteDurations(along:)` method are now set in the fonts you specify using the `NavigationMapView.routeDurationAnnotationFontNames` property. Use this property to specify a list of fallback fonts for better language support. ([#2873](https://github.com/mapbox/mapbox-navigation-ios/pull/2873))
* Fixed an issue when route line was sometimes invisible after starting turn-by-turn navigation. ([#3205](https://github.com/mapbox/mapbox-navigation-ios/pull/3205))

### Banners and guidance instructions

* Removed the `InstructionsBannerViewDelegate.didDragInstructionsBanner(_:)` method. ([#2808](https://github.com/mapbox/mapbox-navigation-ios/pull/2808))
* Removed the `StatusView.delegate` and `StatusView.canChangeValue` properties and the `StatusViewDelegate` and `DeprecatedStatusViewDelegate` protocols. ([#2993](https://github.com/mapbox/mapbox-navigation-ios/pull/2993))
* Removed the `BottomBannerViewController(delegate:)` initializer. ([#2993](https://github.com/mapbox/mapbox-navigation-ios/pull/2993))
* The top banner can now show a wider variety of turn lane configurations, such as combination U-turn/left turn lanes and combination through/slight right turn lanes. ([#2882](https://github.com/mapbox/mapbox-navigation-ios/pull/2882))
* Fixed an issue where the current road name label flashed when the camera state changed or the user traveled onto an unnamed road. ([#2958](https://github.com/mapbox/mapbox-navigation-ios/pull/2958))
* Fixed an issue where the current road name label sometimes displayed the name of an intersecting road instead of the current road or blinked in and out. ([#3257](https://github.com/mapbox/mapbox-navigation-ios/pull/3257))
* Fixed an issue where lane guidance icons would sometimes highlight the wrong arrow. ([#2942](https://github.com/mapbox/mapbox-navigation-ios/pull/2942))
* Fixed an issue where instruction banners could appear in the wrong color after switching between `Style`s. ([#2977](https://github.com/mapbox/mapbox-navigation-ios/pull/2977))
* Fixed an issue where `GenericRouteShield` images would ignore changing its foreground color in favor of a cached image. ([#3217](https://github.com/mapbox/mapbox-navigation-ios/pull/3217))
* Fixed an issue where some banner instructions were occasionally skipped. ([#3265](https://github.com/mapbox/mapbox-navigation-ios/pull/3265))
* Improved the current road name label’s performance and fixed a potential crash when updating it. ([#3340](https://github.com/mapbox/mapbox-navigation-ios/pull/3340))
* Fixed an issue where arrival guidance card appears too early. ([#3383](https://github.com/mapbox/mapbox-navigation-ios/pull/3383))
* Fixed an issue where the noncurrent guidance cards were highlighted. ([#3442](https://github.com/mapbox/mapbox-navigation-ios/pull/3442))
* Fixed an issue where guidance cards for multi-leg routes could temporarily show fewer cards than available. ([#3451](https://github.com/mapbox/mapbox-navigation-ios/pull/3451))

### Location tracking

* Added the `NavigationLocationProvider` class to conform to `LocationProvider` protocol, which depends on `NavigationLocationManager` to detect the user’s location as it changes during turn-by-turn navigation. `SimulatedLocationManager` and `ReplayLocationManager` can now be used with a standalone `NavigationMapView` through `NavigationMapView.mapView.location.overrideLocationProvider(with:)`. ([#3091](https://github.com/mapbox/mapbox-navigation-ios/pull/3091))
* Added the `Notification.Name.currentRoadNameDidChange` to detect the road name posted by `RouteController`. ([#3266](https://github.com/mapbox/mapbox-navigation-ios/pull/3266))
* `RouteController` and `PassiveLocationManager` now conform to the `NavigationHistoryRecording` protocol, which has methods for recording details about a trip for debugging purposes. ([#3157](https://github.com/mapbox/mapbox-navigation-ios/pull/3157), [#3448](https://github.com/mapbox/mapbox-navigation-ios/pull/3448))
* Renamed the `RouterDataSource.locationProvider` and `EventsManagerDataSource.locationProvider` properties to `RouterDataSource.locationManagerType` and `ActiveNavigationEventsManagerDataSource.locationManagerType`, respectively. ([#3199](https://github.com/mapbox/mapbox-navigation-ios/pull/3199))
* Renamed the `Router.advanceLegIndex()` method to `Router.advanceLegIndex(completionHandler:)` and the `PassiveLocationDataSource.updateLocation(_:)` method to `PassiveLocationManager.updateLocation(_:completionHandler:)`. These methods are now asynchronous, and their completion handlers indicate whether the operation succeeded. ([#3342](https://github.com/mapbox/mapbox-navigation-ios/pull/3342))
* Removed the `RouteLegProgress.upComingStep` property. ([#2993](https://github.com/mapbox/mapbox-navigation-ios/pull/2993))
* Removed the `NavigationViewController.indexedRoute`, `NavigationService.indexedRoute`, and `Router.indexedRoute` properties in favor of `NavigationViewController.indexedRouteResponse`, `NavigationService.indexedRouteResponse`, and `Router.indexedRouteResponse`, respectively. Removed the `RouteProgress.indexedRoute` property. ([#3182](https://github.com/mapbox/mapbox-navigation-ios/pull/3182))
* The `NavigationViewController.indexedRoute`, `NavigationService.indexedRoute`, `Router.indexedRoute`, and `RouteController.routeProgress` properties are no longer writable. Use the `Router.updateRoute(with:routeOptions:completion:)` method to manually reroute the user. ([#3159](https://github.com/mapbox/mapbox-navigation-ios/pull/#3159), [#3345](https://github.com/mapbox/mapbox-navigation-ios/pull/3345]), [#3432](https://github.com/mapbox/mapbox-navigation-ios/pull/3432))
* The `NavigationService.router` and `MapboxNavigationService.router` properties are no longer unsafe-unowned. ([#3055](https://github.com/mapbox/mapbox-navigation-ios/pull/3055))
* Fixed unnecessary rerouting when calling the `NavigationService.start()` method. ([#3239](https://github.com/mapbox/mapbox-navigation-ios/pull/3239))
* Fixed an issue where `RouteController` or `PassiveLocationManager` sometimes snapped the user’s location assuming a path that violated a turn restriction. ([#2808](https://github.com/mapbox/mapbox-navigation-ios/pull/2808))
* Added `SimulationMode.inTunnels` to enable simulating user location when loosing GPS signal while traversing tunnels. Simulation mode for default navigation service now can be configured using `NavigationOptons.simulationMode`. ([#3314](https://github.com/mapbox/mapbox-navigation-ios/pull/3314))
* Improved performance and decreased memory usage when downloading routing tiles. ([#2808](https://github.com/mapbox/mapbox-navigation-ios/pull/2808))
* Fixed a crash when navigating along a route 0 meters long (for example, because two waypoints snap to the same location). ([#3387](https://github.com/mapbox/mapbox-navigation-ios/pull/3387))
* Renamed the `Router.updateRoute(with:routeOptions:)` method to `Router.updateRoute(with:routeOptions:completion:)`. The method is now asynchronous, with a new completion handler that is called when the update has completed. ([#3432](https://github.com/mapbox/mapbox-navigation-ios/pull/3432))
* Fixed an issue where `RouteController` sometimes incorrectly reported the user’s location as being off-route. ([#3432](https://github.com/mapbox/mapbox-navigation-ios/pull/3432))
* Fixed a crash due to an invalid `RouteProgress` object. ([#3432](https://github.com/mapbox/mapbox-navigation-ios/pull/3432))

#### Passive navigation

* Renamed `PassiveLocationManager` to `PassiveLocationProvider` and `PassiveLocationDataSource` to `PassiveLocationManager` for consistency with `NavigationLocationProvider` and `NavigationLocationManager`. ([#3091](https://github.com/mapbox/mapbox-navigation-ios/pull/3091))
* `PassiveLocationProvider` now conforms to the `LocationProvider` protocol instead of `MGLLocationManager`. ([#2808](https://github.com/mapbox/mapbox-navigation-ios/pull/2808))
* The `PassiveLocationProvider.delegate` property is now of type `LocationProviderDelegate` instead of `MGLLocationManagerDelegate`. ([#2808](https://github.com/mapbox/mapbox-navigation-ios/pull/2808))
* Replaced `PassiveLocationManager.accuracyAuthorization()` was replaced with the `PassiveLocationProvider.accuracyAuthorization` property, which now returns `CLAccuracyAuthorization` instead of `MBNavigationAccuracyAuthorization`. ([#2808](https://github.com/mapbox/mapbox-navigation-ios/pull/2808))
* Fixed a potential hang when `PassiveLocationManager` fails to download routing tiles. ([#2808](https://github.com/mapbox/mapbox-navigation-ios/pull/2808))
* Renamed `PassiveLocationManager.startUpdatingLocation(completionHandler:)` to `PassiveLocationProvider.startUpdatingLocation()`. This method now runs synchronously like `CLLocationManager.startUpdatingLocation()`. ([#2823](https://github.com/mapbox/mapbox-navigation-ios/pull/2823))

#### Rerouting

* `RouteOptions` no longer conforms to `NSCopying`. Use `JSONEncoder` and `JSONDecoder` to get a copy of the `RouteOptions` object round-tripped through JSON. ([#3484](https://github.com/mapbox/mapbox-navigation-ios/pull/3484))
* Added the `NavigationViewControllerDelegate.navigationViewController(_:shouldPreventReroutesWhenArrivingAt:)` method, which is called each time the user arrives at a waypoint. By default, this method returns true and prevents rerouting upon arriving. ([#3195](https://github.com/mapbox/mapbox-navigation-ios/pull/3195))
* Renamed `RouteOptions.without(waypoint:)` to `RouteOptions.without(_:)`. ([#3192](https://github.com/mapbox/mapbox-navigation-ios/pull/3192))
* Rerouting now uses a snapped location instead of a raw location from Core Location. ([#3361](https://github.com/mapbox/mapbox-navigation-ios/pull/3361), [#3644](https://github.com/mapbox/mapbox-navigation-ios/pull/3644))
* Fixed an issue where a subclass of `NavigationRouteOptions` would turn into an ordinary `RouteOptions` when rerouting the user. ([#3192](https://github.com/mapbox/mapbox-navigation-ios/pull/3192), [#3484](https://github.com/mapbox/mapbox-navigation-ios/pull/3484))
* Fixed an issue where the `RouteController.indexedRouteResponse` property would remain unchanged after the user is rerouted. ([#3344](https://github.com/mapbox/mapbox-navigation-ios/pull/3344]))
* Fixed an issue where the `IndexedRouteResponse.routeIndex` of the `NavigationService.indexedRouteResponse` property would reset to zero after the user is rerouted. ([#3345](https://github.com/mapbox/mapbox-navigation-ios/pull/3345]))
* Fixed an issue where the user would be rerouted even if `NavigationViewControllerDelegate.navigationViewController(_:shouldRerouteFrom:)` returned `false`. To implement reroute after arrival behavior, return `true` from this method and `false` from `NavigationViewControllerDelegate.navigationViewController(_:shouldPreventReroutesWhenArrivingAt:)`, then set `NavigationViewController.showsEndOfRouteFeedback` to `false`. ([#3195](https://github.com/mapbox/mapbox-navigation-ios/pull/3195))

#### Predictive caching and offline navigation

* A new predictive cache proactively fetches tiles which may become necessary if the device loses its Internet connection at some point during passive or active turn-by-turn navigation. Pass a `PredictiveCacheOptions` instance into the `NavigationOptions(styles:navigationService:voiceController:topBanner:bottomBanner:predictiveCacheOptions:)` initializer as you configure a `NavigationViewController`, or manually call `NavigationMapView.enablePredictiveCaching(options:)`. ([#2830](https://github.com/mapbox/mapbox-navigation-ios/pull/2830))
* Added the `Directions.calculateOffline(options:completionHandler:)` and `Directions.calculateWithCache(options:completionHandler:)` methods, which incorporate routing tiles from the predictive cache when possible to avoid relying on a network connection to calculate the route. `RouteController` now also uses the predictive cache when rerouting. ([#2848](https://github.com/mapbox/mapbox-navigation-ios/pull/2848))
* Fixed an issue where `PassiveLocationManager` and `RouteController` did not use the access token and host specified by `PassiveLocationDataSource.directions` and `RouteController.directions`, respectively. Added the `PredictiveCacheOptions.credentials` property for specifying the access token and host used for prefetching resources. ([#2876](https://github.com/mapbox/mapbox-navigation-ios/pull/2876))
* Added the `NavigationMapView.mapTileStore`, `PassiveLocationManager.navigatorTileStore` and `RouteController.navigatorTileStore` properties for accessing `TileStore` objects that are responsible for downloading map and routing tiles. ([#2955](https://github.com/mapbox/mapbox-navigation-ios/pull/2955))
* Added the `TilesetDescriptorFactory` class for checking routing tiles in a `TileStore`. The tile storage location is determined by the `NavigationSettings.tileStoreConfiguration` property. ([#3015](https://github.com/mapbox/mapbox-navigation-ios/pull/3015), [#3164](https://github.com/mapbox/mapbox-navigation-ios/pull/3164), [#3215](https://github.com/mapbox/mapbox-navigation-ios/pull/3215))
* Added the `Notification.Name.navigationDidSwitchToFallbackVersion` and `Notification.Name.navigationDidSwitchToTargetVersion` notifications, which are posted when `PassiveLocationManager` and `RouteController` fall back to an older set of navigation tiles present in the current tile storage. ([#3014](https://github.com/mapbox/mapbox-navigation-ios/pull/3014))
* Added the `NavigationSettings.directions` and `NavigationSettings.tileStoreConfiguration` properties for ensuring consistent caching between instances of `PassiveLocationManager` and `RouteController`. The `directions` argument of `PassiveLocationManager(directions:systemLocationManager:)`, `RouteController(alongRouteAtIndex:in:options:directions:dataSource:)`, and `MapboxNavigationService(routeResponse:routeIndex:routeOptions:directions:locationSource:eventsManagerType:simulating:routerType:)` now defaults to `NavigationSettings.directions`. ([#3215](https://github.com/mapbox/mapbox-navigation-ios/pull/3215))
* Removed `Bundle.ensureSuggestedTileURLExists()`, `Bundle.suggestedTileURL` and `Bundle.suggestedTileURL(version:)`. ([#3425](https://github.com/mapbox/mapbox-navigation-ios/pull/3425))

### Electronic horizon and route alerts

* While a `RouteController`, `PassiveLocationProvider`, or `PassiveLocationManager` is tracking the user’s location, you can get notifications about location changes that indicate relevant details in the _electronic horizon_ – the upcoming portion of the routing graph – such as the names of cross streets and upcoming speed limit changes. To receive this information call `RouteController.startUpdatingElectronicHorizon(with:)` or `PassiveLocationManager.startUpdatingElectronicHorizon(with:)` methods and observe the `Notification.Name.electronicHorizonDidUpdatePosition`, `Notification.Name.electronicHorizonDidEnterRoadObject`, `Notification.Name.electronicHorizonDidExitRoadObject`, and `Notification.Name.electronicHorizonDidPassRoadObject` notifications. Use the `RouteController.roadGraph` or `PassiveLocationManager.roadGraph` property to get more information about the edges contained in these notifications. ([#2834](https://github.com/mapbox/mapbox-navigation-ios/pull/2834))
* **Note:** The Mapbox Electronic Horizon feature of the Mapbox Navigation SDK is in public beta and is subject to changes, including its pricing. Use of the feature is subject to the beta product restrictions in the Mapbox Terms of Service. Mapbox reserves the right to eliminate any free tier or free evaluation offers at any time and require customers to place an order to purchase the Mapbox Electronic Horizon feature, regardless of the level of use of the feature.
* Added the `RouteController.roadObjectMatcher` and `PassiveLocationManager.roadObjectMatcher` properties for creating user-defined road objects by matching location primitives to the road graph. ([#3004](https://github.com/mapbox/mapbox-navigation-ios/pull/3004))
* Removed the `Alert` enumeration and the `RouteAlert.alert`, `RouteAlert.distance`, `RouteAlert.length`, `RouteAlert.beginCoordinate`, `RouteAlert.endCoordinate`, `RouteAlert.beginSegmentIndex`, and `RouteAlert.endSegmentIndex` properties in favor of a consolidated `RouteAlerts.roadObject` property. ([#2991](https://github.com/mapbox/mapbox-navigation-ios/pull/2991))
* Added the `RouteController.startUpdatingElectronicHorizon(with:)`, `RouteController.stopUpdatingElectronicHorizon()`, `PassiveLocationManager.startUpdatingElectronicHorizon(with:)` and `PassiveLocationManager.stopUpdatingElectronicHorizon()` methods for managing electronic horizon updates. By default electronic horizon updates are disabled. ([#3475](https://github.com/mapbox/mapbox-navigation-ios/pull/3475))

### CarPlay

* Removed the `CarPlayNavigationDelegate.carPlayNavigationViewControllerDidArrive(_:)` method. ([#2808](https://github.com/mapbox/mapbox-navigation-ios/pull/2808))
* Renamed the `CarPlayManager.mapView` property to `CarPlayManager.navigationMapView`. ([#2808](https://github.com/mapbox/mapbox-navigation-ios/pull/2808))
* Removed the `CarPlayManager.overviewButton` property. ([#2808](https://github.com/mapbox/mapbox-navigation-ios/pull/2808))
* Removed the `CarPlayNavigationViewController.drivingSide` property. ([#2808](https://github.com/mapbox/mapbox-navigation-ios/pull/2808))
* Added the `CarPlayManagerDelegate.carPlayManager(_:shouldPresentArrivalUIFor:)` and `CarPlayNavigationViewController.navigationService(_:didArriveAt:)` methods for determining when to present an arrival user interface. ([#3016](https://github.com/mapbox/mapbox-navigation-ios/pull/3016))
* Renamed the `CarPlayNavigationDelegate` protocol to `CarPlayNavigationViewControllerDelegate` and the `CarPlayNavigationViewController.carPlayNavigationDelegate` property to `CarPlayNavigationViewController.delegate`. ([#3036](https://github.com/mapbox/mapbox-navigation-ios/pull/3036))
* The `CarPlayNavigationViewController.styleManager` and `CarPlayMapViewController.styleManager` properties are now read-only. ([#3137](https://github.com/mapbox/mapbox-navigation-ios/pull/3137))
* Moved the `CarPlaySearchController.searchTemplate(_:updatedSearchText:completionHandler:)`, `CarPlaySearchController.searchTemplate(_:searchTemplate:selectedResult:completionHandler:)` methods to the `CarPlaySearchControllerDelegate` protocol. Renamed the `CarPlaySearchControllerDelegate.resultsOrNoResults(_:limit:)` method to `CarPlaySearchControllerDelegate.searchResults(with:limit:)`. ([#2999](https://github.com/mapbox/mapbox-navigation-ios/pull/2999))
* `CarPlaySearchControllerDelegate` now conforms to the `CPSearchTemplateDelegate` protocol. ([#2999](https://github.com/mapbox/mapbox-navigation-ios/pull/2999))
* Added the `NavigationGeocodedPlacemark` struct, which is similar to MapboxGeocoder.swift’s `GeocodedPlacemark` struct but with the addition of the `NavigationGeocodedPlacemark.listItem()` method. Added the `RecentItem` struct to represent a recently selected search result. ([#2999](https://github.com/mapbox/mapbox-navigation-ios/pull/2999))
* Added the `CarPlayMapViewControllerDelegate` protocol, which provides methods for reacting to events during the browsing and previewing activities. ([#3190](https://github.com/mapbox/mapbox-navigation-ios/pull/3190))
* Added the `CarPlayMapViewControllerDelegate.carPlayMapViewController(_:didAdd:pointAnnotationManager:)`, `CarPlayNavigationViewControllerDelegate.carPlayNavigationViewController(_:didAdd:pointAnnotationManager:)` and `CarPlayManager.carPlayManager(_:didAdd:to:pointAnnotationManager:)` delegate methods, which will be called whenever the `PointAnnotation` representing the final destination is added to `CarPlayMapViewController`, `CarPlayNavigationViewController` and `CarPlayManager`, respectively. ([#3190](https://github.com/mapbox/mapbox-navigation-ios/pull/3190))
* A speed limit indicator now appears on the map during the browsing activity. ([#3197](https://github.com/mapbox/mapbox-navigation-ios/pull/3197))
* A speed limit indicator now can be fully hidden by using `SpeedLimitView.isAlwaysHidden` property. ([#3429](https://github.com/mapbox/mapbox-navigation-ios/pull/3429))
* Renamed the `CarPlayManagerDelegate.carPlayManager(_:navigationServiceAlong:routeIndex:routeOptions:desiredSimulationMode:)` method to `CarPlayManagerDelegate.carPlayManager(_:navigationServiceFor:routeIndex:routeOptions:desiredSimulationMode:)`. It now returns an optional `NavigationService`; if it is `nil`, a `MapboxNavigationService` will be used by default. ([#3208](https://github.com/mapbox/mapbox-navigation-ios/pull/3208))
* Renamed the `CarPlayManagerDelegate.carplayManagerShouldDisableIdleTimer(_:)` method to `CarPlayManagerDelegate.carPlayManagerShouldDisableIdleTimer(_:)`. ([#3208](https://github.com/mapbox/mapbox-navigation-ios/pull/3208))
* Added the `CarPlayManagerDelegate.carPlayManager(_:templateWillAppear:animated:)`, `CarPlayManagerDelegate.carPlayManager(_:templateDidAppear:animated:)`, `CarPlayManagerDelegate.carPlayManager(_:templateWillDisappear:animated:)`, and `CarPlayManagerDelegate.carPlayManager(_:templateDidDisappear:animated:)` methods to pass through the corresponding methods from `CPInterfaceControllerDelegate`. ([#3219](https://github.com/mapbox/mapbox-navigation-ios/pull/3219))
* Fixed an issue where `CPMapTemplate.tripEstimateStyle` uses dark appearance even if light appearance is selected. ([#3397](https://github.com/mapbox/mapbox-navigation-ios/pull/3397))
* `CarPlayMapViewController` and `CarPlayNavigationViewController` are now subclassable. ([#3424](https://github.com/mapbox/mapbox-navigation-ios/pull/3424))
* Added `CPInterfaceController.safePopTemplate(animated:)`, which allows to safely pop back a `CPTemplate` by a single level in the template navigation hierarchy. ([#3426](https://github.com/mapbox/mapbox-navigation-ios/pull/3426))

### User feedback

* You can now solicit user feedback about `PassiveLocationManager` and `NavigationMapView` outside of active turn-by-turn navigation. Use `PassiveLocationManager.eventsManager` property of `NavigationEventsManager` type to create and send user feedback. You can use a `FeedbackViewController` to present the user with the same options as during turn-by-turn navigation. Alternatively, if you present a custom feedback UI, call the `NavigationEventsManager.createFeedback()` method and configure the resulting `FeedbackEvent` with any additional context. ([#3122](https://github.com/mapbox/mapbox-navigation-ios/pull/3122), [#3322](https://github.com/mapbox/mapbox-navigation-ios/pull/3322))
* The `ActiveNavigationEventsManagerDataSource.router`, `NavigationService.eventsManager`, and `MapboxNavigationService.eventsManager` properties are no longer unsafe-unowned. ([#3055](https://github.com/mapbox/mapbox-navigation-ios/pull/3055))
* Removed the `EventsManager` type alias. ([#2993](https://github.com/mapbox/mapbox-navigation-ios/pull/2993))
* Feedback events now include a snapshot of `NavigationViewController` that is taken sooner, when the problem is more likely to be apparent. ([#3049](https://github.com/mapbox/mapbox-navigation-ios/pull/3049))
* You can now manage the feedback event lifecycle, allowing the user to submit additional details later. Use `NavigationEventsManager.createFeedback()` to create a `FeedbackEvent` and `NavigationEventsManager.sendActiveNavigationFeedback(_:type:description:)` to send it to Mapbox. `FeedbackEvent` conforms to the `Codable` protocol, so your application can store incomplete feedback across sessions if necessary. ([#3154](https://github.com/mapbox/mapbox-navigation-ios/pull/3154), [#3318](https://github.com/mapbox/mapbox-navigation-ios/pull/3318))
* To submit feedback during passive navigation, use `NavigationEventsManager.createFeedback()` to create a `FeedbackEvent` and `NavigationEventsManager.sendPassiveNavigationFeedback(_:type:description:)` to send it to Mapbox. This method accepts `PassiveNavigationFeedbackType` with feedback types specific to the passive navigation. ([#3154](https://github.com/mapbox/mapbox-navigation-ios/pull/3154), [#3318](https://github.com/mapbox/mapbox-navigation-ios/pull/3318))
* Added an optional `NavigationEventsManager.userInfo` property that can be sent with all navigation events. The new property can contain application metadata, such as the application name and version, that is included in each event to help Mapbox triage and diagnose unexpected behavior. ([#3007](https://github.com/mapbox/mapbox-navigation-ios/pull/3007)).
* Fixed a missing feedback subtype description for `LooksIncorrectSubtype.incorrectSpeedLimit` and all “other” subtypes. ([#3238](https://github.com/mapbox/mapbox-navigation-ios/pull/3238))
* Renamed the `FeedbackViewController(eventsManager:)` initializer to `FeedbackViewController(eventsManager:type:)`. You can now customize the view controller to show only the feedback types specific to passive navigation. ([#3323](https://github.com/mapbox/mapbox-navigation-ios/pull/3323))
* Renamed the `FeedbackType` enumeration to `ActiveNavigationFeedbackType` and the `EventsManagerDataSource` protocol to `ActiveNavigationEventsManagerDataSource`. ([#3327](https://github.com/mapbox/mapbox-navigation-ios/pull/3327))
* Renamed the user-facing feedback categories and subcategories for active turn-by-turn navigation that are represented at runtime by the `ActiveNavigationFeedbackType` enumeration. ([#3339]((https://github.com/mapbox/mapbox-navigation-ios/pull/3339))
* Added the ability to pass your own screenshot to the `NavigationEventsManager.createFeedback()` when a user submits a feedback. Screenshots help Mapbox to determine where issues exist for review and correction. ([#3380]((https://github.com/mapbox/mapbox-navigation-ios/pull/3380))
* Added `NavigationEventsManager.sessionId`, which allows getting session identifier used in feedback and other events. ([#3449](https://github.com/mapbox/mapbox-navigation-ios/pull/3449))

### Other changes

* If your storyboard has a segue to `NavigationViewController` in Navigation.storyboard, you have to call the `NavigationViewController.prepareViewLoading(routeResponse:routeIndex:routeOptions:navigationOptions:)` method in your implementation of the `UIViewController.prepare(for:sender:)` method. ([#2974](https://github.com/mapbox/mapbox-navigation-ios/pull/2974), [#3182](https://github.com/mapbox/mapbox-navigation-ios/pull/3182))
* Removed the `NavigationViewController.origin` property. ([#2808](https://github.com/mapbox/mapbox-navigation-ios/pull/2808))
* Fixed a potential memory leak when using `MultiplexedSpeechSynthesizer`. ([#3005](https://github.com/mapbox/mapbox-navigation-ios/pull/3005))
* Fixed a thread-safety issue in `UnimplementedLogging` protocol implementation. ([#3024](https://github.com/mapbox/mapbox-navigation-ios/pull/3024))
* Fixed an issue where `UIApplication.shared.isIdleTimerDisabled` was not properly set in some cases. ([#3245](https://github.com/mapbox/mapbox-navigation-ios/pull/3245))
* Fixed an issue where `LegacyRouteController` could not correctly handle arrival to the intermediate waypoint of a multi leg route. ([#3483](https://github.com/mapbox/mapbox-navigation-ios/pull/3483))
* Added the `Notification.Name.navigationServiceSimulationDidChange` to detect when the navigation service changes the simulating status, including `MapboxNavigationService.NotificationUserInfoKey.simulationStateKey` and `MapboxNavigationService.NotificationUserInfoKey.simulatedSpeedMultiplierKey`. ([#3393](https://github.com/mapbox/mapbox-navigation-ios/pull/3393)).
* By default, `NavigationRouteOptions` requests `AttributeOptions.maximumSpeedLimit` attributes along the route with the `DirectionsProfileIdentifier.walking` profile as with other profiles. ([#3496](https://github.com/mapbox/mapbox-navigation-ios/pull/3496))

## v1.4.1

* Fixed the moment of custom feedback event creation. ([#2495](https://github.com/mapbox/mapbox-navigation-ios/pull/2495))
* Fixed a bug in `RouterDelegate.router(_:shouldDiscard:)` handling. If you implemented this method, you will need to reverse the value you return. Previously, if you returned `true`, the `Router` wouldn't discard the location. ([#3058](https://github.com/mapbox/mapbox-navigation-ios/pull/3058))

## v1.4.0

* Increased the minimum version of `MapboxNavigationNative` to v32.0.0. ([#2910](https://github.com/mapbox/mapbox-navigation-ios/pull/2910))
* Fixed an issue when feedback UI was always appearing for short routes. ([#2871](https://github.com/mapbox/mapbox-navigation-ios/pull/2871))
* Fixed automatic day/night switching. ([#2881](https://github.com/mapbox/mapbox-navigation-ios/pull/2881))
* Fixed an issue where presenting `NavigationViewController` could sometimes interfere with view presentation in other windows. ([#2897](https://github.com/mapbox/mapbox-navigation-ios/pull/2897))
* Added an optional `StyleManagerDelegate.styleManager(_:viewForApplying:)` method to determine which part of the view hierarchy is affected by a change to a different `Style`. ([#2897](https://github.com/mapbox/mapbox-navigation-ios/pull/2897))
* Added the `NavigationViewController.styleManager`, `StyleManager.currentStyleType`, and `StyleManager.currentStyle` properties and the `StyleManager.applyStyle(type:)` method to manually change the UI style at any time. ([#2888](https://github.com/mapbox/mapbox-navigation-ios/pull/2888))
* Fixed crash when switching between day / night modes. ([#2896](https://github.com/mapbox/mapbox-navigation-ios/pull/2896))
* Added support for iOS 13's UIScene based CarPlay API. ([#2832](https://github.com/mapbox/mapbox-navigation-ios/pull/2832))
* Added an optional `CarPlayManagerDelegate.carPlayManager(_:didPresent:)` method that is called when `CarPlayManager` presents a new navigation session. ([#2832](https://github.com/mapbox/mapbox-navigation-ios/pull/2832))

## v1.3.0

* MapboxCoreNavigation can now be installed using Swift Package Manager. ([#2771](https://github.com/mapbox/mapbox-navigation-ios/pull/2771))
* The CarPlay guidance panel now shows lane guidance. ([#1885](https://github.com/mapbox/mapbox-navigation-ios/pull/1885))
* Old versions of routing tiles are automatically deleted from the cache to save storage space. ([#2807](https://github.com/mapbox/mapbox-navigation-ios/pull/2807))
* Fixed an issue where lane guidance icons would indicate the wrong arrow for certain maneuvers. ([#2796](https://github.com/mapbox/mapbox-navigation-ios/pull/2796), [#2809](https://github.com/mapbox/mapbox-navigation-ios/pull/2809))
* Fixed a crash showing a junction view. ([#2805](https://github.com/mapbox/mapbox-navigation-ios/pull/2805))
* Fixed an issue with CarPlay visual instructions where U-Turn maneuver icons were not being flipped properly based on regional driving side ([#2803](https://github.com/mapbox/mapbox-navigation-ios/pull/2803))
* Fixed swiping for right-to-left languages for the Guidance Card UI to be more intuitive. ([#2724](https://github.com/mapbox/mapbox-navigation-ios/pull/2724))
* `NavigationViewController` can now manage multiple status banners one after another. Renamed the `NavigationViewController.showStatus(title:spinner:duration:animated:interactive:)` method to `NavigationViewController.show(_:)` and added a corresponding `NavigationViewController.hide(_:)` method. Renamed the `NavigationStatusPresenter.showStatus(title:spinner:duration:animated:interactive:)` method to `NavigationStatusPresenter.show(_:)` and added a `NavigationStatusPresenter.hide(_:)` method. ([#2747](https://github.com/mapbox/mapbox-navigation-ios/pull/2747))

## v1.2.1

* Increased the minimum versions of `MapboxNavigationNative` to v30.0 and `MapboxCommon` to v9.2.0. ([#2793](https://github.com/mapbox/mapbox-navigation-ios/pull/2793))
* Fixed an issue that caused the App Store to reject some application submissions with error ITMS-90338. ([#2793](https://github.com/mapbox/mapbox-navigation-ios/pull/2793))

## v1.2.0

### Packaging

* Increased the minimum versions of `MapboxNavigationNative` to v29.0, `MapboxCommon` to v9.1.0 and `MapboxDirections` to v1.2. ([#2694](https://github.com/mapbox/mapbox-navigation-ios/pull/2694), [#2770](https://github.com/mapbox/mapbox-navigation-ios/pull/2770), [#2781](https://github.com/mapbox/mapbox-navigation-ios/pull/2781))
* Installing MapboxCoreNavigation using CocoaPods no longer overrides the `EXCLUDED_ARCHS` build setting of your application’s target. Installing MapboxNavigation still overrides this setting. ([#2770](https://github.com/mapbox/mapbox-navigation-ios/pull/2770))
* Added a Ukrainian localization. ([#2735](https://github.com/mapbox/mapbox-navigation-ios/pull/2735))

### Map

* Added the ability to customize the floating buttons in navigation view. The floating buttons could be edited with `NavigationViewController.floatingButtons`, the position of the floating buttons could be edited with `NavigationViewController.floatingButtonsPosition`.  ([#2763](https://github.com/mapbox/mapbox-navigation-ios/pull/2763))
* Fixed an issue which was causing clear map button disappearance in the example app when selecting the route. ([#2718](https://github.com/mapbox/mapbox-navigation-ios/pull/2718))
* Fixed an issue where maneuver icon was not shown after selecting specific step. ([#2728](https://github.com/mapbox/mapbox-navigation-ios/pull/2728))
* Added the ability to style each route line differently using such delegate methods ([#2719](https://github.com/mapbox/mapbox-navigation-ios/pull/2719)):
  * `NavigationMapViewDelegate.navigationMapView(_:mainRouteStyleLayerWithIdentifier:source:)` to style the main route.
  * `NavigationMapViewDelegate.navigationMapView(_:mainRouteCasingStyleLayerWithIdentifier:source:)` to style the casing of the main route.
  * `NavigationMapViewDelegate.navigationMapView(_:alternativeRouteStyleLayerWithIdentifier:source:)` to style alternative route.
  * `NavigationMapViewDelegate.navigationMapView(_:alternativeRouteCasingStyleLayerWithIdentifier:source:)` to style the casing of alternative route.
* Fixed an issue where the route line periodically peeked out from behind the user puck even though `NavigationViewController.routeLineTracksTraversal` was enabled. ([#2737](https://github.com/mapbox/mapbox-navigation-ios/pull/2737))
* Created the `UserHaloCourseView` similar to `UserCourseView` for approximate location on iOS 14 during the navigation to represent user location. Allow the switch between `UserHaloCourseView` and `UserCourseView` when precise mode is changed. ([#2664](https://github.com/mapbox/mapbox-navigation-ios/pull/2664))
* Added option to show route duration callouts when previewing route alternatives ([#2734](https://github.com/mapbox/mapbox-navigation-ios/pull/2734)):
  * `NavigationMapView.showRouteDurations(along:)` to show duration annotation callouts on the map for the provided routes.
  * `NavigationMapView.removeRouteDurations()` to remove any route duration annotations currently displayed on the map.

### Instruction banners

* Fixed an issue which was preventing the ability to customize the bottom banner height. ([#2705](https://github.com/mapbox/mapbox-navigation-ios/pull/2705))
* Fixed an issue which was preventing the ability to scroll between instructions cards on iOS 14 using workaround. ([#2755](https://github.com/mapbox/mapbox-navigation-ios/pull/2755))
* Fixed an instructions cards layout issue that arose when changing orientation (portrait to landscape). ([#2755](https://github.com/mapbox/mapbox-navigation-ios/pull/2755))
* Fixed swiping for right-to-left languages for the traditional top banner to be more intuitive. ([#2755](https://github.com/mapbox/mapbox-navigation-ios/pull/2755))
* Fixed an issue which was returning incorrect card width after multiple rotations on iPads by adding `InstructionsCardViewController.viewWillTransition(to:with:)`. ([#2724](https://github.com/mapbox/mapbox-navigation-ios/pull/2724))

### Location tracking

* Fixed potential crashes when using `PassiveLocationManager` or `PassiveLocationDataSource`. ([#2694](https://github.com/mapbox/mapbox-navigation-ios/pull/2694))
* Fixed repeated rerouting when traveling alongside a freeway off-ramp. ([#2694](https://github.com/mapbox/mapbox-navigation-ios/pull/2694))
* Fixed repeated rerouting when starting a new leg while the user is too far from the new leg’s origin. ([#2781](https://github.com/mapbox/mapbox-navigation-ios/pull/2781))
* `RouteController` more reliably detects when the user has gone off-route. ([#2781](https://github.com/mapbox/mapbox-navigation-ios/pull/2781))
* Fixed an issue where `RouteController` snapped the user’s location to the opposite side of a divided highway. ([#2694](https://github.com/mapbox/mapbox-navigation-ios/pull/2694))
* Fixed an issue where `RouteController` got stuck after making a U-turn. ([#2694](https://github.com/mapbox/mapbox-navigation-ios/pull/2694))

### Other changes

* The user can now report feedback about an incorrect speed limit in the speed limit view. ([#2725](https://github.com/mapbox/mapbox-navigation-ios/pull/2725))
* Added the `RouteProgress.upcomingRouteAlerts` property to track upcoming points along the route experiencing conditions that may require the user’s attention. The `UpcomingRouteAlertInfo.alert` property contains one of the following types with more details about the alert: `Incident`, `TunnelInfo`, `BorderCrossingInfo`, `TollCollection`, and `RestStop`. ([#2694](https://github.com/mapbox/mapbox-navigation-ios/pull/2694))
* Added a new `NavigationMapView.roadClassesWithOverriddenCongestionLevels` property. For any road class in it all route segments with an `CongestionLevel.unknown` traffic congestion level and a matching `Intersection.outletMapboxStreetsRoadClass` will be replaced with the `CongestionLevel.low` congestion level. ([#2741](https://github.com/mapbox/mapbox-navigation-ios/pull/2741))
* Added a new `RouteLeg.streetsRoadClasses` property, which allows to get a collection of `MapboxStreetsRoadClass` objects for specific `RouteLeg`. ([#2741](https://github.com/mapbox/mapbox-navigation-ios/pull/2741))
* `NavigationAnnotation` was made public to provide a way to detect annotations created by `NavigationMapView`. ([#2769](https://github.com/mapbox/mapbox-navigation-ios/pull/2769))

## v1.1.0

### Packaging

* MapboxNavigationNative dependency was updated to v22.0.5 and MapboxCommon to v7.1.2. ([#2648](https://github.com/mapbox/mapbox-navigation-ios/pull/2648))

### User location

* Fixed issues which was causing unsmooth user puck updates on iOS and inability to zoom-in to current location at the start of navigation on CarPlay by updating to Mapbox Maps SDK for iOS v6.2.2. ([#2699](https://github.com/mapbox/mapbox-navigation-ios/pull/2699))
* Added the `NavigationServiceDelegate.navigationService(_:didChangeAuthorizationFor:)` method and `Notification.Name.locationAuthorizationDidChange` to detect when the user changes the Location Services permissions for the current application, including for approximate location on iOS 14. ([#2693](https://github.com/mapbox/mapbox-navigation-ios/pull/2693))
* When approximate location is enabled on iOS 14, a banner appears reminding the user to disable approximate location to continue navigating. ([#2693](https://github.com/mapbox/mapbox-navigation-ios/pull/2693))

### Other changes

* `RouteProgress`, `RouteLegProgress`, and `RouteStepProgress` now conform to the `Codable` protocol. ([#2615](https://github.com/mapbox/mapbox-navigation-ios/pull/2615))
* Fixed an issue where `NavigationMapView` redrew at a low frame rate even when the device was plugged in. ([#2643](https://github.com/mapbox/mapbox-navigation-ios/pull/2643))
* Fixed an issue where the route line flickered when refreshing. ([#2642](https://github.com/mapbox/mapbox-navigation-ios/pull/2642))
* Fixed an issue where the End of route view UI is broken prior to iOS 11. ([#2690](https://github.com/mapbox/mapbox-navigation-ios/pull/2690))
* Fixed an issue where completed waypoints remained on map after rerouting. ([#2378](https://github.com/mapbox/mapbox-navigation-ios/pull/2378))
* Fixed an issue where positioning icon was not highlighted on CarPlay when using iOS 14.0. ([#2697](https://github.com/mapbox/mapbox-navigation-ios/pull/2697))
* Fixed an issue where ETA label font was too small during turn-by-turn navigation. ([#2679](https://github.com/mapbox/mapbox-navigation-ios/pull/2679))
* Fixed an issue with `NavigationMapViewDelegate.navigationMapView(_:shapeFor:)` and `NavigationMapViewDelegate.navigationMapView(_:simplifiedShapeFor:)` methods were not correctly called for route shape customization ([#2623](https://github.com/mapbox/mapbox-navigation-ios/pull/2623))
* Fixed an issue where the banner indicating simulation mode displayed a very large speed factor in the Hebrew location. ([#2714](https://github.com/mapbox/mapbox-navigation-ios/pull/2714))
* Fixed an issue where incorrect speed multiplier value was shown after arriving to the intermediate waypoint. ([#2710](https://github.com/mapbox/mapbox-navigation-ios/pull/2710))


## v1.0.0

### Packaging

* By default, usage of Mapbox APIs is now [billed](https://www.mapbox.com/pricing/#navmaus) together based on [monthly active users](https://docs.mapbox.com/help/glossary/monthly-active-users/) rather than individually by HTTP request. Learn more in the [pricing guide](https://docs.mapbox.com/ios/navigation/guides/pricing/). ([#2405](https://github.com/mapbox/mapbox-navigation-ios/pull/2405))
* Carthage v0.35 or above is now required for installing this SDK if you use Carthage. ([`81a36d0`](https://github.com/mapbox/mapbox-navigation-ios/commit/81a36d090e8a0602b7144ee7697b7857675b496f))
* MapboxNavigation depends on Mapbox Maps SDK for iOS v6.0.0, and MapboxCoreNavigation depends on builds of MapboxNavigationNative and MapboxCommon that require authentication. Before CocoaPods or Carthage can download Mapbox.framework, MapboxNavigationNative.framework, and MapboxCommon.framework, you need to create a special-purpose access token. See [the updated installation instructions in the readme](./README.md#installing-the-latest-prerelease) for more details. ([#2437](https://github.com/mapbox/mapbox-navigation-ios/pull/2437), [#2477](https://github.com/mapbox/mapbox-navigation-ios/pull/2477))
* If you install this SDK using Carthage, you need to also add MapboxCommon.framework to your application target’s Embed Frameworks build phase. ([#2477](https://github.com/mapbox/mapbox-navigation-ios/pull/2477))
* Xcode 11.4.1 or above is now required for building this SDK from source. ([#2417](https://github.com/mapbox/mapbox-navigation-ios/pull/2417))
* Added Greek and Turkish localizations. ([#2385](https://github.com/mapbox/mapbox-navigation-ios/pull/2385), [#2475](https://github.com/mapbox/mapbox-navigation-ios/pull/2475))
* Upgraded to [MapboxDirections v1.0.0](https://github.com/mapbox/mapbox-directions-swift/releases/tag/v1.0.0), [MapboxSpeech v1.0.0](https://github.com/mapbox/mapbox-speech-swift/releases/tag/v1.0.0), and [Turf v1.0.0](https://github.com/mapbox/turf-swift/releases/tag/v1.0.0). ([#2646](https://github.com/mapbox/mapbox-navigation-ios/pull/2646))

### Map

* The `MGLStyle.navigationDayStyleURL` and `MGLStyle.navigationNightStyleURL` properties contain URLs to the Mapbox Navigation Day and Night v5 styles, both of which show traffic congestion lines on all roads by default. The traffic congestion layer is appropriate for a preview map; to tailor the style to turn-by-turn navigation, set `MGLMapView.showsTraffic` to `false`. ([#2523](https://github.com/mapbox/mapbox-navigation-ios/pull/2523))
* A portion of the route line now disappears behind the user puck as the user travels along the route during turn-by-turn navigation if `NavigationViewController.routeLineTracksTraversal` is set to `true`. ([#2377](https://github.com/mapbox/mapbox-navigation-ios/pull/2377))
* Ability to hide the route line behind the user puck on CarPlay can be enabled by setting `CarPlayNavigationViewController.routeLineTracksTraversal` to `true`. ([#2601](https://github.com/mapbox/mapbox-navigation-ios/pull/2601))
* Traffic congestion segments along the route line and the estimated arrival time periodically update to reflect current conditions when using the `DirectionsProfileIdentifier.automobileAvoidingTraffic` profile. These updates correspond to the new `Notification.Name.routeControllerDidRefreshRoute` notification, `NavigationServiceDelegate.navigationService(_:didRefresh:)` method, and `NavigationViewControllerDelegate.navigationViewController(_:didRefresh:)` method. To disable these updates, set `RouteOptions.refreshingEnabled` to `false`. ([#2366](https://github.com/mapbox/mapbox-navigation-ios/pull/2366))
* A building at the destination waypoint can be extruded in 3D and highlighted for emphasis and recognizability. To enable building extrusion or highlighting, set the `NavigationViewController.waypointStyle` property. For a standalone map view that is not part of `NavigationViewController`, call the `NavigationMapView.highlightBuildings(at:in3D:)` method to highlight the destination building at a specific coordinate and `NavigationMapView.unhighlightBuildings()` to reverse this effect. ([#2535](https://github.com/mapbox/mapbox-navigation-ios/pull/2535))
* Replaced the `MGLStyle.navigationPreviewDayStyleURL` and `MGLStyle.navigationGuidanceDayStyleURL` properties with `MGLStyle.navigationDayStyleURL`, and replaced `MGLStyle.navigationPreviewNightStyleURL` and `MGLStyle.navigationGuidanceNightStyleURL` with `MGLStyle.navigationNightStyleURL`. ([#2523](https://github.com/mapbox/mapbox-navigation-ios/pull/2523))
* Replaced the `MGLStyle.navigationGuidanceDayStyleURL(version:)` and `MGLStyle.navigationGuidanceNightStyleURL(version:)` methods with `MGLStyle.navigationDayStyleURL(version:)` and `MGLStyle.navigationNightStyleURL(version:)` respectively, removed the `MGLStyle.navigationPreviewDayStyleURL(version:)` and `MGLStyle.navigationPreviewNightStyleURL(version:)` methods. ([#2567](https://github.com/mapbox/mapbox-navigation-ios/pull/2567))
* Removed the `NavigationViewControllerDelegate.navigationViewController(_:imageFor:)` and `NavigationViewControllerDelegate.navigationViewController(_:viewFor:)` methods in favor of `MGLMapViewDelegate.mapView(_:imageFor:)` and `MGLMapViewDelegate.mapView(_:viewFor:)`, respectively. ([#2396](https://github.com/mapbox/mapbox-navigation-ios/pull/2396))
* Removed `NavigationMapViewDelegate.navigationMapView(_:routeStyleLayerWithIdentifier:source:)`, `NavigationMapViewDelegate.navigationMapView(_:routeCasingStyleLayerWithIdentifier:source:)` in favor of four new delegate methods to customize the route styling ([#2377](https://github.com/mapbox/mapbox-navigation-ios/pull/2377)):
  * `NavigationMapViewDelegate.navigationMapView(_:mainRouteStyleLayerWithIdentifier:source:)` to style the main route.
  * `NavigationMapViewDelegate.navigationMapView(_:mainRouteCasingStyleLayerWithIdentifier:source:)` to style the casing of the main route.
  * `NavigationMapViewDelegate.navigationMapView(_:alternativeRouteStyleLayerWithIdentifier:source:)` to style alternative routes.
  * `NavigationMapViewDelegate.navigationMapView(_:alternativeRouteCasingStyleLayerWithIdentifier:source:)` to style the casing of alternative routes.
* Removed the deprecated `NavigationMapView.showRoutes(_:legIndex:)` method in favor of `NavigationMapView.show(_:legIndex:)` and `NavigationMapView.showWaypoints(_:legIndex:)` in favor of `NavigationMapView.showWaypoints(on:legIndex:)`. ([#2539](https://github.com/mapbox/mapbox-navigation-ios/pull/2539))
* Fixed an issue where the casing for the main route would not overlap alternative routes. ([#2377](https://github.com/mapbox/mapbox-navigation-ios/pull/2377))
* Fixed memory leaks after disconnecting the application from CarPlay. ([#2470](https://github.com/mapbox/mapbox-navigation-ios/pull/2470))
* Fixed issue which was causing incorrect alignment of `MGLMapView.attributionButton` and `MGLMapView.logoView`. ([#2613](https://github.com/mapbox/mapbox-navigation-ios/pull/2613))

### Visual and spoken instructions

* As the user approaches certain junctions, an enlarged illustration of the junction appears below the top banner to help the user understand a complex maneuver. These junction views only appear when the relevant data is available. Contact your Mapbox sales representative or [support team](https://support.mapbox.com/) for access to the junction views feature. ([#2408](https://github.com/mapbox/mapbox-navigation-ios/pull/2408))
* Replaced `RouteVoiceController` and `MapboxVoiceController` with `MultiplexedSpeechSynthesizer`. `MultiplexedSpeechSynthesizer` coordinates multiple cascading speech synthesizers. By default, the controller still tries to speak instructions via the Mapbox Voice API (`MapboxSpeechSynthesizer`) before falling back to VoiceOver (`SystemSpeechSynthesizer`), but you can also provide your own speech synthesizer that conforms to the `SpeechSynthesizing` protocol. ([#2348](https://github.com/mapbox/mapbox-navigation-ios/pull/2348))
* Added an alternative presentation for maneuver instructions that resembles swipeable user notification cards. To replace the conventional `TopBannerViewController` presentation with the cardlike presentation, create an instance of `InstructionsCardViewController` and pass it into the `NavigationOptions(styles:navigationService:voiceController:topBanner:bottomBanner:)` method. ([#2149](https://github.com/mapbox/mapbox-navigation-ios/pull/2149), [#2296](https://github.com/mapbox/mapbox-navigation-ios/pull/2296), [#2627](https://github.com/mapbox/mapbox-navigation-ios/pull/2627))

### Feedback

* The user can optionally provide more detailed feedback during turn-by-turn navigation. After tapping the feedback button and selecting a feedback type, the user is taken to a second screen for selecting from among multiple subtypes. Set the  `FeedbackViewController.detailedFeedbackEnabled` property to `true` to enable two-step feedback. ([#2544](https://github.com/mapbox/mapbox-navigation-ios/pull/2544))
* Reorganized `FeedbackType` cases ([#2419](https://github.com/mapbox/mapbox-navigation-ios/pull/2419)):
   * Removed `FeedbackType.accident`, `FeedbackType.hazard`, `FeedbackType.reportTraffic`, and `FeedbackType.mapIssue`.
   * Renamed `FeedbackType.roadClosed` and `FeedbackType.notAllowed` to `FeedbackType.roadClosure(subtype:)` and `FeedbackType.illegalRoute(subtype:)`, respectively.
   * Renamed `FeedbackType.routingError` to `FeedbackType.routeQuality(subtype:)`.
   * Renamed `FeedbackType.confusingInstruction` to `FeedbackType.confusingAudio(subtype:)`.
   * Added `FeedbackType.incorrectVisual(subtype:)`, `FeedbackType.routeQuality(subtype:)`, and `FeedbackType.positioning(subtype:)`.
   * `FeedbackType.missingRoad` is now represented as `FeedbackType.routeQuality(subtype:)` with a subtype of `RouteQualitySubtype.routeIncludedMissingRoads`.
   * `FeedbackType.missingExit` is now represented as `FeedbackType.incorrectVisual(subtype:)` with a subtype of `IncorrectVisualSubtype.exitInfoIncorrect`.
* `FeedbackViewController` no longer dismisses automatically after 10 seconds. ([#2420](https://github.com/mapbox/mapbox-navigation-ios/pull/2420))
* Refreshed the feedback type icons. ([#2419](https://github.com/mapbox/mapbox-navigation-ios/pull/2419), [#2421](https://github.com/mapbox/mapbox-navigation-ios/pull/2421))
* Fixed warnings in Interface Builder that prevented styling of UI components in `EndOfRouteViewController`. ([#2518](https://github.com/mapbox/mapbox-navigation-ios/pull/2518))

### User location

* Improved the accuracy of location tracking and off-route detection. ([#2319](https://github.com/mapbox/mapbox-navigation-ios/pull/2319))
* Added the `PassiveLocationManager` class for use with the `MGLMapView.locationManager` property. Unlike `CLLocationManager`, this class causes the map view to display user locations snapped to the road network, just like during turn-by-turn navigation. To receive these locations without an `MGLMapView`, use the `PassiveLocationDataSource` class and implement the `PassiveLocationDataSourceDelegate.passiveLocationDataSource(_:didUpdateLocation:rawLocation:)` method or observe `Notification.Name.passiveLocationDataSourceDidUpdate` notifications. ([#2410](https://github.com/mapbox/mapbox-navigation-ios/pull/2410))
* The `NavigationViewController.route` and `NavigationService.route` properties are now read-only. To change the route that the user is traveling along, set the `NavigationViewController.indexedRoute` or `NavigationService.indexedRoute` property instead, pairing the route with the index of the route in the original `RouteResponse` object. ([#2366](https://github.com/mapbox/mapbox-navigation-ios/pull/2366))
* The following methods now require a route index to be passed in as an argument ([#2366](https://github.com/mapbox/mapbox-navigation-ios/pull/2366)):
   * `NavigationViewController(for:routeIndex:routeOptions:navigationOptions:)`
   * `NavigationViewController(route:routeIndex:routeOptions:navigationService:)`
   * `CarPlayManagerDelegate.carPlayManager(_:navigationServiceAlong:routeIndex:routeOptions:desiredSimulationMode:)`
   * `MapboxNavigationService(route:routeIndex:routeOptions:)`
   * `MapboxNavigationService(route:routeIndex:routeOptions:directions:locationSource:eventsManagerType:simulating:routerType:)`
   * `RouteProgress(route:routeIndex:options:legIndex:spokenInstructionIndex:)`
   * `RouteProgress(route:routeIndex:options:legIndex:spokenInstructionIndex:)`
   * `Router(along:routeIndex:options:directions:dataSource:)`
   * `RouteController(along:routeIndex:options:directions:dataSource:)`
* Fixed an issue where location tracking would pause at the beginning of a route after setting `RouteOptions.shapeFormat` to `RouteShapeFormat.polyline` or `RouteShapeFormat.geoJSON`. Note that you most likely do not need to override the default value of `RouteShapeFormat.polyline6`: this is the least bandwidth-intensive format, and `Route.shape` and `RouteStep.shape` are set to `LineString`s regardless. ([#2319](https://github.com/mapbox/mapbox-navigation-ios/pull/2319))
* Fixed an issue where various delegate methods omitted `CLLocation.courseAccuracy` and `CLLocation.speedAccuracy` properties from passed-in `CLLocation` objects when using `RouteController`, even when these properties are provided by Core Location on iOS 13.4 and above. ([#2417](https://github.com/mapbox/mapbox-navigation-ios/pull/2417))
* Fixed issues where the user puck would sometimes drift away from the route line even though the user was following the route. ([#2412](https://github.com/mapbox/mapbox-navigation-ios/pull/2412), [#2417](https://github.com/mapbox/mapbox-navigation-ios/pull/2417))
* Fixed an issue where `RouteController` took longer than usual to detect that the user had gone off-route. ([#2412](https://github.com/mapbox/mapbox-navigation-ios/pull/2412))
* Fixed an issue where `RouteController` would detect that the user had gone off-route due to a single errant location update. ([#2412](https://github.com/mapbox/mapbox-navigation-ios/pull/2412), [#2417](https://github.com/mapbox/mapbox-navigation-ios/pull/2417))
* Fixed an issue where the camera and user puck would cut a corner when making a turn at speed. ([#2412](https://github.com/mapbox/mapbox-navigation-ios/pull/2412))
* Fixed an issue where `RouteController` became too sensitive to the user going off-route near “intersections” that the Mapbox Directions API synthesizes at road classification changes, such as at either end of a tunnel. ([#2412](https://github.com/mapbox/mapbox-navigation-ios/pull/2412))
* If the user’s raw course as reported by Core Location differs significantly from the direction of the road ahead, the camera and user puck are oriented according to the raw course. ([#2417](https://github.com/mapbox/mapbox-navigation-ios/pull/2417))
* `RouteController` now tracks the user’s location more accurately within roundabouts. ([#2417](https://github.com/mapbox/mapbox-navigation-ios/pull/2417))
* Fixed an issue where departure instructions were briefly missing when beginning turn-by-turn navigation. ([#2417](https://github.com/mapbox/mapbox-navigation-ios/pull/2417))
* Removed the `RouteController.projectedLocation(for:)` method in favor of `RouteController.location`. It is no longer possible to predict the user’s location at an arbitrary time. ([#2610](https://github.com/mapbox/mapbox-navigation-ios/pull/2610))
* Renamed the `Router.advanceLegIndex(location:)` method to `Router.advanceLegIndex()`. It is no longer possible to advance to an arbitrary leg using this method. ([#2610](https://github.com/mapbox/mapbox-navigation-ios/pull/2610))

### Other changes

* The `RouteProgress.congestionTravelTimesSegmentsByStep` and `RouteProgress.congestionTimesPerStep` properties are now read-only. ([#2624](https://github.com/mapbox/mapbox-navigation-ios/pull/2624))
* Deprecated `NavigationDirectionsCompletionHandler`, `OfflineRoutingError`, `UnpackProgressHandler`, `UnpackCompletionHandler`, `OfflineRouteCompletionHandler`, and `NavigationDirections`. Use `Directions` instead of `NavigationDirections` to calculate a route. ([#2509](https://github.com/mapbox/mapbox-navigation-ios/pull/2509))

## v0.40.0

### Packaging
* This SDK can no longer be used in applications written in pure Objective-C. If you need to use this SDK’s public API from Objective-C code, you will need to implement a wrapper in Swift that bridges the subset of the API you need from Swift to Objective-C. ([#2230](https://github.com/mapbox/mapbox-navigation-ios/pull/2230))
* Added a new dependency on MapboxAccounts to prepare for upcoming improvements to how Mapbox [bills](https://www.mapbox.com/pricing/) this SDK’s usage of Mapbox APIs. If you use Carthage to install this SDK, remember to add MapboxAccounts.framework to the “Frameworks, Libraries, and Embedded Content” section and the input and output file lists of Carthage’s Run Script build phase. ([#2151](https://github.com/mapbox/mapbox-navigation-ios/pull/2151))
* Upgraded to [Mapbox Maps SDK for iOS v5.6._x_](https://github.com/mapbox/mapbox-gl-native-ios/releases/tag/ios-v5.6.0). ([#2302](https://github.com/mapbox/mapbox-navigation-ios/pull/2302))
* Fixed sporadic build failures after installing this SDK using CocoaPods. ([#2368](https://github.com/mapbox/mapbox-navigation-ios/pull/2368))

### Top and bottom banners
* Removed `BottomBannerViewController(delegate:)` in favor of `BottomBannerViewController()` and the `BottomBannerViewController.delegate` property’s setter. ([#2297](https://github.com/mapbox/mapbox-navigation-ios/pull/2297))
* Removed the `StatusView.canChangeValue` property in favor of `StatusView.isEnabled`. ([#2297](https://github.com/mapbox/mapbox-navigation-ios/pull/2297))

### Map
* `UserCourseView` is now a type alias of the `UIView` class and the `CourseUpdatable` protocol rather than a protocol in its own right. ([#2230](https://github.com/mapbox/mapbox-navigation-ios/pull/2230))
* Renamed `NavigationMapView.showRoutes(_:legIndex:)` to `NavigationMapView.show(_:legIndex:)`. ([#2230](https://github.com/mapbox/mapbox-navigation-ios/pull/2230))
* Renamed `NavigationMapView.showWaypoints(_:legIndex:)` to `NavigationMapView.showWaypoints(on:legIndex:)`. ([#2230](https://github.com/mapbox/mapbox-navigation-ios/pull/2230))
* Removed the `NavigationMapView.navigationMapDelegate` property in favor of `NavigationMapView.navigationMapViewDelegate`. ([#2297](https://github.com/mapbox/mapbox-navigation-ios/pull/2297))
* Added a speed limit indicator to the upper-left corner of the map view during turn-by-turn navigation (upper-right corner in CarPlay). To hide the speed limit indicator, set the `NavigationViewController.showsSpeedLimits` property to `false`. To customize the indicator’s colors, configure `SpeedLimitView`’s appearance proxy inside a `Style` subclass. ([#2291](https://github.com/mapbox/mapbox-navigation-ios/pull/2291))
* Fixed an issue where the current road name label contained an oversized route shield when the current map style was a custom style created in Mapbox Studio. ([#2357](https://github.com/mapbox/mapbox-navigation-ios/pull/2357))

### Spoken instructions
* Removed `MapboxVoiceController.play(_:)` in favor of `MapboxVoiceController.play(instruction:data:)`. ([#2230](https://github.com/mapbox/mapbox-navigation-ios/pull/2230), [#2297](https://github.com/mapbox/mapbox-navigation-ios/pull/2297))
* The `MapboxVoiceController.speakWithDefaultSpeechSynthesizer(_:error:)` and `VoiceControllerDelegate.voiceController(_:spokenInstructionsDidFailWith:)` methods now accept a `SpeechError` instance instead of an `NSError` object. ([#2230](https://github.com/mapbox/mapbox-navigation-ios/pull/2230))
* Added the `VoiceControllerDelegate.voiceController(_:didFallBackTo:becauseOf:)` method for detecting when the voice controller falls back to `AVSpeechSynthesizer`. ([#2230](https://github.com/mapbox/mapbox-navigation-ios/pull/2230))

### User location
* Removed the `NavigationViewController.routeController` property and `LegacyRouteController(along:directions:dataSource:eventsManager:)`. To use `LegacyRouteController` instead of the default `RouteController` class, pass that type into `MapboxNavigationService(route:directions:locationSource:eventsManagerType:simulating:routerType:)`, pass the `MapboxNavigationService` object into `NavigationOptions(styles:navigationService:voiceController:topBanner:bottomBanner:)`, and pass the `NavigationOptions` object into `NavigationViewController(route:navigationService:)`. To access `LegacyRouteController`, use the `NavigationViewController.navigationService` and `NavigationService.router` properties and cast the value of `NavigationService.router` to a `LegacyRouteController`. ([#2297](https://github.com/mapbox/mapbox-navigation-ios/pull/2297))
* Removed the `NavigationViewController.locationManager` and `LegacyRouteController.locationManager` properties in favor of `NavigationService.locationManager`. ([#2297](https://github.com/mapbox/mapbox-navigation-ios/pull/2297))
* Removed `RouteLegProgress.upComingStep` in favor of `RouteLegProgress.upcomingStep`. ([#2297](https://github.com/mapbox/mapbox-navigation-ios/pull/2297))
* Removed the `RouteProgress.nearbyCoordinates` property in favor of `RouteProgress.nearbyShape`. ([#2275](https://github.com/mapbox/mapbox-navigation-ios/pull/2275), [#2275](https://github.com/mapbox/mapbox-navigation-ios/pull/2275))
* Removed the `LegacyRouteController.tunnelIntersectionManager` property. ([#2297](https://github.com/mapbox/mapbox-navigation-ios/pull/2297))

### Other changes
* Various delegate protocols now provide default no-op implementations for all their methods and conform to the `UnimplementedLogging` protocol, which can inform you at runtime when a delegate method is called but has not been implemented. This replaces the use of optional methods, which are disallowed in pure Swift protocols. Messages are sent through Apple Unified Logging and can be disabled globally through [Unifed Logging](https://developer.apple.com/documentation/os/logging#2878594), or by overriding the delegate function with a no-op implementation. ([#2230](https://github.com/mapbox/mapbox-navigation-ios/pull/2230))
* Removed `NavigationViewController(for:styles:navigationService:voiceController:)` and `NavigationViewController(for:directions:styles:routeController:locationManager:voiceController:eventsManager:)` in favor of `NavigationViewController(route:options:)`. ([#2297](https://github.com/mapbox/mapbox-navigation-ios/pull/2297))
* Removed the `EventsManager` type alias in favor of the `NavigationEventsManager` class. ([#2297](https://github.com/mapbox/mapbox-navigation-ios/pull/2297))
* Removed the `NavigationViewController.eventsManager` and `LegacyRouteController.eventsManager` properties in favor of `NavigationService.eventsManager`. ([#2297](https://github.com/mapbox/mapbox-navigation-ios/pull/2297))
* Removed the `NavigationViewController.carPlayManager(_:didBeginNavigationWith:window:delegate:)` and `NavigationViewController.carPlayManagerDidEndNavigation(_:window:)` methods. To mirror CarPlay navigation on the main device, present and dismiss a `NavigationViewController` in the `CarPlayManagerDelegate.carPlayManager(_:didBeginNavigationWith:)` and `CarPlayManagerDelegate.carPlayManagerDidEndNavigation(_:)` methods, respectively. ([#2297](https://github.com/mapbox/mapbox-navigation-ios/pull/2297))
* When Dark Mode is enabled, user notifications now draw maneuver icons in white instead of black for better contrast. ([#2283](https://github.com/mapbox/mapbox-navigation-ios/pull/2283))
* Added the `RouteLegProgress.currentSpeedLimit` property. ([#2114](https://github.com/mapbox/mapbox-navigation-ios/pull/2114))
* Added convenience initializers for converting Turf geometry structures into `MGLShape` and `MGLFeature` objects such as `MGLPolyline` and `MGLPolygonFeature`. ([#2308](https://github.com/mapbox/mapbox-navigation-ios/pull/2308))
* Fixed an issue where the “End Navigation” button in the end-of-route feedback panel appeared in English regardless of the current localization. ([#2315](https://github.com/mapbox/mapbox-navigation-ios/pull/2315))

## v0.39.0

* Upgraded to [Mapbox Maps SDK for iOS v5.5.1](https://github.com/mapbox/mapbox-gl-native-ios/releases/tag/ios-v5.5.1). (#2341)
* Fixed an issue where the spoken instructions always fell back to VoiceOver when the `MGLMapboxAPIBaseURL` key was set in the Info.plist file. ([#2329](https://github.com/mapbox/mapbox-navigation-ios/pull/2329))
* Fixed a crash when setting certain properties of a `Style` subclass to a dynamic color. ([#2338](https://github.com/mapbox/mapbox-navigation-ios/pull/2338))

## v0.38.3

* Fixed a crash on launch if this SDK is installed using Carthage. ([#2317](https://github.com/mapbox/mapbox-navigation-ios/pull/2317))
* Fixed a crash when the first visual instruction contained a route shield or exit number and the application’s user interface was written in SwiftUI. ([#2323](https://github.com/mapbox/mapbox-navigation-ios/pull/2323))
* Fixed an issue where a black background could appear under the arrow in a `ManeuverView` regardless of the view’s `backgroundColor` property. ([#2279](https://github.com/mapbox/mapbox-navigation-ios/pull/2279))
* Fixed an issue where the wrong style was applied to exit numbers in the top banner and for subsequent maneuver banners in CarPlay, resulting in poor contrast. ([#2280](https://github.com/mapbox/mapbox-navigation-ios/pull/2280))

## v0.38.2

* Fixed a crash on launch if this SDK is installed using Carthage. ([#2301](https://github.com/mapbox/mapbox-navigation-ios/pull/2301))

## v0.38.1

* Fixed an issue where user notifications displayed right turn arrows for left turn maneuvers. ([#2270](https://github.com/mapbox/mapbox-navigation-ios/pull/2270))

## v0.38.0

* This library now requires a minimum deployment target of iOS 10.0 or above. iOS 9._x_ is no longer supported. ([#2206](https://github.com/mapbox/mapbox-navigation-ios/pull/2206))
* Fixed an issue where the user puck appeared farther up the screen than the actual user location even while the camera pivoted around the user location at turns. ([#2211](https://github.com/mapbox/mapbox-navigation-ios/pull/2211))
* Lock screen notifications are presented more reliably and more closely resemble instruction banners. ([#2206](https://github.com/mapbox/mapbox-navigation-ios/pull/2206))
* Fixed an issue where manually incrementing `RouteProgress.legIndex` could lead to undefined behavior. ([#2229](https://github.com/mapbox/mapbox-navigation-ios/pull/2229))
* `DistanceFormatter` now inherits directly from `Formatter` rather than `LengthFormatter`. ([#2206](https://github.com/mapbox/mapbox-navigation-ios/pull/2206))
* Fixed an issue where `DistanceFormatter.attributedString(for:withDefaultAttributes:)` set `NSAttributedString.Key.quantity` to the original distance value rather than the potentially rounded value represented by the attributed string. ([#2206](https://github.com/mapbox/mapbox-navigation-ios/pull/2206))

## v0.37.1

* Fixed a crash on launch if this SDK is installed using Carthage. ([#2301](https://github.com/mapbox/mapbox-navigation-ios/pull/2301))

## v0.37.0

* Fixed an issue where a second swipe down on the top banner causes an open `StepsTableViewController` to animate incorrectly. ([#2197](https://github.com/mapbox/mapbox-navigation-ios/pull/2197))
* Added the `NavigationViewControllerDelegate.navigationViewController(_:didUpdate:location:rawLocation:)` method for capturing progress updates without having to inject a class between the `NavigationViewController` and the `NavigationService`. ([#2224](https://github.com/mapbox/mapbox-navigation-ios/pull/2224))
* Fixed an issue where the bottom banner can disappear when presenting in `UIModalPresentationStyle.fullScreen` in iOS 13.  ([#2182](https://github.com/mapbox/mapbox-navigation-ios/pull/2182))

## v0.36.0

* Fixed an issue where InstructionsBannerView remained the same color after switching to a day or night style. ([#2178](https://github.com/mapbox/mapbox-navigation-ios/pull/2178))
* Fixed an issue where `NavigationMapView` showed routes without congestion attributes, such as `MBDirectionsProfileIdentifier.walking` routes, as translucent lines, even if the route had only one leg. ([#2193](https://github.com/mapbox/mapbox-navigation-ios/pull/2193))
* Fixed an issue where the “iPhone Volume Low” banner would persist until replaced by another banner about simulation or rerouting. ([#2183](https://github.com/mapbox/mapbox-navigation-ios/pull/2183))
* Designables no longer crash and fail to render in Interface Builder when the application target links to this SDK via CocoaPods. ([#2179](https://github.com/mapbox/mapbox-navigation-ios/pull/2179))
* Fixed a crash that could occur when statically initializing a `Style` if the SDK was installed using CocoaPods. ([#2179](https://github.com/mapbox/mapbox-navigation-ios/pull/2179))
* Fixed incorrect animation of instruction labels when presenting the step list. ([#2185](https://github.com/mapbox/mapbox-navigation-ios/pull/2185))

## v0.35.0

* Upgraded to [Mapbox Maps SDK for iOS v5.1.0](https://github.com/mapbox/mapbox-gl-native/releases/tag/ios-v5.1.0). ([#2134](https://github.com/mapbox/mapbox-navigation-ios/pull/2134))
* Added the ability to define a custom view controller for the top banner via `NavigationOptions.topBanner`. ([#2121](https://github.com/mapbox/mapbox-navigation-ios/pull/2121))
* StyleManager now posts a `StyleManagerDidApplyStyleNotification` when a style gets applied due to a change of day of time, or when entering or exiting a tunnel. ([#2148](https://github.com/mapbox/mapbox-navigation-ios/pull/2148))
* Fixed a crash when presenting `NavigationViewController` on iOS 13.0. ([#2156](https://github.com/mapbox/mapbox-navigation-ios/pull/2156))
* Added a setter to the `Router.reroutesProactively` property. ([#2157](https://github.com/mapbox/mapbox-navigation-ios/pull/2157))
* Added a Yoruba localization. ([#2159](https://github.com/mapbox/mapbox-navigation-ios/pull/2159))

## v0.34.0

* Upgraded to [Mapbox Maps SDK for iOS v5.0.0](https://github.com/mapbox/mapbox-gl-native/releases/tag/ios-v5.0.0), which changes [how monthly active users are counted](https://www.mapbox.com/52219). ([#2133](https://github.com/mapbox/mapbox-navigation-ios/pull/2133))
* Deprecated `StatusViewDelegate` in favor of calling the `UIControl.addTarget(_:action:for:)` method on `StatusView` for `UIControl.Event.valueChanged`. ([#2136](https://github.com/mapbox/mapbox-navigation-ios/pull/2136))
* Fixed an issue where the status view showed a simulated speed factor as an unformatted number. ([#2136](https://github.com/mapbox/mapbox-navigation-ios/pull/2136))
* Fixed an issue preventing the status view from appearing while rerouting. ([#2137](https://github.com/mapbox/mapbox-navigation-ios/pull/2137))
* The `RouteOptions.alleyPriority`, `RouteOptions.walkwayPriority`, and `RouteOptions.speed` properties now work when calculating walking routes offline. ([#2142](https://github.com/mapbox/mapbox-navigation-ios/pull/2142))

## v0.33.0

* Restored the compass to `CarPlayNavigationViewController`, now displaying a digital readout of the direction of travel, represented by the `CarPlayCompassView` class. ([#2077](https://github.com/mapbox/mapbox-navigation-ios/pull/2077))

## v0.32.0

### Core Navigation

* Fixed an issue where `RouteControllerNotificationUserInfoKey.isProactiveKey` was not set to `true` in `Notification.Name.routeControllerDidReroute` notifications after proactively rerouting the user. ([#2086](https://github.com/mapbox/mapbox-navigation-ios/pull/2086))
* Fixed an issue where `LegacyRouteController` failed to call `NavigationServiceDelegate.navigationService(_:didPassSpokenInstructionPoint:routeProgress:)` and omitted `RouteControllerNotificationUserInfoKey.spokenInstructionKey` from `Notification.Name.routeControllerDidPassSpokenInstructionPoint` notifications. ([#2089](https://github.com/mapbox/mapbox-navigation-ios/pull/2089))
* Fixed an issue where `SimulatedLocationManager`’s distance did not update in response to updating the `Router`’s route, causing the user puck to be snapped to an invalid location on the new route. ([#2096](https://github.com/mapbox/mapbox-navigation-ios/pull/2096))
* `NavigationMatchOptions.shapeFormat` now defaults to `RouteShapeFormat.polyline6` for consistency with `NavigationRouteOptions` and compatibility with the `RouteController`. ([#2084](https://github.com/mapbox/mapbox-navigation-ios/pull/2084))
* Fixed an issue where the user location was unsnapped when the user’s course was unavailable. ([#2092](https://github.com/mapbox/mapbox-navigation-ios/pull/2092))
* Fixed an issue where a failed rerouting request prevented `LegacyRouteController` from ever rerouting the user again. ([#2093](https://github.com/mapbox/mapbox-navigation-ios/pull/2093))

### CarPlay

* Fixed an issue where the remaining distance and travel time displayed during turn-by-turn navigation were calculated relative to the upcoming waypoint instead of the final destination. ([#2119](https://github.com/mapbox/mapbox-navigation-ios/pull/2119))
* Deprecated `CarPlayManager.overviewButton` in favor of `CarPlayManager.userTrackingButton`, which updates the icon correctly when panning out of tracking state. ([#2100](https://github.com/mapbox/mapbox-navigation-ios/pull/2100))
* When previewing a route, the distance and estimated travel time are displayed at the bottom of the window. ([#2120](https://github.com/mapbox/mapbox-navigation-ios/pull/2120))
* By default, the destination waypoint name is no longer displayed a second time when previewing a route. To add a subtitle to the preview, implement the `CarPlayManagerDelegate.carPlayManager(_:willPreview:)` method; create an `MKMapItem` whose `MKPlacemark` has the `Street` key in its address dictionary. ([#2120](https://github.com/mapbox/mapbox-navigation-ios/pull/2119))

### Other changes

* Fixed compiler warnings in Xcode 10.2 when installing the SDK using CocoaPods. ([#2087](https://github.com/mapbox/mapbox-navigation-ios/pull/2087))
* Fixed an issue where the user puck could float around while the user is at rest or moving in reverse. ([#2109](https://github.com/mapbox/mapbox-navigation-ios/pull/2109))

## v0.31.0

* Fixed a number of warnings and errors when building the SDK from source using CocoaPods in Swift 4.2. ([#2058](https://github.com/mapbox/mapbox-navigation-ios/pull/2058))
* Restored “Declaration” and “Parameters” sections throughout the API reference. ([#2076](https://github.com/mapbox/mapbox-navigation-ios/pull/2076))
* Deprecated `NavigationMapView.navigationMapDelegate` in favor of `NavigationMapView.navigationMapViewDelegate`. ([#2061](https://github.com/mapbox/mapbox-navigation-ios/pull/2061))
* The `NavigationMapView.navigationMapViewDelegate` and `RouteVoiceController.voiceControllerDelegate` properties are now accessible in Objective-C. ([#2061](https://github.com/mapbox/mapbox-navigation-ios/pull/2061))
* The sources added to the style by `NavigationMapView.showRoutes(_:legIndex:)` once again enables `MGLShapeSourceOptions.lineDistanceMetrics`. ([#2071](https://github.com/mapbox/mapbox-navigation-ios/pull/2071))
* Deprecated `NavigationDirections.configureRouter(tilesURL:translationsURL:completionHandler:)` in favor of `NavigationDirections.configureRouter(tilesURL:completionHandler:)`. ([#2079](https://github.com/mapbox/mapbox-navigation-ios/pull/2079))
* Fixed a crash that occurred if the `Route` lacked `SpokenInstruction` data, such as if the request was made using `RouteOptions` instead of `NavigationRouteOptions` or if the route was generated by a non-Mapbox API. ([#2079](https://github.com/mapbox/mapbox-navigation-ios/pull/2079))

## v0.30.0

### Core Navigation

* Fixed an issue where the wrong instruction could be announced or a crash could occur near maneuvers when using a `RouteController`. ([#2004](https://github.com/mapbox/mapbox-navigation-ios/pull/2004), [#2029](https://github.com/mapbox/mapbox-navigation-ios/pull/2029))
* Restored the `RouteController.reroutesProactively` property. By default, `RouteController` and `LegacyRouteController` proactively check for a faster route on an interval defined by `RouteControllerProactiveReroutingInterval`. ([#1986](https://github.com/mapbox/mapbox-navigation-ios/pull/1986))
* Added a `RouteControllerMinimumDurationRemainingForProactiveRerouting` global variable to customize when `RouteController` stops looking for more optimal routes as the user nears the destination. ([#1986](https://github.com/mapbox/mapbox-navigation-ios/pull/1986))
* Fixed a bug which would cancel an ongoing reroute request when the request takes longer than one second to complete. ([#1986](https://github.com/mapbox/mapbox-navigation-ios/pull/1986))
* Fixed an issue where rerouting would ignore any waypoints from the original route options where the `Waypoint.separatesLegs` property was set to `false`. ([#2014](https://github.com/mapbox/mapbox-navigation-ios/pull/2014))

### CarPlay

* Removed `NavigationViewController.carPlayManager(_:didBeginNavigationWith:window:)` that created and presented a `NavigationViewController`. Have your `NavigationViewControllerDelegate` (such as a `UIViewController` subclass, or a discrete delegate) create and present a `NavigationViewController`. ([#2045](https://github.com/mapbox/mapbox-navigation-ios/pull/2045))
* Removed `NavigationViewController.carPlayManagerDidEndNaviation(_:window:)`. Have your `NavigationViewControllerDelegate` (such as a `UIViewController` subclass, or a discrete delegate) dismiss the active `NavigationViewController`. ([#2045](https://github.com/mapbox/mapbox-navigation-ios/pull/2045))
* Fixed an issue where `CarPlayManager` sometimes created a redundant `NavigationService` object, resulting in unexpected behavior. ([#2041](https://github.com/mapbox/mapbox-navigation-ios/pull/2041))
* Fixed an issue where `CarPlayManager` sometimes created and presented a redundant `NavigationViewController`. ([#2041](https://github.com/mapbox/mapbox-navigation-ios/pull/2041))
* Added the `CarPlayManager.beginNavigationWithCarPlay(_:navigationService:)` method. Use this method to programmatically start navigation in CarPlay if CarPlay is being connected while turn-by-turn navigation is already underway on the iOS device. ([#2021](https://github.com/mapbox/mapbox-navigation-ios/pull/2021))
* Renamed the `CarPlayManagerDelegate.carPlayManager(_:navigationServiceAlong:)` method to `CarPlayManagerDelegate.carPlayManager(_:navigationServiceAlong:desiredSimulationMode:)`. `CarPlayManagerDelegate` implementations are now required to implement this method. ([#2018](https://github.com/mapbox/mapbox-navigation-ios/pull/2018), [#2021](https://github.com/mapbox/mapbox-navigation-ios/pull/2021))
* Renamed the `MapboxVoiceController(speechClient:dataCache:audioPlayerType:)` initializer to `MapboxVoiceController(navigationService:speechClient:dataCache:audioPlayerType:)` and the `RouteVoiceController()` initializer to `RouteVoiceController(navigationService:)`. ([#2018](https://github.com/mapbox/mapbox-navigation-ios/pull/2018))
* Added the `CarPlayManagerDelegate.carPlayManager(_:didFailToFetchRouteBetween:options:error:)` method, which allows you to present an alert on the map template when a route request fails. ([#1981](https://github.com/mapbox/mapbox-navigation-ios/pull/1981))
* A modal alert is no longer displayed when the user arrives at an intermediate waypoint. This fixes a crash that occurred when the user tapped the Continue button. ([#2005](https://github.com/mapbox/mapbox-navigation-ios/pull/2005))
* Added the `CarPlayNavigationViewController.navigationService` property. ([#2005](https://github.com/mapbox/mapbox-navigation-ios/pull/2005))
* `CarPlayNavigationDelegate.carPlayNavigationViewControllerDidDismiss(_:byCanceling:)` is now optional. ([#2005](https://github.com/mapbox/mapbox-navigation-ios/pull/2005))
* Removed the `CarPlayNavigationDelegate.carPlayNavigationViewControllerDidArrive(_:)` method in favor of `NavigationServiceDelegate.navigationService(_:didArriveAt:)`. ([#2005](https://github.com/mapbox/mapbox-navigation-ios/pull/2005), [#2025](https://github.com/mapbox/mapbox-navigation-ios/pull/2025))
* Fixed an issue where the camera would sometimes fail to animate properly when returning to the browsing activity. [#2022](https://github.com/mapbox/mapbox-navigation-ios/pull/2022))
* Removed the compass from `CarPlayNavigationViewController`. ([#2051](https://github.com/mapbox/mapbox-navigation-ios/pull/2051))

### Other changes

* Fixed an issue where the turn banner stayed blank when using a `RouteController`. ([#1996](https://github.com/mapbox/mapbox-navigation-ios/pull/1996))
* The `BottomBannerViewController` now accounts for the safe area inset if present. ([#1982](https://github.com/mapbox/mapbox-navigation-ios/pull/1982))
* Deprecated `BottomBannerViewController(delegate:)`. Set the `BottomBannerViewController.delegate` property separately after initializing a `BottomBannerViewController`. ([#2027](https://github.com/mapbox/mapbox-navigation-ios/pull/2027))
* The map now pans when the user drags a `UserCourseView`. ([#2012](https://github.com/mapbox/mapbox-navigation-ios/pull/2012))
* Added a Japanese localization. ([#2032](https://github.com/mapbox/mapbox-navigation-ios/pull/2032))
* Fixed a compiler error when rendering a `NavigationViewController` designable inside an Interface Builder storyboard. ([#2039](https://github.com/mapbox/mapbox-navigation-ios/pull/2039))
* Fixed an issue where the user puck moved around onscreen while tracking the user’s location. ([#2047](https://github.com/mapbox/mapbox-navigation-ios/pull/2047))
* Fixed an issue where the user puck briefly moved away from the route line as the user completed a turn. ([#2047](https://github.com/mapbox/mapbox-navigation-ios/pull/2047))

## v0.29.1

### Core Navigation

* Fixed an issue where `RouteController` could not advance to a subsequent leg along the route. ([#1979](https://github.com/mapbox/mapbox-navigation-ios/pull/1979))
* Fixed an issue where the turn banner remained blank and  `RouterDelegate.router(_:didPassVisualInstructionPoint:routeProgress:)` was never called if `MapboxNavigationService` was created with a `LegacyRouteController` router. ([#1983](https://github.com/mapbox/mapbox-navigation-ios/pull/1983))
* Fixed an issue causing `LegacyRouteController` to prematurely advance to the next step when receiving an unreliable course from Core Location. ([#1989](https://github.com/mapbox/mapbox-navigation-ios/pull/1989))

### Other changes

* Fixed an issue preventing `CarPlayMapViewController` and `CarPlayNavigationViewController` from applying custom map styles. ([#1985](https://github.com/mapbox/mapbox-navigation-ios/pull/1985))
* Renamed `-[MBStyleManagerDelegate styleManager:didApply:]` to `-[MBStyleManagerDelegate styleManager:didApplyStyle:]` in Objective-C. If your `StyleManagerDelegate`-conforming class is written in Swift, make sure its methods match `StyleManagerDelegate`’s method signatures, including `@objc` annotations. ([#1985](https://github.com/mapbox/mapbox-navigation-ios/pull/1985))

## v0.29.0

### Core Navigation

* `PortableRouteController` has been renamed to `RouteController`. The previous `RouteController` has been renamed to `LegacyRouteController` and will be removed in a future release. ([#1904](https://github.com/mapbox/mapbox-navigation-ios/pull/1904))
* Added the `MapboxNavigationService.router(_:didPassVisualInstructionPoint:routeProgress:)` and `MapboxNavigationService.router(_:didPassSpokenInstructionPoint:routeProgress:)` methods, which correspond to `Notification.Name.routeControllerDidPassVisualInstructionPoint` and `Notification.Name.routeControllerDidPassSpokenInstructionPoint`, respectively. ([#1912](https://github.com/mapbox/mapbox-navigation-ios/pull/1912))
* Added an initializer to `DispatchTimer`, along with methods for arming and disarming the timer. ([#1912](https://github.com/mapbox/mapbox-navigation-ios/pull/1912))

### CarPlay

* You can now customize the control layer of the map template comprising of the navigation bar's leading and trailing buttons and the map buttons. ([#1962](https://github.com/mapbox/mapbox-navigation-ios/pull/1962))
* Added new map buttons in the `CarPlayManager` and the `CarPlayMapViewController`. You can now access map buttons that perform built-in actions on the map by accessing read-only properties such as: `CarPlayManager.exitButton`, `CarPlayManager.muteButton`, `CarPlayManager.showFeedbackButton`, `CarPlayManager.overviewButton`, `CarPlayMapViewController.recenterButton`, `CarPlayMapViewController.zoomInButton`, `CarPlayMapViewController.zoomOutButton`, `CarPlayMapViewController.panningInterfaceDisplayButton(for:)`, `CarPlayMapViewController.panningInterfaceDismissalButton(for:)`. ([#1962](https://github.com/mapbox/mapbox-navigation-ios/pull/1962))

### Other changes

* Replaced `NavigationViewController(for:styles:navigationService:viewController:)` with `NavigationViewController(for:options:)`, which accepts a `NavigationOptions` object (not to be confused with `NavigationRouteOptions`). `NavigationOptions` contains various options for customizing the user experience of a turn-by-turn navigation session, including replacing the bottom banner with a custom view controller. ([#1951](https://github.com/mapbox/mapbox-navigation-ios/pull/1951))
* Restored “Declaration” and “Parameters” sections throughout the API reference. ([#1952](https://github.com/mapbox/mapbox-navigation-ios/pull/1952))
* Removed the deprecated `NavigationViewController.routeController`, `NavigationViewController.eventsManager`, and `NavigationViewController.locationManager` properties. ([#1904](https://github.com/mapbox/mapbox-navigation-ios/pull/1904))
* Fixed audio ducking issues. ([#1915](https://github.com/mapbox/mapbox-navigation-ios/pull/1915))
* Removed the `NavigationViewControllerDelegate.navigationViewController(_:imageFor:)` and `NavigationViewControllerDelegate.navigationViewController(_:viewFor:)` methods in favor of `NavigationMapViewDelegate.navigationMapView(_:imageFor:)` and `NavigationMapViewDelegate.navigationMapView(_:viewFor:)`, respectively. ([#1964](https://github.com/mapbox/mapbox-navigation-ios/pull/1964))
* The `NavigationViewController.navigationService` property is now read-only. ([#1965](https://github.com/mapbox/mapbox-navigation-ios/pull/1965]))
* CarPlayManager now offers its delegate the opportunity to customize a trip and its related preview text configuration before displaying it for preview ([#1955](https://github.com/mapbox/mapbox-navigation-ios/pull/1955))

## v0.28.0 (January 23, 2018)

* Xcode 10 or above is now required for building this SDK. ([#1936](https://github.com/mapbox/mapbox-navigation-ios/pull/1936))
* Search functionality on CarPlay is now managed by `CarPlaySearchController`. Added the `CarPlayManagerDelegate.carPlayManager(_:selectedPreviewFor:using:)` method for any additional customization after a trip is selected on CarPlay. ([#1846](https://github.com/mapbox/mapbox-navigation-ios/pull/1846))
* Added the `NavigationViewController.showEndOfRouteFeedback(duration:completionHandler:)` method for showing the end-of-route feedback UI after manually ending a navigation session. ([#1932](https://github.com/mapbox/mapbox-navigation-ios/pull/1932))
* Fixed inaudible spoken instructions while other audio is playing. ([#1933](https://github.com/mapbox/mapbox-navigation-ios/pull/1933))
* Fixed an issue where setting `Router.route` did not update `SimulatedLocationManager.route`. ([#1928](https://github.com/mapbox/mapbox-navigation-ios/pull/1928))
* Fixed an issue where U-turn lane was displayed as a U-turn to the right even in regions that drive on the right. ([#1910](https://github.com/mapbox/mapbox-navigation-ios/pull/1910))
* Fixed an issue where a left-or-through lane was displayed as a right turn lane. ([#1910](https://github.com/mapbox/mapbox-navigation-ios/pull/1910))
* Programmatically setting `Router.route` no longer causes `NavigationViewControllerDelegate.navigationViewController(_:shouldRerouteFrom:)` or `RouterDelegate.router(_:shouldRerouteFrom:)` to be called. ([#1931](https://github.com/mapbox/mapbox-navigation-ios/pull/1931))
* Fixed redundant calls to `NavigationViewControllerDelegate.navigationViewController(_:shouldRerouteFrom:)` and `RouterDelegate.router(_:shouldRerouteFrom:)` when rerouting repeatedly. ([#1930](https://github.com/mapbox/mapbox-navigation-ios/pull/1930))

## v0.27.0 (December 20, 2018)

* The `NavigationDirections.unpackTilePack(at:outputDirectoryURL:progressHandler:completionHandler:)` method is now available to Objective-C code as `-[MBNavigationDirections unpackTilePackAtURL:outputDirectoryURL:progressHandler:completionHandler:]`. ([#1891](https://github.com/mapbox/mapbox-navigation-ios/pull/1891))
* Added support for styles powered by [version 8 of the Mapbox Streets source](https://docs.mapbox.com/vector-tiles/mapbox-streets-v8/). ([#1909](https://github.com/mapbox/mapbox-navigation-ios/pull/1909))
* Fixed potential inaccuracies in location snapping, off-route detection, and the current road name label. ([mapbox/turf-swift#74](https://github.com/mapbox/turf-swift/pull/74))

## v0.26.0 (December 6, 2018)

### Client-side routing

* Added a `NavigationDirections` class that manages offline tile packs and client-side route calculation. ([#1808](https://github.com/mapbox/mapbox-navigation-ios/pull/1808))
* Extended `Bundle` with `Bundle.suggestedTileURL` and other properties to facilitate offline downloads. ([#1808](https://github.com/mapbox/mapbox-navigation-ios/pull/1808))

### CarPlay

* When selecting a search result in CarPlay, the resulting routes lead to the search result’s routable location when available. Routes to a routable location are more likely to be passable. ([#1859](https://github.com/mapbox/mapbox-navigation-ios/pull/1859))
* Fixed an issue where the CarPlay navigation map’s vanishing point and user puck initially remained centered on screen, instead of accounting for the maneuver panel, until the navigation bar was shown. ([#1856](https://github.com/mapbox/mapbox-navigation-ios/pull/1856))
* Fixed an issue where route shields and exit numbers appeared blurry in the maneuver panel on CarPlay devices and failed to appear in the CarPlay simulator. ([#1868](https://github.com/mapbox/mapbox-navigation-ios/pull/1868))
* Added `VisualInstruction.containsLaneIndications`, `VisualInstruction.maneuverImageSet(side:)`, `VisualInstruction.shouldFlipImage(side:)`, and `VisualInstruction.carPlayManeuverLabelAttributedText(bounds:shieldHeight:window:)`. ([#1860](https://github.com/mapbox/mapbox-navigation-ios/pull/1860))
* `RouteLegProgress.upComingStep` has been renamed to `upcomingStep`.  ([#1860](https://github.com/mapbox/mapbox-navigation-ios/pull/1860))

### Other changes

* The `NavigationSettings.shared` property is now accessible in Objective-C code as `MBNavigationSettings.sharedSettings`. ([#1882](https://github.com/mapbox/mapbox-navigation-ios/pull/1882))
* Fixed spurious rerouting on multi-leg routes. ([#1884](https://github.com/mapbox/mapbox-navigation-ios/pull/1884))
* Fixed a hang that occurred when failing to fetch a route shield image for display in a visual instruction banner. ([#1888](https://github.com/mapbox/mapbox-navigation-ios/pull/1888))
* Adding property `RouteController.nearbyCoordinates`, which offers similar behavior to `RouteLegProgress.nearbyCoordinates`, which the addition of step lookahead/lookbehind in multi-leg routes. ([#1883](https://github.com/mapbox/mapbox-navigation-ios/pull/1883))
* The `MGLShapeSourceOptions.lineDistanceMetrics` property has been temporarily disabled from the route line shape source due to a crash. This means it isn’t possible to set the `MGLLineStyleLayer.lineGradient` property on the route line style layers. ([#1886](https://github.com/mapbox/mapbox-navigation-ios/pull/1886))

## v0.25.0 (November 22, 2018)

### CarPlay

* Renamed `CarPlayManager.calculateRouteAndStart(from:to:completionHandler:)` to `CarPlayManager.previewRoutes(between:completionHandler:)` and added a `CarplayManager.previewRoutes(to:completionHandler)`, as well as a `CarPlayManager.previewRoutes(for:completionHandler:)` method that accepts an arbitrary `NavigationRouteOptions` object. ([#1841](https://github.com/mapbox/mapbox-navigation-ios/pull/1841))
* Fixed an issue causing `UserCourseView` to lag behind `NavigationMapView` whenever the map’s camera or content insets change significantly or when the map rotates. ([#1838](https://github.com/mapbox/mapbox-navigation-ios/pull/1838))
* Renamed `CarPlayManager(_:)` to `CarPlayManager(styles:directions:eventsManager:)` and `CarPlayNavigationViewController(with:mapTemplate:interfaceController:manager:styles:)` to `CarPlayNavigationViewController(navigationService:mapTemplate:interfaceController:manager:styles:)`. These initializers now accept an array of `Style` objects to apply throughout the CarPlay interface, similar to `NavigationViewController`. You can also change the styles at any time by setting the `CarPlayManager.styles` property. ([#1836](https://github.com/mapbox/mapbox-navigation-ios/pull/1836))
* `CarPlayManager(styles:directions:eventsManager:)` also allows you to pass in a custom `Directions` object to use when calculating routes. ([#1834](https://github.com/mapbox/mapbox-navigation-ios/pull/1834/))
* Removed the `StyleManager(_:)` initializer. After initializing a `StyleManager` object, set the `StyleManager.delegate` property to ensure that the style manager’s settings take effect. ([#1836](https://github.com/mapbox/mapbox-navigation-ios/pull/1836))
* Added `CarPlayManager.mapView` and `CarPlayNavigationViewController.mapView` properties. ([#1852](https://github.com/mapbox/mapbox-navigation-ios/pull/1852))
* Some additional members of `CarPlayManager` are now accessible in Objective-C code. ([#1836](https://github.com/mapbox/mapbox-navigation-ios/pull/1836))
* Fixed an issue where distances are incorrectly displayed as “0 m” in regions that use the metric system. ([#1854](https://github.com/mapbox/mapbox-navigation-ios/pull/1854))
* Fixed an issue where the user puck pointed away from the route line during turn-by-turn navigation in CarPlay. The map’s vanishing point now accounts for safe area insets, including the side maneuver view. ([#1845](https://github.com/mapbox/mapbox-navigation-ios/pull/1845))
* Fixed an issue where the map view used for browsing and previewing failed to call `MGLMapViewDelegate.mapView(_:viewFor:)` and `MGLMapViewDelegate.mapViewWillStartLocatingUser(_:)`. ([#1852](https://github.com/mapbox/mapbox-navigation-ios/pull/1852))
* You can now create a `UserPuckCourseView` using the `UserPuckCourseView(frame:)` initializer. ([#1852](https://github.com/mapbox/mapbox-navigation-ios/pull/1852))

### Other changes

* Fixed a crash during turn-by-turn navigation. ([#1820](https://github.com/mapbox/mapbox-navigation-ios/pull/1820))
* Fixed a crash that could happen while simulating a route. ([#1820](https://github.com/mapbox/mapbox-navigation-ios/pull/1820))
* Fixed an issue causing MapboxVoiceController to speak instructions using VoiceOver instead of the Mapbox Voice API. ([#1830](https://github.com/mapbox/mapbox-navigation-ios/issues/1830))
* Added `NavigationViewController.navigationService(_:willArriveAt:after:distance:)` to assist with preparations for arrival. ([#1847](https://github.com/mapbox/mapbox-navigation-ios/pull/1847))

## v0.24.0 (November 7, 2018)

* It is now safe to set the `NavigationMapView.delegate` property of the `NavigationMapView` in `NavigationViewController.mapView`. Implement `MGLMapViewDelegate` in your own class to customize annotations and other details. ([#1601](https://github.com/mapbox/mapbox-navigation-ios/pull/1601))
* Fixed an issue where the map view while navigating in CarPlay showed labels in the style’s original language instead of the local language. ([#1601](https://github.com/mapbox/mapbox-navigation-ios/pull/1601))
* Fixed an issue where rerouting could still occur after arrival, even though `NavigationServiceDelegate.navigationService(_:shouldPreventReroutesWhenArrivingAt:)` returned `true`. ([#1833](https://github.com/mapbox/mapbox-navigation-ios/pull/1833))
* `NavigationMapViewDelegate.navigationMapView(_:routeStyleLayerWithIdentifier:source:)`, `NavigationMapViewDelegate.navigationMapView(_:routeCasingStyleLayerWithIdentifier:source:)`, `NavigationViewControllerDelegate.navigationViewController(_:routeStyleLayerWithIdentifier:source:)`, and `NavigationViewControllerDelegate.navigationViewController(_:routeCasingStyleLayerWithIdentifier:source:)` can now set the `MGLLineStyleLayer.lineGradient` property. ([#1799](https://github.com/mapbox/mapbox-navigation-ios/pull/1799))
* Reduced the `NavigationMapView.minimumFramesPerSecond` property’s default value from 30 frames per second to 20 frames per second for improved performance on battery power. ([#1819](https://github.com/mapbox/mapbox-navigation-ios/pull/1819))

## v0.23.0 (October 24, 2018)
* `CarPlayManager` is no longer a singleton; your application delegate is responsible for creating and owning an instance of this class. This fixes a crash in applications that specify the access token programmatically instead of in the Info.plist file. ([#1792](https://github.com/mapbox/mapbox-navigation-ios/pull/1792))
* `NavigationService.start()` now sets the first coordinate on a route, if a fixed location isn't available the first few seconds of a navigation session. ([#1790](https://github.com/mapbox/mapbox-navigation-ios/pull/1790))

## v0.22.3 (October 17, 2018)

* Fixed over-retain issue that resulted in the `MapboxNavigationService` persisting beyond its expected lifecycle. This could cause unexpected behavior with components that observe progress noitifications.
* Fixed warnings caused by internal usage of deprecated types.

## v0.22.2 (October 15, 2018)

* Fixed an issue where the U-turn icon in the turn banner pointed in the wrong direction. ([#1647](https://github.com/mapbox/mapbox-navigation-ios/pull/1647))
* Fixed an issue where the user puck was positioned too close to the bottom of the map view, underlapping the current road name label. ([#1766](https://github.com/mapbox/mapbox-navigation-ios/pull/1766))
* Added `InstructionsBannerView.showStepIndicator` to enable showing/hiding the drag indicator ([#1772](https://github.com/mapbox/mapbox-navigation-ios/pull/1772))
* Renamed `EventsManager` to `NavigationEventsManager`. ([#1767](https://github.com/mapbox/mapbox-navigation-ios/pull/1767))
* Added support in `NavigationEventsManager` that allows for routeless events. ([#1767](https://github.com/mapbox/mapbox-navigation-ios/pull/1767))

## v0.22.1 (October 2, 2018)

### User Location

* Added ability to adjust `poorGPSPatience` of a `NavigationService`. [#1763](https://github.com/mapbox/mapbox-navigation-ios/pull/1763)
* Increased default Poor-GPS patience of `MapboxNavigationService` to 2.5 seconds. [#1763](https://github.com/mapbox/mapbox-navigation-ios/pull/1763)
* Fixed an issue where the map view while navigating in CarPlay displayed the day style even at night. ([#1762](https://github.com/mapbox/mapbox-navigation-ios/pull/1762))

## v0.22.0 (October 1, 2018)

### Packaging

* Added a dependency on the Mapbox Navigation Native framework. If you use Carthage to install this framework, your target should also link against `MapboxNavigationNative.framework`. ([#1618](https://github.com/mapbox/mapbox-navigation-ios/pull/1618))

### User location

* Added a `NavigationService` protocol implemented by classes that provide location awareness functionality. Our default implementation, `MapboxNavigationService` conforms to this protocol. ([#1602](https://github.com/mapbox/mapbox-navigation-ios/pull/1602))
  * Added a new `Router` protocol, which allows for custom route-following logic. Our default implementation, `RouteController`, conforms to this protocol.
  * `NavigationViewController.init(for:styles:directions:styles:routeController:locationManager:voiceController:eventsManager)` has been renamed `NavigationViewController.init(for:styles:navigationService:voiceController:)`.
  * `NavigationViewController.routeController` has been replaced by `NavigationViewController.navigationService`.
  * If you currently use `RouteController` directly, you should migrate to `MapboxNavigationService`.
  * If you currently use `SimulatedLocationManager` directly, you should instead pass `SimulationOption.always` into `MapboxNavigationService(route:directions:locationSource:eventsManagerType:simulating:)`.
  * Note: the `MapboxNavigationService`, by default, will start simulating progress if more than 1.5 seconds elapses without any update from the GPS. This can happen when simulating locations in Xcode, or selecting the "Custom Location" simulation option in the iOS Simulator. This is normal behavior.
* Improved the reliability of off-route detection. ([#1618](https://github.com/mapbox/mapbox-navigation-ios/pull/1618))

### User interface

* `StyleManagerDelegate.locationFor(styleManager:)` has been renamed to `StyleManagerDelegate.location(for:)`  ([#1724](https://github.com/mapbox/mapbox-navigation-ios/pull/1724))
* Fixed inaccurate maneuver arrows along the route line when the route doubles back on itself. ([#1735](https://github.com/mapbox/mapbox-navigation-ios/pull/1735))
* Added an `InstructionsBannerView.swipeable` property that allows the user to swipe the banner to the side to preview future steps. The `InstructionsBannerViewDelegate.didDragInstructionsBanner(_:)` method has been deprecated in favor of `InstructionsBannerViewDelegate.didSwipeInstructionsBanner(_:swipeDirection:)`. ([#1750](https://github.com/mapbox/mapbox-navigation-ios/pull/1750))
* `NavigationMapView` no longer mutates its own frame rate implicitly. A new `NavigationMapView.updatePreferredFrameRate(for:)` method allows you to update the frame rate in response to route progress change notifications. The `NavigationMapView.minimumFramesPerSecond` property determines the frame rate while the application runs on battery power. By default, the map views in `NavigationViewController` and CarPlay’s navigation activity animate at a higher frame rate on battery power than before. ([#1749](https://github.com/mapbox/mapbox-navigation-ios/pull/1749))
* Fixed a crash that occurred when the end of route view controller appears, showing the keyboard. ([#1754](https://github.com/mapbox/mapbox-navigation-ios/pull/1754))

## v0.21.0 (September 17, 2018)

### User interface

* In CarPlay-enabled applications on iOS 12, this SDK now displays a map, search interface, and turn-by-turn navigation experience on the connected CarPlay device. The CarPlay screen is managed by the shared `CarPlayManager` object, which you can configure by implementing the `CarPlayManagerDelegate` protocol. ([#1714](https://github.com/mapbox/mapbox-navigation-ios/pull/1714))
* Added the `Style.previewMapStyleURL` property for customizing the style displayed by a preview map. ([#1695](https://github.com/mapbox/mapbox-navigation-ios/pull/1695))

### User location

* Breaking change: The `eventsManager` argument of `RouteController(along:directions:locationManager:eventsManager:)` is now required. `NavigationViewController(for:directions:styles:locationManager:voiceController:eventsManager:)` now has an optional `eventsManager` argument, which is passed to any instance of `RouteController` created as a result of rerouting. ([#1671](https://github.com/mapbox/mapbox-navigation-ios/pull/1671))
* Fixed issues where the user puck would overshoot a turn or drift away from a curved road. ([#1710](https://github.com/mapbox/mapbox-navigation-ios/pull/1710))
* Fixed incorrect conversions to inches in `DistanceFormatter`. ([#1699](https://github.com/mapbox/mapbox-navigation-ios/pull/1699))
* Fixed several crashes related to telemetry collection. ([#1668](https://github.com/mapbox/mapbox-navigation-ios/pull/1668))

## v0.20.1 (September 10, 2018)

* Upgraded mapbox-events-ios to v0.5.0 to avoid a potential incompatibility when using Carthage to install the SDK.
* Fixed a bug which prevented automatic day and night style switching. ([#1629](https://github.com/mapbox/mapbox-navigation-ios/pull/1629))

## v0.20.0 (September 6, 2018)

### User interface

* While traveling on a numbered road, the route number is displayed in a shield beside the current road name at the bottom of the map. ([#1576](https://github.com/mapbox/mapbox-navigation-ios/pull/1576))
* Added the `shouldManageApplicationIdleTimer` flag to `NavigationViewController` to allow applications to opt out of automatic `UIApplication.isIdleTimerDisabled` management. ([#1591](https://github.com/mapbox/mapbox-navigation-ios/pull/1591))
* Added various methods, properties, and initializers to `StatusView`, allowing you to use it in a custom user interface. ([#1612](https://github.com/mapbox/mapbox-navigation-ios/pull/1612))
* Added `StyleManager.automaticallyAdjustsStyleForTimeOfDay`, `StyleManager.delegate`, and `StyleManager.styles` properties so that you can control same time-based style switching just as `NavigationViewController` does. [#1617](https://github.com/mapbox/mapbox-navigation-ios/pull/1617)
* Fixed an issue where the banner was stuck on rerouting past the reroute threshold when simulating navigation. ([#1583](https://github.com/mapbox/mapbox-navigation-ios/pull/1583))
* Fixed an issue where the banner appears in the wrong colors after you tap the Resume button. ([#1588](https://github.com/mapbox/mapbox-navigation-ios/pull/1588), [#1589](https://github.com/mapbox/mapbox-navigation-ios/pull/1589))
* `NavigationMapView`’s user puck now responds to changes to the safe area insets while tracking the user’s location, matching the behavior of the map camera. ([#1653](https://github.com/mapbox/mapbox-navigation-ios/pull/1653))
* Added `StepsViewControllerDelegate` and `InstructionsBannerViewDelegate` which makes it possible to listen in on tap events that occur in `StepsViewController` and `InstructionsBannerView`. [#1633](https://github.com/mapbox/mapbox-navigation-ios/pull/1633)

### Feedback

* Added a `FeedbackViewController` class for soliciting feedback from the user in a custom user interface. ([#1605](https://github.com/mapbox/mapbox-navigation-ios/pull/1605))
* Replaced `NavigationViewControllerDelegate.navigationViewControllerDidOpenFeedback(_:)` with `FeedbackViewControllerDelegate.feedbackViewControllerDidOpen(_:)`, `NavigationViewControllerDelegate.navigationViewControllerDidCancelFeedback(_:)` with `FeedbackViewControllerDelegate.feedbackViewController(_:didSend:uuid:)`, and `NavigationViewControllerDelegate.navigationViewController(_:didSendFeedbackAssigned:feedbackType)` with `FeedbackViewControllerDelegate.feedbackViewControllerDidCancel(_:)`. ([#1605](https://github.com/mapbox/mapbox-navigation-ios/pull/1605))
* Fixed a crash that occurred when the end of route view controller appears, showing the keyboard. ([#1599](https://github.com/mapbox/mapbox-navigation-ios/pull/1599/))

### Other changes

* Added a `MapboxVoiceController.audioPlayer` property. You can use this property to interrupt a spoken instruction or adjust the volume. ([#1596](https://github.com/mapbox/mapbox-navigation-ios/pull/1596))
* Fixed a memory leak when `RouteController.isDeadReckoningEnabled` is enabled. ([#1624](https://github.com/mapbox/mapbox-navigation-ios/pull/1624))

## v0.19.2 (August 23, 2018)

* The `MGLStyle.navigationGuidanceDayStyleURL` and `MGLStyle.navigationGuidanceNightStyleURL` properties now return [version 4 of the Mapbox Navigation Guidance Day and Night styles](https://blog.mapbox.com/incidents-are-live-on-the-map-beeff6b84bf9), respectively. These styles indicate incidents such as road closures and detours. ([#1619](https://github.com/mapbox/mapbox-navigation-ios/pull/1619))
* Added an `MGLMapView.showsIncidents` property to toggle the visibility of any Mapbox Incidents data on a map view. ([#1613](https://github.com/mapbox/mapbox-navigation-ios/pull/1613))

## v0.19.1 (August 15, 2018)

* Fixed build errors when installing this SDK with Mapbox Maps SDK for iOS v4.3.0 or above. ([#1608](https://github.com/mapbox/mapbox-navigation-ios/pull/1608), [#1609](https://github.com/mapbox/mapbox-navigation-ios/pull/1609))

## v0.19.0 (July 24, 2018)

### Packaging

* Moved guides and examples to [a new Mapbox Navigation SDK for iOS website](https://docs.mapbox.com/ios/navigation/). ([#1552](https://github.com/mapbox/mapbox-navigation-ios/pull/1552))
* Applications intended for use in mainland China can set the `MGLMapboxAPIBaseURL` key in Info.plist to `https://api.mapbox.cn/` to use China-optimized APIs. This setting causes `NavigationMapView` to default to China-optimized day and night styles with places and roads labeled in Simplified Chinese. ([#1558](https://github.com/mapbox/mapbox-navigation-ios/pull/1558))

### User interface

* Fixed an issue where selecting a step from the steps list would take the user to the wrong step. ([#1524](https://github.com/mapbox/mapbox-navigation-ios/pull/1524/))
* The `StyleManagerDelegate.locationFor(styleManager:)` method’s return value is now optional. ([#1523](https://github.com/mapbox/mapbox-navigation-ios/pull/1523))
* `NavigationViewController` smoothly fades between light and dark status bars. ([#1535](https://github.com/mapbox/mapbox-navigation-ios/pull/1535))
* Renamed the `InstructionsBannerView.updateInstruction(_:)` method to `InstructionsBannerView.update(for:)`. Added the `NextBannerView.update(for:)` and `LanesView.update(for:)` methods. These methods are intended to be called in response to `Notification.Name.routeControllerDidPassVisualInstructionPoint` if the views are used outside a `NavigationViewController`. By contrast, `InstructionsBannerView.updateDistance(for:)` should be called on every location update. ([#1514](https://github.com/mapbox/mapbox-navigation-ios/pull/1514))
* Added the `ManeuverView.visualInstruction` and `ManeuverView.drivingSide` properties. ([#1514](https://github.com/mapbox/mapbox-navigation-ios/pull/1514))

## v0.18.1 (June 19, 2018)

### Packaging

* Increased the minimum deployment target of Core Navigation to iOS 9. ([#1494](https://github.com/mapbox/mapbox-navigation-ios/pull/1494))

### User interface

* Added `NavigationMapView.recenterMap()` for recentering the map if a user gesture causes it to stop following the user. ([#1471](https://github.com/mapbox/mapbox-navigation-ios/pull/1471))
* Deprecated `NavigationViewController.usesNightStyleInsideTunnels`. Style switching is enabled as a side effect of `TunnelIntersectionManager.tunnelSimulationEnabled`, which is set to `true` by default. ([#1489]
* Fixed an issue where the user location view slid around after the user pressed the Overview button. [#1506](https://github.com/mapbox/mapbox-navigation-ios/pull/1506)

### Core Navigation

* Moved `RouteController.tunnelSimulationEnabled` to `TunnelIntersectionManager.tunnelSimulationEnabled`. ([#1489](https://github.com/mapbox/mapbox-navigation-ios/pull/1489))
(https://github.com/mapbox/mapbox-navigation-ios/pull/1489))
* Added `RouteControllerDelegate.routeControllerWillDisableBatteryMonitoring(_:)` which allows developers control whether battery monitoring is disabled when `RouteController.deinit()` is called. [#1476](https://github.com/mapbox/mapbox-navigation-ios/pull/1476)
* Fixed an issue where setting `NavigationLocationManager.desiredAccuracy` had no effect. [#1481](https://github.com/mapbox/mapbox-navigation-ios/pull/1481)

## v0.18.0 (June 5, 2018)

### User interface

* Added support for generic route shields. Image-backed route shields also now display as generic (instead of plain text) while the SDK loads the image. [#1190](https://github.com/mapbox/mapbox-navigation-ios/issues/1190), [#1417](https://github.com/mapbox/mapbox-navigation-ios/pull/1417)
* Fixed an issue when going into overhead mode with a short route. [#1456](https://github.com/mapbox/mapbox-navigation-ios/pull/1456/)
* Adds support for Xcode 10 Beta 1. [#1499](https://github.com/mapbox/mapbox-navigation-ios/pull/1499), [#1478](https://github.com/mapbox/mapbox-navigation-ios/pull/1478)

### Core Navigation

* `TunnelIntersectionManagerDelegate` methods no longer take a completion handler argument. ([#1414](https://github.com/mapbox/mapbox-navigation-ios/pull/1414))
* Added the ability to render more than 1 alternate route. [#1372](https://github.com/mapbox/mapbox-navigation-ios/pull/1372/)
* `NavigationMapViewDelegate.navigationMapView(_:shapeFor:)` Now expects an array of `Route`. The first route will be rendered as the main route, all subsequent routes will be rendered as alternate routes.
* Animating the user through tunnels and automatically switching the map style when entering a tunnel is now on by default. [#1449](https://github.com/mapbox/mapbox-navigation-ios/pull/1449)
* Adds `RouteControllerDelegate.routeController(_:shouldPreventReroutesWhenArrivingAt:waypoint:)` which is called each time a driver arrives at a waypoint. By default, this method returns true and prevents rerouting upon arriving. Progress updates still occur. [#1454](https://github.com/mapbox/mapbox-navigation-ios/pull/1454/)

## v0.17.0 (May 14, 2018)

### Packaging

* Upgraded to the [Mapbox Maps SDK for iOS v4.0.0](https://github.com/mapbox/mapbox-gl-native/releases/tag/ios-v4.0.0). If you have customized the route map’s appearance, you may need to migrate your code to use expressions instead of style functions. ([#1076](https://github.com/mapbox/mapbox-navigation-ios/pull/1076))
* Added a Korean localization. ([#1346](https://github.com/mapbox/mapbox-navigation-ios/pull/1346))

### User interface

* Exit indications are now drawn accurately with a correct exit heading. ([#1288](https://github.com/mapbox/mapbox-navigation-ios/pull/1288))
* Added the `NavigationViewControllerDelegate.navigationViewController(_:roadNameAt:)` method for customizing the contents of the road name label that appears towards the bottom of the map view. ([#1309](https://github.com/mapbox/mapbox-navigation-ios/pull/1309))
* If the SDK tries but fails to reroute the user, the “Rerouting…” status view no longer stays visible permanently. ([#1357](https://github.com/mapbox/mapbox-navigation-ios/pull/1357))
* Completed waypoints now remain on the map but are slightly translucent. ([#1364](https://github.com/mapbox/mapbox-navigation-ios/pull/1364))
* Fixed an issue preventing `NavigationViewController.navigationMapView(_:simplifiedShapeDescribing:)` (now `NavigationViewController.navigationMapView(_:simplifiedShapeFor:)`) from being called. ([#1413](https://github.com/mapbox/mapbox-navigation-ios/pull/1413))

### Spoken instructions

* Fixed an issue causing the wrong instructions to be spoken. ([#1396](https://github.com/mapbox/mapbox-navigation-ios/pull/1396))

### User location

* The `RouteController.routeProgress` property is now available in Objective-C. ([#1323](https://github.com/mapbox/mapbox-navigation-ios/pull/1323))
* Added a `RouteController.tunnelSimulationEnabled` option that keeps the user location indicator moving steadily while the user travels through a tunnel and GPS reception is unreliable. ([#1218](https://github.com/mapbox/mapbox-navigation-ios/pull/1218))

### Other changes

* `DistanceFormatter`, `ReplayLocationManager`, `SimulatedLocationManager`, `LanesView`, and `ManueverView` are now subclassable. ([#1345](https://github.com/mapbox/mapbox-navigation-ios/pull/1345))
* Renamed many `NavigationViewController` and `NavigationMapViewDelegate` methods ([#1364](https://github.com/mapbox/mapbox-navigation-ios/pull/1364), [#1338](https://github.com/mapbox/mapbox-navigation-ios/pull/1338), [#1318](https://github.com/mapbox/mapbox-navigation-ios/pull/1318), [#1378](https://github.com/mapbox/mapbox-navigation-ios/pull/1378), [#1413](https://github.com/mapbox/mapbox-navigation-ios/pull/1413)):
    * `NavigationViewControllerDelegate.navigationViewControllerDidCancelNavigation(_:)` to `NavigationViewControllerDelegate.navigationViewControllerDidDismiss(_:byCanceling:)`
    * `-[MBNavigationViewControllerDelegate navigationViewController:didArriveAt:]` to `-[MBNavigationViewControllerDelegate navigationViewController:didArriveAtWaypoint:]` in Objective-C
    * `NavigationViewControllerDelegate.navigationMapView(_:routeStyleLayerWithIdentifier:source:)` to `NavigationViewControllerDelegate.navigationViewController(_:routeStyleLayerWithIdentifier:source:)`
    * `NavigationViewControllerDelegate.navigationMapView(_:routeCasingStyleLayerWithIdentifier:source:)` to `NavigationViewControllerDelegate.navigationViewController(_:routeCasingStyleLayerWithIdentifier:source:)`
    * `NavigationViewControllerDelegate.navigationMapView(_:shapeFor:)` to `NavigationViewControllerDelegate.navigationViewController(_:shapeFor:)`
    * `NavigationViewControllerDelegate.navigationMapView(_:simplifiedShapeFor:)` to `NavigationViewControllerDelegate.navigationViewController(_:simplifiedShapeFor:)`
    * `NavigationViewControllerDelegate.navigationMapView(_:waypointStyleLayerWithIdentifier:source:)` to `NavigationViewControllerDelegate.navigationViewController(_:waypointStyleLayerWithIdentifier:source:)`
    * `NavigationViewControllerDelegate.navigationMapView(_:waypointSymbolStyleLayerWithIdentifier:source:)` to `NavigationViewControllerDelegate.navigationViewController(_:waypointSymbolStyleLayerWithIdentifier:source:)`
    * `NavigationViewControllerDelegate.navigationMapView(_:shapeFor:legIndex:)` to `NavigationViewControllerDelegate.navigationViewController(_:shapeFor:legIndex:)`
    * `NavigationViewControllerDelegate.navigationMapView(_:didTap:)` to `NavigationViewControllerDelegate.navigationViewController(_:didSelect:)`
    * `NavigationViewControllerDelegate.navigationMapView(_:imageFor:)` to `NavigationViewControllerDelegate.navigationViewController(_:imageFor:)`
    * `NavigationViewControllerDelegate.navigationMapView(_:viewFor:)` to `NavigationViewControllerDelegate.navigationViewController(_:viewFor:)`
    * `NavigationViewControllerDelegate.navigationViewController(_:didSend:feedbackType:)` to `NavigationViewControllerDelegate.navigationViewController(_:didSendFeedbackAssigned:feedbackType:)`
    * `-[MBNavigationViewControllerDelegate navigationViewController:shouldDiscard:]` to `-[MBNavigationViewControllerDelegate navigationViewController:shouldDiscardLocation:]` in Objective-C
    * `-[MBNavigationViewControllerDelegate navigationViewController:roadNameAt:]` to `-[MBNavigationViewControllerDelegate navigationViewController:roadNameAtLocation:]`
    * `NavigationMapViewDelegate.navigationMapView(_:shapeDescribing:)` to `NavigationMapViewDelegate.navigationMapView(_:shapeFor:)`.
    * `NavigationMapViewDelegate.navigationMapView(_:simplifiedShapeDescribing:)` to `NavigationMapViewDelegate.navigationMapView(_:simplifiedShapeFor:)`.
    * `-[MBNavigationMapViewDelegate navigationMapView:shapeDescribingWaypoints:legIndex:]` to `-[MBNavigationMapViewDelegate navigationMapView:shapeForWaypoints:legIndex:]` in Objective-C
* `RouteController.recordFeedback(type:description:)` now returns a `UUID` instead of a string. Some `RouteController` methods have been renamed to accept `UUID`s as arguments instead of strings. ([#1413](https://github.com/mapbox/mapbox-navigation-ios/pull/1413))
* Renamed `TunnelIntersectionManagerDelegate.tunnelIntersectionManager(_:willEnableAnimationAt:callback:)` to `TunnelIntersectionManagerDelegate.tunnelIntersectionManager(_:willEnableAnimationAt:completionHandler:)` and `TunnelIntersectionManagerDelegate.tunnelIntersectionManager(_:willDisableAnimationAt:callback:)` to `TunnelIntersectionManagerDelegate.tunnelIntersectionManager(_:willDisableAnimationAt:completionHandler:)`. ([#1413](https://github.com/mapbox/mapbox-navigation-ios/pull/1413))

## v0.16.2 (April 13, 2018)

* Fixed a compiler error after installing the SDK using CocoaPods. ([#1296](https://github.com/mapbox/mapbox-navigation-ios/pull/1296))

## v0.16.1 (April 9, 2018)

### User interface

* Draws slight right and left turn icons for slight turns in the turn lane view. [#1270](https://github.com/mapbox/mapbox-navigation-ios/pull/1270)

### Core Navigation

* Fixed a crash that was caused by check the edit distance of an empty string. [#1281](https://github.com/mapbox/mapbox-navigation-ios/pull/1281/)
* Removes warnings when using Swift 4.1. [#1271](https://github.com/mapbox/mapbox-navigation-ios/pull/1271)

### Spoken instructions

* Fixed an issue that would preemptively fallback to the default speech synthesizer. [#1284](https://github.com/mapbox/mapbox-navigation-ios/pull/1284)

## v0.16.0 (March 26, 2018)

### User interface
* While the user travels through a tunnel, `NavigationMapView` temporarily applies a night style (a style whose `styleType` property is set to `StyleType.night`). ([#1127](https://github.com/mapbox/mapbox-navigation-ios/pull/1127))
* The user can reveal the list of upcoming steps by swiping downward from the top banner. ([#1150](https://github.com/mapbox/mapbox-navigation-ios/pull/1150))
* Renamed `StyleType.dayStyle` and `StyleType.nightStyle` to `StyleType.day` and `StyleType.night`, respectively. ([#1250](https://github.com/mapbox/mapbox-navigation-ios/pull/1250))
* Fixed an issue causing the overview map to insist on centering the route upon each location update. ([#1223](https://github.com/mapbox/mapbox-navigation-ios/pull/1223))
* Improved the contrast of `TimeRemainingLabel.trafficSevereColor` against `BottomBannerView.backgroundColor` in `NightStyle`. ([#1228](https://github.com/mapbox/mapbox-navigation-ios/pull/1228))
* Fixed an issue where a slash appeared between two shields in the top banner. ([#1169](https://github.com/mapbox/mapbox-navigation-ios/pull/1169))
* Fixed an issue where using `NavigationMapViewControllerDelegate.navigationMapView(_:imageFor:)` would not override the destination annotation. ([#1256](https://github.com/mapbox/mapbox-navigation-ios/pull/1256))
* Adds a handle at the bottom of the banner to reveals additional instructions. ([#1253](https://github.com/mapbox/mapbox-navigation-ios/pull/1253))

### Spoken instructions
* Audio data for spoken instructions is cached in device storage to minimize data usage. ([#12296](https://github.com/mapbox/mapbox-navigation-ios/pull/1226))

### Core Navigation
* Renamed the `RouteController.reroutesOpportunistically` property to `RouteController.reroutesProactively`, `RouteControllerOpportunisticReroutingInterval` global variable to `RouteControllerProactiveReroutingInterval`, and the `RouteControllerNotificationUserInfoKey.isOpportunisticKey` value to `RouteControllerNotificationUserInfoKey.isProactiveKey`. ([#1230](https://github.com/mapbox/mapbox-navigation-ios/pull/1230))
* Added a `RouteStepProgress.currentIntersection` property that is set to the intersection the user has most recently passed along the route. ([#1127](https://github.com/mapbox/mapbox-navigation-ios/pull/1127))
* Fixed an issue where the `RouteStepProgress.upcomingIntersection` property was always set to the current step’s first intersection. ([#1127](https://github.com/mapbox/mapbox-navigation-ios/pull/1127))
* Added support for using the Mapbox Map Matching API. [#1177](https://github.com/mapbox/mapbox-navigation-ios/pull/1177)

### Other changes
* Added Arabic and European Portuguese localizations. ([#1252](https://github.com/mapbox/mapbox-navigation-ios/pull/1251))

## v0.15.0 (March 13, 2018)

#### Breaking changes
* `NavigationMapViewDelegate` and `RouteMapViewControllerDelegate`: `navigationMapView(_:didTap:)` is now `navigationMapView(_:didSelect:)` [#1063](https://github.com/mapbox/mapbox-navigation-ios/pull/1063)
* The Constants that concern Route-Snapping logic have been re-named. The new names are: `RouteSnappingMinimumSpeed`, `RouteSnappingMaxManipulatedCourseAngle`, and `RouteSnappingMinimumHorizontalAccuracy`.

#### User interface
* `StepsViewController` 's convenience initializer (`StepsViewController.init(routeProgress:)`) is now public. ([#1167](https://github.com/mapbox/mapbox-navigation-ios/pull/1167))
* Fixed an issue preventing the distance from appearing in the turn banner when the system language was set to Hebrew and the system region was set to Israel or any other region that uses the metric system. ([#1176](https://github.com/mapbox/mapbox-navigation-ios/pull/1176))
* Various views and view controllers correctly mirror right-to-left in Hebrew. ([#1182](https://github.com/mapbox/mapbox-navigation-ios/pull/1182))

#### Core Navigation
* `RoteController` now has a new property, `snappedLocation`. This property represents the raw location, snapped to the current route, if applicable. If not applicable, the value is `nil`.
* `RouteController`'s `MBRouteControllerProgressDidChange` notification now exposes the raw location in it's update, accessible by `MBRouteControllerRawLocationKey`

#### Voice guidance

* Fixed an issue that caused `RouteVoiceController` and `MabpboxVoiceController` to speak over one another. [#1213](https://github.com/mapbox/mapbox-navigation-ios/pull/1213)

#### Other changes
* Fixed a crash while navigating that affected applications that do not use Mapbox-hosted styles or vector tiles. [#1183](https://github.com/mapbox/mapbox-navigation-ios/pull/1183)
* The `DistanceFormatter.attributedString(for:)` method is now implemented. It returns an attributed string representation of the distance in which the `NSAttributedStringKey.quantity` attribute is applied to the numeric quantity. ([#1176](https://github.com/mapbox/mapbox-navigation-ios/pull/1176))
* Fixed an issue in which turn lanes were displayed in the wrong order when the system language was set to Hebrew. ([#1175](https://github.com/mapbox/mapbox-navigation-ios/pull/1175))

## v0.14.0 (February 22, 2018)

#### Breaking changes

* Removed the dependency on AWSPolly. Voice announcements are now coming directly from Mapbox and for free for all developers. Because of this, PollyVoiceController has been removed.  [#617](https://github.com/mapbox/mapbox-navigation-ios/pull/617)
* MapboxDirections.swift version 0.17.x is now required. [#1085](https://github.com/mapbox/mapbox-navigation-ios/pull/1085)
* Removed the key `RouteControllerNotificationUserInfoKey.estimatedTimeUntilManeuverKey` from `.routeControllerProgressDidChange`. Please use `durationRemaining` instead which can be found on the `RouteProgress`. [#1126](https://github.com/mapbox/mapbox-navigation-ios/pull/1126/)
* Renamed notification names associated with `RouteController` in Objective-C code. [#1122](https://github.com/mapbox/mapbox-navigation-ios/pull/1122)
* The user info keys of `RouteController`-related notifications have been renamed and are now members of the `RouteControllerNotificationUserInfoKey` struct in Swift and the `MBRouteControllerNotificationUserInfoKey` extensible enumeration in Objective-C. [#1122](https://github.com/mapbox/mapbox-navigation-ios/pull/1122)

<details>
<summary>Here is reference for the new notification names:</summary>
<br>
<table>
<thead>
<tr>
<th colspan="2">Swift</th>
<th colspan="2">Objective-C</th>
</tr>
<tr>
<th>Old</th>
<th>New</th>
<th>Old</th>
<th>New</th>
</tr>
</thead>
<tbody>
<tr>
<td><code>Notification.Name.navigationSettingsDidChange</code></td>
<td><code>Notification.Name.navigationSettingsDidChange</code></td>
<td><code>MBNavigationSettingsDidChange</code></td>
<td><code>MBNavigationSettingsDidChangeNotification</code></td>
</tr>
<tr>
<td><code>Notification.Name.routeControllerProgressDidChange</code></td>
<td><code>Notification.Name.routeControllerProgressDidChange</code></td>
<td><code>MBRouteControllerNotificationProgressDidChange</code></td>
<td><code>MBRouteControllerProgressDidChangeNotification</code></td>
</tr>
<tr>
<td><code>Notification.Name.routeControllerDidPassSpokenInstructionPoint</code></td>
<td><code>Notification.Name.routeControllerDidPassSpokenInstructionPoint</code></td>
<td><code>MBRouteControllerDidPassSpokenInstructionPoint</code></td>
<td><code>MBRouteControllerDidPassSpokenInstructionPointNotification</code></td>
</tr>
<tr>
<td><code>Notification.Name.routeControllerWillReroute</code></td>
<td><code>Notification.Name.routeControllerWillReroute</code></td>
<td><code>MBRouteControllerWillReroute</code></td>
<td><code>MBRouteControllerWillRerouteNotification</code></td>
</tr>
<tr>
<td><code>Notification.Name.routeControllerDidReroute</code></td>
<td><code>Notification.Name.routeControllerDidReroute</code></td>
<td><code>MBRouteControllerDidReroute</code></td>
<td><code>MBRouteControllerDidRerouteNotification</code></td>
</tr>
<tr>
<td><code>Notification.Name.routeControllerDidFailToReroute</code></td>
<td><code>Notification.Name.routeControllerDidFailToReroute</code></td>
<td><code>MBRouteControllerDidFailToReroute</code></td>
<td><code>MBRouteControllerDidFailToRerouteNotification</code></td>
</tr>
<tr>
<td><code>RouteControllerProgressDidChangeNotificationProgressKey</code></td>
<td><code>RouteControllerNotificationUserInfoKey.routeProgressKey</code></td>
<td><code>MBRouteControllerProgressDidChangeNotificationProgressKey</code></td>
<td><code>MBRouteControllerRouteProgressKey</code></td>
</tr>
<tr>
<td><code>RouteControllerProgressDidChangeNotificationLocationKey</code></td>
<td><code>RouteControllerNotificationUserInfoKey.locationKey</code></td>
<td><code>MBRouteControllerProgressDidChangeNotificationLocationKey</code></td>
<td><code>MBRouteControllerLocationKey</code></td>
</tr>
<tr>
<td><code>RouteControllerProgressDidChangeNotificationSecondsRemainingOnStepKey</code></td>
<td>🚮 (removed)</td>
<td><code>MBRouteControllerProgressDidChangeNotificationSecondsRemainingOnStepKey</code></td>
<td>🚮 (removed)</td>
</tr>
<tr>
<td><code>RouteControllerNotificationLocationKey</code></td>
<td><code>RouteControllerNotificationUserInfoKey.locationKey</code></td>
<td><code>MBRouteControllerNotificationLocationKey</code></td>
<td><code>MBRouteControllerLocationKey</code></td>
</tr>
<tr>
<td><code>RouteControllerNotificationRouteKey</code></td>
<td>🚮 (unused)</td>
<td><code>MBRouteControllerNotificationRouteKey</code></td>
<td>🚮 (unused)</td>
</tr>
<tr>
<td><code>RouteControllerNotificationErrorKey</code></td>
<td><code>RouteControllerNotificationUserInfoKey.routingErrorKey</code></td>
<td><code>MBRouteControllerNotificationErrorKey</code></td>
<td><code>MBRouteControllerRoutingErrorKey</code></td>
</tr>
<tr>
<td><code>RouteControllerDidFindFasterRouteKey</code></td>
<td><code>RouteControllerNotificationUserInfoKey.isOpportunisticKey</code></td>
<td><code>MBRouteControllerDidFindFasterRouteKey</code></td>
<td><code>MBRouteControllerIsOpportunisticKey</code></td>
</tr>
<tr>
<td><code>RouteControllerDidPassSpokenInstructionPointRouteProgressKey</code></td>
<td><code>RouteControllerNotificationUserInfoKey.routeProgressKey</code></td>
<td><code>MBRouteControllerDidPassSpokenInstructionPointRouteProgressKey</code></td>
<td><code>MBRouteControllerRouteProgressKey</code></td>
</tr>
</tbody>
</table>
</details>

## Core Navigation

* Location updates sent via `.routeControllerProgressDidChange` are now always sent as long as the location is qualified. [#1126](https://github.com/mapbox/mapbox-navigation-ios/pull/1126/)
* Exposes `setOverheadCameraView(from:along:for:)` which is useful for fitting the camera to an overhead view for the remaining route coordinates.
* Changed the heuristics needed for a the users location to unsnap from the route line. [#1110](https://github.com/mapbox/mapbox-navigation-ios/pull/1122)
* Changes `routeController(:didDiscardLocation:)` to `routeController(:shouldDiscardLocation:)`. Now if implemented, developers can choose to keep a location when RouteController deems a location unqualified. [#1095](https://github.com/mapbox/mapbox-navigation-ios/pull/1095/)

## User interface

* Added a `NavigationMapView.localizeLabels()` method that should be called within `MGLMapViewDelegate.mapView(_:didFinishLoading:)` for standalone `NavigationMapView`s to ensure that map labels are in the correct language. [#1111](https://github.com/mapbox/mapbox-navigation-ios/pull/1122)
* The `/` delimiter is longer shown when a shield is shown on either side of the delimiter. This also removes the dependency SDWebImage. [#1046](https://github.com/mapbox/mapbox-navigation-ios/pull/1046)
* Exposes constants used for styling the route line. [#1124](https://github.com/mapbox/mapbox-navigation-ios/pull/1124/)
* Exposes `update(for:)` on `InstructionBannerView`. This is helpful for developers creating a custom user interface. [#1085](https://github.com/mapbox/mapbox-navigation-ios/pull/1085/)

## Voice guidance

* Exposes `RouteVoiceController.speak(_:)` which would allow custom subclass of MapboxVoiceController to override this method and pass a modified SpokenInstruction to our superclass implementation.

## v0.13.1 (February 7, 2018)

### Core Navigation

* Fixes a bug where the `spokenInstructionIndex` was incremented beyond the number of instructions for a step. (#1080)
* Fixed a bug that crashed when navigating beyond the final waypoint. (#1087)
* Added `NavigationSettings.distanceUnit` to let a user override the default unit of measurement for the device’s region setting. (#1055)

### User interface

* Added support for spoken instructions in Danish. (#1041)
* Updated translations for Russian, Swedish, Spanish, Vietnamese, Hebrew, Ukrainian, and German. (#1064)
* Fixed a bug that prevented the user puck from laying flat when rotating the map. (#1090)
* Updated translations for Russian, Swedish, Spanish, Vietnamese, Hebrew, Ukrainian, and German. (#1064) (#1089)

## v0.13.0 (January 22, 2018)

### Packaging

* Upgraded to MapboxDirections.swift [v0.16.0](https://github.com/mapbox/MapboxDirections.swift/releases/tag/v0.16.0), which makes `ManeuverType`, `ManeuverDirection`, and `TransportType` non-optional. (#1040)
* Added Danish and Hebrew localizations. (#1031, #1043)

### User location

* Removed `RouteControllerDelegate.routeController(_:shouldIncrementLegWhenArrivingAtWaypoint:)` and `NavigationViewControllerDelegate.navigationViewController(_:shouldIncrementLegWhenArrivingAtWaypoint:)`. `RouteControllerDelegate.routeController(_:didArriveAt:)` and `NavigationViewControllerDelegate.navigationViewController(_:didArriveAt:)` now return a Boolean that determines whether the route controller automatically advances to the next leg of the route. (#1038)
* Fixed an issue where `NavigationViewControllerDelegate.navigationViewController(_:didArriveAt:)` was called twice at the end of the route. (#1038)
* Improved the reliability of user location tracking when several location updates arrive simultaneously. (#1021)

### User interface

* Removed the `WayNameView` class in favor of `WayNameLabel` and renamed the `LanesContainerView` class to `LanesView`. (#981 )
* Added a `NavigationMapView.tracksUserCourse` property for enabling course tracking mode when using the map view independently of `NavigationViewController`. (#1015)

## v0.12.2 (January 12, 2018)

Beginning with this release, we’ve compiled [a set of examples](https://docs.mapbox.com/ios/api/navigation/0.12.2/Examples.html) showing how to accomplish common tasks with this SDK. You can also check out the [navigation-ios-examples](https://github.com/mapbox/navigation-ios-examples) project and run the included application on your device.

### User interface

* Fixed a crash loading `NavigationViewController`. (#977)
* Fixed issues causing the user puck to animate at the wrong framerate while the device is unplugged. (#970)
* Fixed unexpected behavior that occurred if only one `Style` was specified when initializing `NavigationViewController`. (#990)

### Core Navigation

* If `RouteController` initially follows an alternative route, it now attempts to follow the most similar route after rerouting. (#995)
* Fixed an issue preventing the `RouteControllerDelegate.routeController(_:didArriveAt:)` method from being called if `navigationViewController(_:shouldIncrementLegWhenArrivingAtWaypoint:)` was unimplemented. (#984)
* Added a `VoiceControllerDelegate.voiceController(_:willSpeak:routeProgress:)` method for changing spoken instructions on an individual basis. (#988)

## v0.12.1 (January 6, 2018)

### User interface

* Fixed an issue where the “then” banner appeared at the wrong times. (#957)
* Fixed an issue where the user location view spun around at the end of a leg. (#966)

### Core Navigation

* Fixed an issue that triggered unnecessary reroutes. (#959)
* The `RouteControllerDelegate.routeController(_:didArriveAt:)` method is now called when arriving at any waypoint, not just the last waypoint. (#972)
* Added a `RouteController.setEndOfRoute(_:comment:)` method for collecting feedback about the route before the user cancels it. (#965)

## v0.12.0 (December 21, 2017)

### Breaking changes 🚨

* If you install this SDK using Carthage, you must now include each of this SDK’s dependencies in your Run Script build phase: AWSCore.framework, AWSPolly.framework, Mapbox.framework, MapboxDirections.framework, MapboxMobileEvents.framework, Polyline.framework, SDWebImage.framework, Solar.framework, and Turf.framework. These dependencies are no longer embedded inside MapboxNavigation.framework. See [the Carthage documentation](https://github.com/Carthage/Carthage#if-youre-building-for-ios-tvos-or-watchos) for details. (#930)
* This library no longer depends on [OSRM Text Instructions for Swift](https://github.com/Project-OSRM/osrm-text-instructions.swift/). If you have previously installed this SDK using Carthage, you may need to remove OSRMTextInstructions.framework from a Run Script build step. (#925)
* Notification names are now members of `Notification.Name`. (#943)

### User interface

* When the user approaches the final waypoint, a panel appears with options for sending feedback about the route. (#848)
* Fixed an issue preventing the “Then” banner from appearing. (#940)
* Fixed an issue that sometimes prevented the night style from being applied. (#904)
* The turn banner’s labels and route shield images are now derived from the Directions API response. (#767)
* Roundabout icons in the turn banner now go clockwise in regions that drive on the left. (#911)
* Fixed an issue that turned the estimated arrival time to black when traffic congestion data was unavailable. (#912)
* Added a Bulgarian localization. [Help us speak your language!](https://www.transifex.com/mapbox/mapbox-navigation-ios/) (#954)
* Updated Dutch, Spanish, Swedish, and Vietnamese translations. (#944)

### Voice guidance

* Tapping the mute button immediately silences any current announcement. (#936)
* Improved announcements near roundabouts and rotaries when using `NavigationRouteOptions`. You can also set the `RouteOptions.includesExitRoundaboutManeuver` property manually to take advantage of this improvement. (#945)
* You can customize the AWS region used for Amazon Polly spoken instructions using the `PollyVoiceController(identityPoolId:regionType:)` initializer. (#914)
* Certain roads [tagged with pronunciations in OpenStreetMap](https://wiki.openstreetmap.org/wiki/Key:name:pronunciation) are pronounced correctly when Amazon Polly is unavailable. (#624)
* Refined the appearance of the spoken instruction map labels that are enabled via the `NavigationViewController.annotatesSpokenInstructions` property. (#907)

### User location

* When `SimulatedLocationManager` is active, the user can swipe on the “Simulating Navigation” banner to adjust the rate of travel. (#915)
* Fixed unnecessary rerouting that sometimes occurred if the user advanced to a subsequent step earlier than expected. (#910)
* If your application’s Info.plist file lacks a location usage description, `NavigationViewController` will immediately fail a `precondition`. (#947)

## v0.11.0 (November 29, 2017)

Beginning with this release, the navigation SDK and Core Navigation are written in Swift 4 (#663).

### Feedback

* Removed the audio feedback recording feature. You no longer need to add an `NSMicrophoneUsageDescription` to your Info.plist. (#870)
* The Report Feedback button no longer appears after rerouting if `NavigationViewController.showsReportFeedback` is disabled. (#890)

### User interface

* Added a `StepsViewController` class for displaying the route’s upcoming steps in a table view. (#869)
* The bottom bar is more compact in landscape orientation. (#863)
* Fixed an issue where the “then” banner appeared too soon. (#865)
* Maneuver arrows are no longer shown for arrival maneuvers. (#884)
* Fixed a crash that sometimes occurred after returning to the application from the background. (#888)

### Voice guidance

* A new `RouteVoiceController.voiceControllerDelegate` property lets an object conforming to the `VoiceControllerDelegate` protocol know when a spoken instruction fails or gets interrupted by another instruction. (#800, #864)

### User location

* Fixed an issue that sometimes prevented `NavigationViewControllerDelegate.navigationViewController(_:didArriveAt:)` from getting called. (#883)
* Fixed an issue where the user location indicator floated around when starting a new leg. (#886)

## v0.10.1 (November 16, 2017)

### Packaging

* Reverts a change that used AWS's repo for the Polly dependency. This will help with build times when using Carthage. #859
* Updates Polly dependency to v2.6.5 #859

### Views

* Aligns the instruction banner and the next banner better. #860
* Fixes a bug on `InstructionsBannerView` and `StepInstructionsView` that prevented them from being styleable. #852
* Fixes a few minor styleable elements on `DayStyle` and `NightStyle`. #858

### Map

* `MGLMapView init(frame:styleURL:)` is exposed again on `NavigationMapView`. #850

### User location tracking

* The refresh rate of the user puck remains throttled if the upcoming step is straight. #845

### Feedback

* The `Report Feedback` button after rerouting is only displayed for 5 seconds. #853

## v0.10.0 (November 13, 2017)

### Packaging

* Xcode 9 is required for building the navigation SDK or Core Navigation. (#786)
* Added German and Dutch localizations. [Help us speak your language!](https://www.transifex.com/mapbox/mapbox-navigation-ios/dashboard/) (#778)
* To build and run the provided sample applications, you now have the option to create a plain text file named .mapbox containing a Mapbox access token and place it in your home folder. The SDK will read this file and automatically populate the `MGLMapboxAccessToken` of the `Info.plist` at build-time. (#817)

### Instruction banner

* Improved `NavigationViewController`’s layout on iPhone X. (#786, #816)
* Refined the turn banner’s appearance. (#745, #788)
* Added a reusable `InstructionBannerView` class that represents the turn banner. (#745)
* Route shields are displayed inline with road or place names in `InstructionBannerView`. (#745)
* When another step follows soon after the upcoming step, that subsequent step appears in a smaller banner beneath the main turn banner. (#819)

### Map

* The map zooms in and out dynamically to show more of the road ahead. (#769, #781)
* Replaced `NavigationMapView.showRoute(_:)` with `NavigationMapView.showRoutes(_:legIndex:)`, which can show alternative routes on the map. (#789)
* Added a `NavigationMapViewDelegate.navigationMapView(_:didSelect:)` method to respond to route selection on the map. (#789, #806)
* Added a `NavigationMapViewDelegate.navigationMapView(_:didSelect:)` method to respond to waypoint selection on the map. (#806)
* Fixed a bug preventing legs beyond the third waypoint from appearing. (#807)
* Decreased the map’s animation frame rate for improved battery life. (#760)

### Voice guidance

* Spoken instructions are determined by Directions API responses. (#614)
* When Polly is enabled, audio for spoken instructions is fetched over the network ahead of time, reducing latency. (#724, #768)
* The `NavigationViewController.annotatesSpokenInstructions` property, disabled by default, makes it easier to see where instructions will be read aloud along the route for debugging purposes. (#727, #826)
* Fixed an issue preventing `PollyVoiceController` from ducking background audio while the device is muted using the physical switch. (#805)

### User location tracking

* Fixed an issue causing poor user location tracking on iPhone X. (#833)
* The user location indicator is more stable while snapped to the route line. (#754)
* Renamed `RouteController.checkForFasterRouteInBackground` to `RouteController.reroutesOpportunistically`. (#826)
* Added a `RouteControllerOpportunisticReroutingInterval` constant for configuring the interval between opportunistic rerouting attempts. (#826)

### Feedback

* The `NavigationViewController.recordsAudioFeedback` property, disabled by default, allows the user to dictate feedback by long-pressing on a feedback item. This option requires the `NSMicrophoneUsageDescription` Info.plist option. (#719, #826)
* Options in the feedback interface are easier to discern from each other. (#761)
* Fixed an issue where the feedback interface appeared automatically after rerouting. (#749)
* Rearranged the feedback options. (#770, #779)

## v0.9.0 (October 17, 2017)

* `NavigationMapView` uses a custom course tracking mode created from the ground up. The view representing the user’s location (the “user puck”) is larger and easier to see at a glance, and it continues to point in the user’s direction of travel even in Overview mode. To customize the user puck, use the `NavigationMapView.userCourseView` property. (#402)
* Fixed an issue causing the user puck to slide downward from the center of the screen when beginning a new route. (#402)
* You can customize the user puck’s location on screen by implementing the `NavigationViewControllerDelegate.navigationViewController(_:mapViewUserAnchorPoint:)` method. (#402)
* Improved user course snapping while not moving. (#718)
* Throttled the map’s frame rate while the device is unplugged. (#709)
* Fixed an issue causing the “Rerouting” banner to persist even after a new route is received. (#707)
* A local user notification is no longer posted when rerouting. (#708)

## v0.8.3 (October 9, 2017)

* Pins the dependency `Solar` to v2.0.0. This should fix some build issues. #693
* Increases the width of the upcoming maneuver arrow. #671
* Improved user location snapping. #679
* Improves simulation mode by using more accurate speeds. #683
* Adopted [Turf](https://github.com/mapbox/turf-swift). The `wrap(_:min:max:)` function has been removed; use Turf’s `CLLocationDirection.wrap(min:max:)` instead. #653
* Defaulted to `kCLLocationAccuracyBestForNavigation` for location accuracy. #670

## v0.8.2 (September 29, 2017)

* Fixed a bug which caused the upcoming maneuver label in night mode to have a white background (#667).
* Fixed a bug which caused audio announcements to be repeated over one another (#661,  #669).

## v0.8.1 (September 28, 2017)

* Fixed a build error that occurred if MapboxNavigation was installed via CocoaPods. (#632)
* The turn banner shows more of the upcoming road name before truncating. (#657)
* When entering a roundabout, the icon in the turn banner indicates the correct direction of travel. (#640)
* When beginning a new route, the SDK announces the initial road and direction of travel. (#654)
* Fixed an issue causing the user’s location to be snapped to the wrong part of the route near a U-turn. (#642)
* Core Navigation detects when the user performs a U-turn earlier than anticipated and promptly calculates a new route. (#646)
* If Amazon Polly is configured but unreachable, the SDK switches to AVSpeechSynthesizer sooner, before the instruction becomes outdated. (#652)
* When instructions are announced by Amazon Polly, [dynamic range compression](https://en.wikipedia.org/wiki/Dynamic_range_compression) is used to make the audio easier to hear over the din of a moving vehicle. (#635, #662)

## v0.8.0 (September 19, 2017)

### Location and guidance

* Fixed an issue causing steps to be linked together too frequently. (#573)
* On a freeway, an announcement is read aloud at ¼ mile ahead of a maneuver instead of ½ mile ahead. (#569)
* Separate instructions are given for entering and exiting a roundabout. (#561)
* Rerouting occurs more promptly when the user makes a wrong turn at an intersection. (#560)
* More unreliable location updates are filtered out. (#579)
* Improved how Polly pronounces some road names and numbers. (#618, #622)
* Instructions are read by the higher-quality [Alex](https://support.apple.com/en-us/HT203077) voice if it is installed and Polly is unconfigured or unavailable. (#612)

### User interface

* Adjusted the night style to take effect closer to sunset. (#584)
* Fixed an issue where the map bore a day style while the surrounding UI bore a night style. (#572)
* Fixed an issue causing some elements on the map to disappear when switching styles. (#570)
* Fixed an issue causing slight turns to look like regular turns in the turn banner. (#602)
* Large, named roundabouts are symbolized as roundabouts instead of simple intersections in the turn banner. (#574)
* Fixed an issue producing confusing lane arrows at a fork in the road. (#586)
* The notification for a completed maneuver is removed as the user completes that step. (#577)
* The distance in the turn banner changes at a more regular interval. (#626)
* Updated the appearance of various controls in turn-by-turn mode. (#578, #587, #588, #591)
* Arrows in the turn banner can have a different appearance than arrows in the step table. (#571)
* Fixed overly aggressive abbreviation of road names in the turn banner. (#616)
* Fixed an issue preventing road names in the turn banner from being abbreviated when certain punctuation was present. (#618)
* Fixed a crash that occurred when an attempt to calculate a new route failed. (#585)
* Fixed an issue preventing the estimated arrival time from being updated as the user is stuck in traffic. (#595)
* Fixed a crash that sometimes occurred when starting turn-by-turn navigation. (#607)
* Fixed a flash that occurred when rerouting. (#605)
* Fixed memory leaks. (#609, #628)

### Other changes

* Fixed strings in the Hungarian, Swedish, and Vietnamese localizations that had reverted to English. (#619)
* Updated translations in Catalan, Hungarian, Lithuanian, Russian, Spanish, Swedish, and Vietnamese. (#619)
* Added methods to `NavigationViewControllerDelegate` that indicate when the user is sending feedback. (#599)
* Fixed an issue where `DistanceFormatter.string(fromMeters:)` used the wrong units. (#613)

## v0.7.0 (August 30, 2017)

### Packaging

* Unpinned most dependencies to avoid various build issues introduced in v0.6.1. It is once again possible to use this SDK with the latest Mapbox iOS SDK. (#525)
* Added Russian, Slovenian, and Ukrainian localizations. (#505, #542)

### User interface

* `NavigationViewController` and its map automatically switch between daytime and nighttime styles. (#519)
* A banner appears when the device experiences weak GPS reception. (#490)
* A banner also appears when simulation mode is enabled. (#521)
* The time remaining in the bottom bar changes color based on the level of traffic congestion along the remaining route. (#403)
* Added `NavigationViewControllerDelegate.navigationMapView(_:viewFor:)` for providing a custom user location annotation and/or destination annotation. (#498)
* Moved various properties of `Style` to individual control classes. (#536)
* Added properties to `LaneArrowView` for customizing the appearance of lane indicators. (#490)
* Added a `Style.statusBarStyle` property for customizing the appearance of the status bar. (#512)
* A shield now appears in the turn banner on Puerto Rico routes. (#529)
* Fixed an issue preventing an arrow from appearing on the route line when the user swipes the turn banner to a future step. (#532)
* Fixed an issue causing the shield in the turn banner to go blank when the user swipes the turn banner backward. (#506)
* Fixed an issue that caused the camera to stutter when completing a maneuver. (#520)
* Fixed an issue causing the turn banner to remain on a future step after tapping Resume. (#508)
* Fixed an issue where the distance would sometimes be displayed as “0 mm”. (#517)
* Fixed a missing less-than sign in the bottom bar when little time remains on the step or route. (#527)

### Voice guidance

* Fixed an issue causing Polly to misread abbreviations such as “CR” in route numbers and letters such as “N” in street names. (#552)
* A tone is played when automatically switching to a faster route in the background. (#541)
* Polly now pronounces Italian instructions using an Italian voice. (#542)
* Fixed an issue preventing the SDK from falling back to AVFoundation when Polly is unavailable. (#544)
* Improved the wording of various instructions in Swedish. (Project-OSRM/osrm-text-instructions#138)
* The Spanish localization consistently uses _usted_ form. (Project-OSRM/osrm-text-instructions#137)

### Core Navigation

* A new `NavigationRouteOptions` class makes it easier to request a route optimized for turn-by-turn navigation. (#531)
* A trip can now consist of multiple legs. (#270)
* Added `SpokenInstructionFormatter` and `VisualInstructionFormatter` classes for turning `RouteStep`s into strings appropriate for speech synthesis and display, respectively. (#456)
* When the user is moving slowly, `RouteController` snaps the location and course to the route line more aggressively. (#540)
* `RouteController` more aggressively snaps the user’s location to the route line at greater distances than before. (#551)
* Added `NavigationLocationManager.automaticallyUpdatesDesiredAccuracy` to control whether the location manager’s desired accuracy changes based on the battery state. (#504)

## v0.6.1 (August 14, 2017)

* Pinned all dependencies to prevent downstream breaking changes from effecting this library. https://github.com/mapbox/mapbox-navigation-ios/commit/d5c7204b0c9f03564b634da5be135ae35930804c
* Improved the initial camera view when entering navigation. https://github.com/mapbox/mapbox-navigation-ios/pull/482
* Adds support for iPads in the example app. https://github.com/mapbox/mapbox-navigation-ios/pull/477
* Does a better job at unpacking Polly requests to prevent the UI from locking up. https://github.com/mapbox/mapbox-navigation-ios/pull/462
* Inaccurate locations are now filtered out. https://github.com/mapbox/mapbox-navigation-ios/pull/441
* Lanes are now only showed for `.high` and `.medium` alerts. https://github.com/mapbox/mapbox-navigation-ios/pull/444
* The reroute sound is not played when muted. https://github.com/mapbox/mapbox-navigation-ios/pull/450
* Adds a new `StatusView` for displaying reroute and location accuracy information. https://github.com/mapbox/mapbox-navigation-ios/commit/b942844c52c026342b6237186715468091c53c9a
* AlertLevel distances no longer incorporate user speed for knowing when to give an announcement. https://github.com/mapbox/mapbox-navigation-ios/pull/448

## v0.6.0 (July 28, 2017)

### Packaging

* By default, NavigationMapView displays the Navigation Guidance Day v2 style. A Navigation Preview Day v2 style (`mapbox://styles/mapbox/navigation-preview-day-v2`) is also available for applications that implement a preview map. (#387)
* By default, NavigationMapView now indicates the level of traffic congestion along each segment of the route line. (#359)
* Added Italian and Traditional Chinese localizations. [Help translate the SDK into your language!](https://www.transifex.com/mapbox/mapbox-navigation-ios/) (#413, #438)

### User interface

* A 🐞 button on the map allows the user to submit feedback about the current route. (#400)
* The turn banner and bottom bar display fractional mileages as decimal numbers instead of vulgar fractions. 🙊🙉 (#383)
* If a step leads to a freeway or freeway ramp, the turn banner generally displays a [control city](https://en.wikipedia.org/wiki/Control_city) or a textual representation of the route number (alongside the existing shield) instead of the freeway name. (#410, #417)
* As the user arrives at a waypoint, the turn banner displays the waypoint’s name instead of whitespace. (#419)
* The route line is now wider by default, to accommodate traffic congestion coloring. (#390)
* Moved the `snapsUserLocationAnnotationToRoute` property from RouteController to NavigationViewController. (#408)
* The road name label at the bottom of the map continues to display the current road name after the user ventures away from the route. (#408)
* If the upcoming maneuver travels along a [bannered route](https://en.wikipedia.org/wiki/Special_route), the parent route shield is no longer displayed in the turn banner. (#431)
* Fixed an issue causing the Mapbox logo to peek out from under the Recenter button. (#424)

### Voice guidance

* Suppressed the voice announcement upon rerouting if the first step of the new route is sufficiently long. (#395)
* The rerouting audio cue now unducks other applications’ audio afterwards. (#394)
* If a step leads to a freeway or freeway ramp, voice announcements for the step generally omit the name in favor of the route number. (#404, #412)
* Fixed an issue causing Amazon Polly to read parentheses aloud. (#418)

### Navigation

* Various methods of `NavigationMapViewDelegate` have more descriptive names in Objective-C. (#408)
* Fixed an issue causing `NavigationViewControllerDelegate.navigationViewController(_:didArriveAt:)` to be called twice in a row. (#414)
* Fixed a memory leak. (#399)

### Core Navigation

* Added a `RouteController.location` property that represents the user’s location snapped to the route line. (#408)
* Added a `RouteController.recordFeedback(type:description:)` method for sending user feedback to Mapbox servers. (#304)
* Fixed excessive rerouting while the user is located away from the route, such as in a parking lot. (#386)
* Fixed an issue where RouteController sometimes got stuck on slight turn maneuvers. (#378)
* When rerouting, Core Navigation connects to the same API endpoint with the same access token that was used to obtain the original route. (#405)
* The `ReplayLocationManager.location` and `SimulatedLocationManager.location` properties now return simulated locations instead of the device’s true location as reported by Core Location. (#411)
* You can enable the `RouteController.checkForFasterRouteInBackground` property to have Core Navigation periodically check for a faster route in the background. (#346)
* Fixed an issue preventing the `RouteControllerAlertLevelDidChange` notification from posting when transitioning from a high alert level on one step to a high alert level on another step. (#425)
* Improved the accuracy of location updates while the device is plugged in. (#432)
* Added anonymized metrics collection around significant events such as rerouting. This data will be used to improve the quality of Mapbox’s products, including the underlying OpenStreetMap road data, the Mapbox Directions API, and Core Navigation. (#304)

## v0.5.0 (July 13, 2017)

### Packaging

* The map now uses a style specifically designed for turn-by-turn navigation. (#263)
* Added French, Hungarian, Lithuanian, Persian, and Spanish localizations. [Help translate the SDK into your language!](https://www.transifex.com/mapbox/mapbox-navigation-ios/) (#351)
* Upgraded to [OSRM Text Instructions v0.2.0](https://github.com/Project-OSRM/osrm-text-instructions.swift/releases/tag/v0.2.0) with localization improvements and support for upcoming exit numbers provided by the Directions API. (#348)
* Corrected the frameworks’ bundle identifiers. (#281)

### User interface

* The turn banner now indicates when the SDK is busy fetching a new route. (#269)
* More interface elements are now styleable. The `Style.fontFamily` property makes it easy to set the entire interface’s font face. (#330)
* The interface now supports Dynamic Type. (#330)
* Fixed an issue preventing the turn banner from displaying the distance to some freeway exits. (#262)
* Fixed an issue in which swiping the turn banner to the right caused NavigationViewController to navigate to the wrong step. (#266)
* Fixed a crash presenting NavigationViewController via a storyboard segue. (#314)
* Fixed an issue causing black lines to appear over all roads during turn-by-turn navigation. (#339)
* When `NavigationViewController.route` is set to a new value, the UI updates to reflect the new route. (#302)
* Widened the route line for improved visibility. (#358)
* Fixed an issue causing maneuver arrows along the route line to appear malformed. (#284)
* Maneuver arrows no longer appear along the route line when the map is zoomed out. (#295)
* The turn banner more reliably displays a route shield for applicable freeway on- and off-ramps. (#353)
* Fixed an issue causing the turn banner to show a shield for the wrong step after swiping between steps. (#290)
* Fixed an issue causing NavigationViewController and voice alerts to stop updating after a modal view controller is pushed atop NavigationViewController. (#306)
* The map displays attribution during turn-by-turn navigation. (#288)
* Added a `NavigationMapViewControllerDelegate.navigationMapView(_:imageFor:)` method for customizing the destination annotation. (#268)
* Fixed an issue where the wrong source was passed into `MGLMapViewDelegate.navigationMapView(_:routeCasingStyleLayerWithIdentifier:source:)`. (#265, #267)
* The turn banner abbreviates road names when using the Catalan, Lithuanian, Spanish, Swedish, or Vietnamese localization. (#254, #376)

### Voice guidance

* To use Amazon Polly for voice guidance, set the `NavigationViewController.voiceController` property. (#313)
* Fixed an issue that disabled Polly-powered voice guidance when the application went to the background. A message is printed to the console if the `audio` background mode is missing from the application’s Info.plist file. (#356)
* Fixed a crash that could occur when the device is muted and an instruction would normally be read aloud. (#275)
* By default, a short audio cue now plays when the user diverges from the route, requiring a new route to be fetched. (#269)
* Renamed `RouteStepFormatter.string(for:markUpWithSSML:)` to `RouteStepFormatter.string(for:legIndex:numberOfLegs:markUpWithSSML:)`. (#348)

### Navigation

* Fixed a crash after a simulated route causes the SDK to fetch a new route. (#344)
* Fixed an issue that stopped location updates after the application returned to the foreground from the background. (#343)
* Fixed excessive calls to `NavigationViewControllerDelegate.navigationViewController(_:didArriveAt:)`. (#347)
* Fixed crashes that occurred during turn-by-turn navigation. (#271, #336)
* Fixed a memory leak that occurs when `NavigationViewController.navigationDelegate` is set. (#316)

### Core Navigation

* RouteController now requests Always Location Services permissions if `NSLocationAlwaysAndWhenInUseUsageDescription` is set in Info.plist. (#342)
* RouteController now continues to track the user’s location after arriving at the destination. (#333)
* Fixed an issue causing RouteController to alternate rapidly between steps. (#258)
* The SimulatedLocationManager class now bridges to Objective-C. (#314)
* The DistanceFormatter class has been moved to Core Navigation. (#309)

## v0.4.0 (June 1, 2017)

### Packaging

* Documentation is now available in Quick Help and code completion for most classes and methods. (#250)
* Added Catalan, Swedish, and Vietnamese localizations. (#203)

### User interface

* A new class, `Style`, makes it easy to customize the SDK’s appearance and vary it by size class. (#162)
* Fixed an issue causing the road name in the turn banner to be truncated. The road name may be abbreviated to fit the allotted space. (#215)
* Enlarged the distance in the turn banner. (#217)
* A button at the top-left corner of the map view displays a live overview of the route. (#106)
* A small label at the bottom of the map view displays the name of the street along which the user is currently traveling. (#155)
* `NavigationViewController` automatically adopts the tint color of the view controller that presents it. (#176)
* The user can no longer swipe the turn banner left of the current step to “preview” already completed steps. (#223)
* The U-turn icon in the turn banner is no longer flipped horizontally in countries that drive on the right. (#243)
* Distances are now measured in imperial units when the user’s language is set to British English. (#246)

### Voice guidance

* Fixed an issue causing voice instructions to be delivered by an Australian English voice regardless of the user’s region. (#187, #245)
* Fixed an issue causing a “continue” instruction to be repeated multiple times along the step. (#238)
* A final voice instruction is no longer delivered when merging onto a highway. (#239)

### Core Navigation

* `RouteController` is now responsible for the basic aspects of rerouting, including fetching the new route. A new `RouteControllerDelegate` protocol (mirrored by `NavigationViewControllerDelegate`) has methods for preventing or reacting to a rerouting attempt. (#251)
* A notification is posted as soon as Core Navigation successfully receives a new route or fails to receive a new route. (#251)
* When rerouting, any remaining intermediate waypoints are preserved in the new route. (#251)
* Improved the timing and accuracy of rerouting attempts. (#202, #228)
* Fixed an issue preventing the route progress (and thus the progress bar) from completing as the user arrives at the destination. (#157)
* Fixed an issue that affected Core Navigation’s accuracy near maneuvers. (#185)
* A simulated route performs maneuvers more realistically than before. (#226)
* Fixed an issue preventing a simulated route from reaching the end of the route. (#244)
* Resolved some compiler warnings related to the location manager. (#190)

## v0.3.0 (April 25, 2017)

* Renamed `RouteViewController` to `NavigationViewController`. (#133)
* Replaced the `NavigationUI.routeViewController(for:)` method with the `NavigationViewController(for:)` initializer. (#133)
* Fixed compatibility with MapboxDirections.swift v0.9.0. This library now depends on MapboxDirections.swift v0.9.x. (#139)
* Fixed an issue causing the SDK to ignore certain routing options when rerouting the user. (#139)
* Added a `NavigationViewController.simulatesLocationUpdates` property that causes the SDK to simulate location updates along a route. (#111)
* Added a `NavigationViewControllerDelegate.navigationViewController(_:didArriveAt:)` method that gets called when user arrives at the destination. (#158)
* Added methods to NavigationViewControllerDelegate to customize the appearance and shape of the route line. (#135)
* Fixed an issue preventing the volume setting from working when using the built-in system speech synthesizer. (#160)
* Added support for Russian and Spanish voices when using Amazon Polly for voice alerts. (#153)

## v0.2.1 (April 15, 2017)

* This library now requires MapboxDirections.swift v0.8.x as opposed to v0.9.0, which is incompatible. ([#150](https://github.com/mapbox/mapbox-navigation-ios/pull/150))

## v0.2.0 (April 14, 2017)

* Renamed MapboxNavigation and MapboxNavigationUI to MapboxCoreNavigation and MapboxNavigation, respectively. MapboxNavigation provides the complete turn-by-turn navigation experience, including UI and voice announcements, while MapboxCoreNavigation provides the raw utilities for building your own UI. ([#129](https://github.com/mapbox/mapbox-navigation-ios/pull/129))
* Exposed methods on NavigationMapView that you can override to customize the route line’s appearance on the map. ([#116](https://github.com/mapbox/mapbox-navigation-ios/pull/116))
* Removed an unused dependency on MapboxGeocoder.swift. ([#112](https://github.com/mapbox/mapbox-navigation-ios/pull/112))
* Fixed memory leaks. ([#120](https://github.com/mapbox/mapbox-navigation-ios/pull/120))

## v0.1.0 (March 30, 2017)

* Adds MapboxNavigationUI for a drop in navigation experience
* Allows for Integration with [AWS Polly](https://aws.amazon.com/polly/) for improved voice announcements
* Adds optional user snapping to route line. This option also snaps the users course
* Fixes an issue where announcements with`Continue`would not announce the way names correctly
* Updates to Swift v3.1
* Fixed an issue where the route line was not inserted below labels after re-routing.

## v0.0.4 (January 24, 2017)

- Fixed an issue where a `finalHeading` just below `360` and a user heading just above `0`, would not be less than `RouteControllerMaximumAllowedDegreeOffsetForTurnCompletion` ([#25](https://github.com/mapbox/MapboxNavigation.swift/pull/25))
- Better specified the swift version ([#26](https://github.com/mapbox/MapboxNavigation.swift/pull/26))

## v0.0.3 (January 19, 2017)

- Fixes CocoaPod installation error

## v0.0.2 (January 19, 2017)

Initial public release<|MERGE_RESOLUTION|>--- conflicted
+++ resolved
@@ -25,11 +25,8 @@
 * Fixed a crash starting turn-by-turn navigation on some routes that included bridges and restricted-access roads. ([#3765](https://github.com/mapbox/mapbox-navigation-ios/pull/3765))
 * Fixed an issue where the route line appeared to begin away from the user’s current location after the route was refreshed. ([#3781](https://github.com/mapbox/mapbox-navigation-ios/pull/3781))
 * Fixed a memory leak after ending a turn-by-turn navigation session. ([#3782](https://github.com/mapbox/mapbox-navigation-ios/pull/3782))
-<<<<<<< HEAD
 * Fixed an issue where `RouteControllerWillReroute` notification was incorrectly sent when a reroute was already in progress. ([#3772](https://github.com/mapbox/mapbox-navigation-ios/pull/3772))
-=======
 * Fixed an issue when `SimulatedLocationManager` could freeze the main thread when working with long routes. The manager now calls delegate methods from a background thread. ([#3672](https://github.com/mapbox/mapbox-navigation-ios/pull/3672))
->>>>>>> 76a6152c
 
 ### Offline routing
 
