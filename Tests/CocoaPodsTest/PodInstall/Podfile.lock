PODS:
  - MapboxCommon (11.0.2)
<<<<<<< HEAD
  - MapboxCoreMaps (10.0.0-beta.21):
    - MapboxCommon (~> 11.0.2)
  - MapboxCoreNavigation (2.0.0-beta.7):
=======
  - MapboxCoreMaps (10.0.0-beta.20):
    - MapboxCommon (~> 11.0)
  - MapboxCoreNavigation (2.0.0-beta.8):
>>>>>>> 7637a8d9
    - MapboxDirections-pre (= 2.0.0-beta.3)
    - MapboxMobileEvents (~> 0.10.2)
    - MapboxNavigationNative (~> 48.0)
    - Turf (= 2.0.0-alpha.3)
  - MapboxDirections-pre (2.0.0-beta.3):
    - Polyline (~> 5.0)
    - Turf (~> 2.0.0-alpha.3)
  - MapboxMaps (10.0.0-beta.19):
    - MapboxCommon (~> 11.0.2)
    - MapboxCoreMaps (= 10.0.0-beta.21)
    - MapboxMobileEvents (= 0.10.8)
    - Turf (= 2.0.0-alpha.3)
  - MapboxMobileEvents (0.10.8)
<<<<<<< HEAD
  - MapboxNavigation (2.0.0-beta.7):
    - MapboxCoreNavigation (= 2.0.0-beta.7)
    - MapboxMaps (= 10.0.0-beta.19)
=======
  - MapboxNavigation (2.0.0-beta.8):
    - MapboxCoreNavigation (= 2.0.0-beta.8)
    - MapboxMaps (= 10.0.0-beta.18.1)
>>>>>>> 7637a8d9
    - MapboxMobileEvents (~> 0.10.2)
    - MapboxSpeech-pre (= 2.0.0-alpha.1)
    - Solar (~> 2.1)
  - MapboxNavigationNative (48.0.5):
    - MapboxCommon (= 11.0.2)
  - MapboxSpeech-pre (2.0.0-alpha.1)
  - Polyline (5.0.2)
  - Solar (2.1.0)
  - Turf (2.0.0-alpha.3)

DEPENDENCIES:
  - MapboxCoreNavigation (from `../../../`)
  - MapboxNavigation (from `../../../`)

SPEC REPOS:
  trunk:
    - MapboxCommon
    - MapboxCoreMaps
    - MapboxDirections-pre
    - MapboxMaps
    - MapboxMobileEvents
    - MapboxNavigationNative
    - MapboxSpeech-pre
    - Polyline
    - Solar
    - Turf

EXTERNAL SOURCES:
  MapboxCoreNavigation:
    :path: "../../../"
  MapboxNavigation:
    :path: "../../../"

SPEC CHECKSUMS:
  MapboxCommon: 721b98b188a4d540b930d6964a934586d7d9dc63
<<<<<<< HEAD
  MapboxCoreMaps: bd921cb905dbf896e2f43bb89fafe29b459827f6
  MapboxCoreNavigation: 61625b82201b538c075335a92afdcb08b662d7f0
=======
  MapboxCoreMaps: 135d1c723119fa1a0d4de97dc0d0bcb9e05f1359
  MapboxCoreNavigation: 3a1165a5144e1937a9aa82973abfe2017405dbcd
>>>>>>> 7637a8d9
  MapboxDirections-pre: 221ad1f4ee428346923654f55898c5a7c6e79ecb
  MapboxMaps: 77c67f92730a5aaa5607ce9dc9a77992281116d5
  MapboxMobileEvents: 36ff53b135aac486eed94b61f813c7967a0c2c6f
<<<<<<< HEAD
  MapboxNavigation: ddbfeb01af3c0ea228a87204a20ae4dfdcf43589
=======
  MapboxNavigation: 9a5350afc4ef573178e8bc26b9942d9a3f2499cb
>>>>>>> 7637a8d9
  MapboxNavigationNative: 42d2318b6a6e77cfc3b236799e690e921da4a295
  MapboxSpeech-pre: aeb16de604d07ceb4195150c3359d5401bb298e6
  Polyline: fce41d72e1146c41c6d081f7656827226f643dff
  Solar: 2dc6e7cc39186cb0c8228fa08df76fb50c7d8f24
  Turf: ec9b01ef9386ab53545a1f763b7296c9ce3590d1

PODFILE CHECKSUM: ce6227c2aeeca0d51c521648629d4f06ae38a439

COCOAPODS: 1.10.1<|MERGE_RESOLUTION|>--- conflicted
+++ resolved
@@ -1,14 +1,8 @@
 PODS:
   - MapboxCommon (11.0.2)
-<<<<<<< HEAD
   - MapboxCoreMaps (10.0.0-beta.21):
     - MapboxCommon (~> 11.0.2)
-  - MapboxCoreNavigation (2.0.0-beta.7):
-=======
-  - MapboxCoreMaps (10.0.0-beta.20):
-    - MapboxCommon (~> 11.0)
   - MapboxCoreNavigation (2.0.0-beta.8):
->>>>>>> 7637a8d9
     - MapboxDirections-pre (= 2.0.0-beta.3)
     - MapboxMobileEvents (~> 0.10.2)
     - MapboxNavigationNative (~> 48.0)
@@ -22,15 +16,9 @@
     - MapboxMobileEvents (= 0.10.8)
     - Turf (= 2.0.0-alpha.3)
   - MapboxMobileEvents (0.10.8)
-<<<<<<< HEAD
-  - MapboxNavigation (2.0.0-beta.7):
-    - MapboxCoreNavigation (= 2.0.0-beta.7)
-    - MapboxMaps (= 10.0.0-beta.19)
-=======
   - MapboxNavigation (2.0.0-beta.8):
     - MapboxCoreNavigation (= 2.0.0-beta.8)
-    - MapboxMaps (= 10.0.0-beta.18.1)
->>>>>>> 7637a8d9
+    - MapboxMaps (= 10.0.0-beta.19)
     - MapboxMobileEvents (~> 0.10.2)
     - MapboxSpeech-pre (= 2.0.0-alpha.1)
     - Solar (~> 2.1)
@@ -66,21 +54,12 @@
 
 SPEC CHECKSUMS:
   MapboxCommon: 721b98b188a4d540b930d6964a934586d7d9dc63
-<<<<<<< HEAD
   MapboxCoreMaps: bd921cb905dbf896e2f43bb89fafe29b459827f6
-  MapboxCoreNavigation: 61625b82201b538c075335a92afdcb08b662d7f0
-=======
-  MapboxCoreMaps: 135d1c723119fa1a0d4de97dc0d0bcb9e05f1359
   MapboxCoreNavigation: 3a1165a5144e1937a9aa82973abfe2017405dbcd
->>>>>>> 7637a8d9
   MapboxDirections-pre: 221ad1f4ee428346923654f55898c5a7c6e79ecb
   MapboxMaps: 77c67f92730a5aaa5607ce9dc9a77992281116d5
   MapboxMobileEvents: 36ff53b135aac486eed94b61f813c7967a0c2c6f
-<<<<<<< HEAD
-  MapboxNavigation: ddbfeb01af3c0ea228a87204a20ae4dfdcf43589
-=======
-  MapboxNavigation: 9a5350afc4ef573178e8bc26b9942d9a3f2499cb
->>>>>>> 7637a8d9
+  MapboxNavigation: 49fb5fb7f14c005af2254876edb71db3d705735a
   MapboxNavigationNative: 42d2318b6a6e77cfc3b236799e690e921da4a295
   MapboxSpeech-pre: aeb16de604d07ceb4195150c3359d5401bb298e6
   Polyline: fce41d72e1146c41c6d081f7656827226f643dff
