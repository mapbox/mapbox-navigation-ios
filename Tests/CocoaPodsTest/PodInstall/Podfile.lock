PODS:
  - MapboxCommon (21.3.0)
  - MapboxCoreMaps (10.5.1):
    - MapboxCommon (~> 21.3)
<<<<<<< HEAD
  - MapboxCoreNavigation (2.6.0-alpha.1):
    - MapboxDirections-pre (= 2.5.0-rc.1)
    - MapboxMobileEvents (~> 1.0)
    - MapboxNavigationNative (~> 101.0)
  - MapboxDirections-pre (2.5.0-rc.1):
=======
  - MapboxCoreNavigation (2.5.0):
    - MapboxDirections (~> 2.5.0)
    - MapboxMobileEvents (~> 1.0)
    - MapboxNavigationNative (~> 101.0)
  - MapboxDirections (2.5.0):
>>>>>>> e0868a68
    - Polyline (~> 5.0)
    - Turf (~> 2.0)
  - MapboxMaps (10.5.0):
    - MapboxCommon (= 21.3.0)
    - MapboxCoreMaps (= 10.5.1)
    - MapboxMobileEvents (= 1.0.7)
    - Turf (~> 2.0)
  - MapboxMobileEvents (1.0.7)
<<<<<<< HEAD
  - MapboxNavigation (2.6.0-alpha.1):
    - MapboxCoreNavigation (= 2.6.0-alpha.1)
    - MapboxMaps (= 10.5.0)
=======
  - MapboxNavigation (2.5.0):
    - MapboxCoreNavigation (= 2.5.0)
    - MapboxMaps (~> 10.5)
>>>>>>> e0868a68
    - MapboxMobileEvents (~> 1.0)
    - MapboxSpeech (~> 2.0)
    - Solar-dev (~> 3.0)
  - MapboxNavigationNative (101.0.0):
    - MapboxCommon (~> 21.3)
  - MapboxSpeech (2.0.0)
  - Polyline (5.0.2)
  - Solar-dev (3.0.1)
  - Turf (2.4.0)

DEPENDENCIES:
  - MapboxCoreNavigation (from `../../../`)
  - MapboxNavigation (from `../../../`)

SPEC REPOS:
  trunk:
    - MapboxCommon
    - MapboxCoreMaps
    - MapboxDirections
    - MapboxMaps
    - MapboxMobileEvents
    - MapboxNavigationNative
    - MapboxSpeech
    - Polyline
    - Solar-dev
    - Turf

EXTERNAL SOURCES:
  MapboxCoreNavigation:
    :path: "../../../"
  MapboxNavigation:
    :path: "../../../"

SPEC CHECKSUMS:
  MapboxCommon: a336e40b53e3fda5c419fe093c9c40aff4f4dd2b
  MapboxCoreMaps: f0c995b043323571ec46d7d9e496390982f6509d
<<<<<<< HEAD
  MapboxCoreNavigation: f6d154397db949478b2ad02a724e5e884eac3b92
  MapboxDirections-pre: a1a76617fe016918654d7d65bfb7cace31a1bcf7
  MapboxMaps: e85375aa3d6bea94bf9c0221aa59f35ee0b29f29
  MapboxMobileEvents: f7f3e8daeb4b83688ae62a4172dce79169a97233
  MapboxNavigation: 0ae5914fb0a509f084edd3fda3e32a33d4a0da1b
=======
  MapboxCoreNavigation: 5714160c82d691003513012012f9fb380a7b0d82
  MapboxDirections: a5ca101fe80e5f39dfe38e4d5131572890d797c4
  MapboxMaps: e85375aa3d6bea94bf9c0221aa59f35ee0b29f29
  MapboxMobileEvents: f7f3e8daeb4b83688ae62a4172dce79169a97233
  MapboxNavigation: 49619e04350a460bc8b54874e52e3a4abc417d7c
>>>>>>> e0868a68
  MapboxNavigationNative: 2616c3107613454b3bedf1e54798e42e318d875c
  MapboxSpeech: e4ed02984444b6373374c72c369edaf045cc490c
  Polyline: fce41d72e1146c41c6d081f7656827226f643dff
  Solar-dev: 4612dc9878b9fed2667d23b327f1d4e54e16e8d0
  Turf: 60b93cfdc62758526bc7bf1ef191a829aeb9694d

PODFILE CHECKSUM: ce6227c2aeeca0d51c521648629d4f06ae38a439

COCOAPODS: 1.11.3<|MERGE_RESOLUTION|>--- conflicted
+++ resolved
@@ -2,19 +2,11 @@
   - MapboxCommon (21.3.0)
   - MapboxCoreMaps (10.5.1):
     - MapboxCommon (~> 21.3)
-<<<<<<< HEAD
   - MapboxCoreNavigation (2.6.0-alpha.1):
-    - MapboxDirections-pre (= 2.5.0-rc.1)
-    - MapboxMobileEvents (~> 1.0)
-    - MapboxNavigationNative (~> 101.0)
-  - MapboxDirections-pre (2.5.0-rc.1):
-=======
-  - MapboxCoreNavigation (2.5.0):
     - MapboxDirections (~> 2.5.0)
     - MapboxMobileEvents (~> 1.0)
     - MapboxNavigationNative (~> 101.0)
   - MapboxDirections (2.5.0):
->>>>>>> e0868a68
     - Polyline (~> 5.0)
     - Turf (~> 2.0)
   - MapboxMaps (10.5.0):
@@ -23,15 +15,9 @@
     - MapboxMobileEvents (= 1.0.7)
     - Turf (~> 2.0)
   - MapboxMobileEvents (1.0.7)
-<<<<<<< HEAD
   - MapboxNavigation (2.6.0-alpha.1):
     - MapboxCoreNavigation (= 2.6.0-alpha.1)
-    - MapboxMaps (= 10.5.0)
-=======
-  - MapboxNavigation (2.5.0):
-    - MapboxCoreNavigation (= 2.5.0)
     - MapboxMaps (~> 10.5)
->>>>>>> e0868a68
     - MapboxMobileEvents (~> 1.0)
     - MapboxSpeech (~> 2.0)
     - Solar-dev (~> 3.0)
@@ -68,19 +54,11 @@
 SPEC CHECKSUMS:
   MapboxCommon: a336e40b53e3fda5c419fe093c9c40aff4f4dd2b
   MapboxCoreMaps: f0c995b043323571ec46d7d9e496390982f6509d
-<<<<<<< HEAD
-  MapboxCoreNavigation: f6d154397db949478b2ad02a724e5e884eac3b92
-  MapboxDirections-pre: a1a76617fe016918654d7d65bfb7cace31a1bcf7
-  MapboxMaps: e85375aa3d6bea94bf9c0221aa59f35ee0b29f29
-  MapboxMobileEvents: f7f3e8daeb4b83688ae62a4172dce79169a97233
-  MapboxNavigation: 0ae5914fb0a509f084edd3fda3e32a33d4a0da1b
-=======
-  MapboxCoreNavigation: 5714160c82d691003513012012f9fb380a7b0d82
+  MapboxCoreNavigation: f2961ea4133b1d40cb7ea0d47dc134d9d090c98c
   MapboxDirections: a5ca101fe80e5f39dfe38e4d5131572890d797c4
   MapboxMaps: e85375aa3d6bea94bf9c0221aa59f35ee0b29f29
   MapboxMobileEvents: f7f3e8daeb4b83688ae62a4172dce79169a97233
-  MapboxNavigation: 49619e04350a460bc8b54874e52e3a4abc417d7c
->>>>>>> e0868a68
+  MapboxNavigation: 34266e1a5eb4b9c6ae8322b41288f43c7ef3cbcb
   MapboxNavigationNative: 2616c3107613454b3bedf1e54798e42e318d875c
   MapboxSpeech: e4ed02984444b6373374c72c369edaf045cc490c
   Polyline: fce41d72e1146c41c6d081f7656827226f643dff
