--- conflicted
+++ resolved
@@ -1,17 +1,9 @@
 PODS:
-<<<<<<< HEAD
   - MapboxCommon (18.0.0)
   - MapboxCoreMaps (10.0.0-rc.8):
     - MapboxCommon (~> 18.0)
-  - MapboxCoreNavigation (2.0.0-beta.25):
-    - MapboxDirections-pre (= 2.0.0-beta.9)
-=======
-  - MapboxCommon (17.1.0)
-  - MapboxCoreMaps (10.0.0-rc.7.2):
-    - MapboxCommon (~> 17.1)
   - MapboxCoreNavigation (2.0.0-rc.1):
     - MapboxDirections-pre (= 2.0.0-rc.1)
->>>>>>> 4bbb5efe
     - MapboxMobileEvents (~> 1.0.0)
     - MapboxNavigationNative (~> 66.0)
     - Turf (= 2.0.0-rc.1)
@@ -23,29 +15,16 @@
     - MapboxCoreMaps (= 10.0.0-rc.8)
     - MapboxMobileEvents (= 1.0.3)
     - Turf (= 2.0.0-rc.1)
-<<<<<<< HEAD
   - MapboxMobileEvents (1.0.3)
-  - MapboxNavigation (2.0.0-beta.25):
-    - MapboxCoreNavigation (= 2.0.0-beta.25)
-    - MapboxMaps (= 10.0.0-rc.8)
-=======
-  - MapboxMobileEvents (1.0.2)
   - MapboxNavigation (2.0.0-rc.1):
     - MapboxCoreNavigation (= 2.0.0-rc.1)
-    - MapboxMaps (= 10.0.0-rc.7)
->>>>>>> 4bbb5efe
+    - MapboxMaps (= 10.0.0-rc.8)
     - MapboxMobileEvents (~> 1.0.0)
     - MapboxSpeech-pre (= 2.0.0-rc.1)
     - Solar-dev (~> 3.0)
-<<<<<<< HEAD
   - MapboxNavigationNative (66.0.0):
     - MapboxCommon (~> 18.0)
-  - MapboxSpeech-pre (2.0.0-alpha.1)
-=======
-  - MapboxNavigationNative (65.0.2):
-    - MapboxCommon (~> 17.1)
   - MapboxSpeech-pre (2.0.0-rc.1)
->>>>>>> 4bbb5efe
   - Polyline (5.0.2)
   - Solar-dev (3.0.1)
   - Turf (2.0.0-rc.1)
@@ -74,27 +53,15 @@
     :path: "../../../"
 
 SPEC CHECKSUMS:
-<<<<<<< HEAD
   MapboxCommon: ea974a60b24bf4ce16314a5c99384512e7d5aa4e
   MapboxCoreMaps: 130eab4f9861dbb9b09b5e25b65ce701dec4a91a
-  MapboxCoreNavigation: 23b64419641422d4bcf105446ef4a4cc6b3e4925
-  MapboxDirections-pre: 6fcda7a8ad0c37c69e83f813aff46af0c2bba9ec
+  MapboxCoreNavigation: 961c1a22d1388ee39746f79e732a16787d7d6573
+  MapboxDirections-pre: 25013fec9715dbc17c1c1798da3105e9b3140cd9
   MapboxMaps: 10ffa18d5543a7ac5a2d4973647197f15e624baa
   MapboxMobileEvents: 852274da39a3ed9a56dfff3bab64a055d23768c7
-  MapboxNavigation: b87e40c22a1a7edc545f97e12e4da27978621d5b
+  MapboxNavigation: 7dcc9fb21a50777cd7845a1213ccf35a2aa99248
   MapboxNavigationNative: f539b0a114c2dfdc6ab05fff306157fedd4d3c3e
-  MapboxSpeech-pre: aeb16de604d07ceb4195150c3359d5401bb298e6
-=======
-  MapboxCommon: ea64a4842f40e8397d6270df379a17afb04e941c
-  MapboxCoreMaps: ebc8bbb2a2f25874835196544448771d7e35a385
-  MapboxCoreNavigation: 2fb44caf9209150b98c4c54d6b7195c0f0ea0849
-  MapboxDirections-pre: 25013fec9715dbc17c1c1798da3105e9b3140cd9
-  MapboxMaps: 8b98ffdaa3fd8ee742d44f86ed7296a72e40649c
-  MapboxMobileEvents: 9775eb995e06cc3ea10894bf6ab111683c8e73e7
-  MapboxNavigation: 0f01d8b618ace008d34c937c871e407117b48bd5
-  MapboxNavigationNative: 09e1b6c86808df5e2e61842e8ad9067e3b587a47
   MapboxSpeech-pre: c2739e843762ac6b222fb7132ac71903aa750af3
->>>>>>> 4bbb5efe
   Polyline: fce41d72e1146c41c6d081f7656827226f643dff
   Solar-dev: 4612dc9878b9fed2667d23b327f1d4e54e16e8d0
   Turf: 4efd14674a1a2f9527b7c0aadde8003a7b73b1be
