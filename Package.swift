--- conflicted
+++ resolved
@@ -22,11 +22,7 @@
         )
     ],
     dependencies: [
-<<<<<<< HEAD
-        .package(name: "MapboxDirections", url: "https://github.com/mapbox/mapbox-directions-swift.git", .exact("2.5.0-rc.1")),
-=======
         .package(name: "MapboxDirections", url: "https://github.com/mapbox/mapbox-directions-swift.git", from: "2.5.0"),
->>>>>>> e0868a68
         .package(name: "MapboxMobileEvents", url: "https://github.com/mapbox/mapbox-events-ios.git", from: "1.0.0"),
         .package(name: "MapboxNavigationNative", url: "https://github.com/mapbox/mapbox-navigation-native-ios.git", from: "101.0.0"),
         .package(name: "MapboxMaps", url: "https://github.com/mapbox/mapbox-maps-ios.git", from: "10.5.0"),
