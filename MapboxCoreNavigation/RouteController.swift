import Foundation
import CoreLocation
import MapboxDirections
import Polyline
import MapboxMobileEvents


/**
 The `RouteControllerDelegate` class provides methods for responding to significant occasions during the user’s traversal of a route monitored by a `RouteController`.
 */
@objc(MBRouteControllerDelegate)
public protocol RouteControllerDelegate: class {
    /**
     Returns whether the route controller should be allowed to calculate a new route.
     
     If implemented, this method is called as soon as the route controller detects that the user is off the predetermined route. Implement this method to conditionally prevent rerouting. If this method returns `true`, `routeController(_:willRerouteFrom:)` will be called immediately afterwards.
     
     - parameter routeController: The route controller that has detected the need to calculate a new route.
     - parameter location: The user’s current location.
     - returns: True to allow the route controller to calculate a new route; false to keep tracking the current route.
     */
    @objc(routeController:shouldRerouteFromLocation:)
    optional func routeController(_ routeController: RouteController, shouldRerouteFrom location: CLLocation) -> Bool
    
    /**
     Called immediately before the route controller calculates a new route.
     
     This method is called after `routeController(_:shouldRerouteFrom:)` is called, simultaneously with the `RouteControllerWillReroute` notification being posted, and before `routeController(_:didRerouteAlong:)` is called.
     
     - parameter routeController: The route controller that will calculate a new route.
     - parameter location: The user’s current location.
     */
    @objc(routeController:willRerouteFromLocation:)
    optional func routeController(_ routeController: RouteController, willRerouteFrom location: CLLocation)
    
    /**
     Called immediately after the route controller receives a new route.
     
     This method is called after `routeController(_:willRerouteFrom:)` and simultaneously with the `RouteControllerDidReroute` notification being posted.
     
     - parameter routeController: The route controller that has calculated a new route.
     - parameter route: The new route.
     */
    @objc(routeController:didRerouteAlongRoute:)
    optional func routeController(_ routeController: RouteController, didRerouteAlong route: Route)
    
    /**
     Called when the route controller fails to receive a new route.
     
     This method is called after `routeController(_:willRerouteFrom:)` and simultaneously with the `RouteControllerDidFailToReroute` notification being posted.
     
     - parameter routeController: The route controller that has calculated a new route.
     - parameter error: An error raised during the process of obtaining a new route.
     */
    @objc(routeController:didFailToRerouteWithError:)
    optional func routeController(_ routeController: RouteController, didFailToRerouteWith error: Error)
    
    /**
     Called when the route controller’s location manager receive a location update.
     
     These locations can be modified due to replay or simulation but they can
     also derive from regular location updates from a `CLLocationManager`.
     
     - parameter routeController: The route controller that received the new locations.
     - parameter locations: The locations that were received from the associated location manager.
     */
    @objc(routeController:didUpdateLocations:)
    optional func routeController(_ routeController: RouteController, didUpdateLocations locations: [CLLocation])
}

/**
 A `RouteController` tracks the user’s progress along a route, posting notifications as the user reaches significant points along the route. On every location update, the route controller evaluates the user’s location, determining whether the user remains on the route. If not, the route controller calculates a new route.
 
 `RouteController` is responsible for the core navigation logic whereas 
 `NavigationViewController` is responsible for displaying a default drop-in navigation UI.
 */
@objc(MBRouteController)
open class RouteController: NSObject {
    
    var lastUserDistanceToStartOfRoute = Double.infinity
    
    var lastTimeStampSpentMovingAwayFromStart = Date()
    
    let events = MMEEventsManager.shared()
    
    /**
     The route controller’s delegate.
     */
    public weak var delegate: RouteControllerDelegate?
    
    /**
     The Directions object used to create the route.
     */
    public var directions: Directions
    
    /**
     The route controller’s associated location manager.
     */
    public var locationManager: NavigationLocationManager! {
        didSet {
            oldValue?.delegate = nil
            locationManager.delegate = self
        }
    }
    
    /**
     If true, location updates will be simulated when driving through tunnels or other areas where there is none or bad GPS reception.
     */
    public var isDeadReckoningEnabled = false
    
    /**
     Details about the user’s progress along the current route, leg, and step.
     */
    public var routeProgress: RouteProgress {
        willSet {
            // Save any progress completed up until now
            sessionState.totalDistanceCompleted += routeProgress.distanceTraveled
        }
        didSet {
            // if the user has already arrived and a new route has been set, restart the navigation session
            if sessionState.arrivalTimestamp != nil {
                resetSession()
            } else {
                sessionState.currentRoute = routeProgress.route
            }
            
            var userInfo = [String: Any]()
            if let location = locationManager.location {
                userInfo[MBRouteControllerNotificationLocationKey] = location
            }
            NotificationCenter.default.post(name: RouteControllerDidReroute, object: self, userInfo: userInfo)
        }
    }
    
    var isRerouting = false
    var lastRerouteLocation: CLLocation?
    
    var routeTask: URLSessionDataTask?
    var lastLocationDate: Date?
    
    /// :nodoc: This is used internally when the navigation UI is being used
    public var usesDefaultUserInterface = false
    
    var sessionState:SessionState
    var outstandingFeedbackEvents = [CoreFeedbackEvent]()
    
    /**
     Intializes a new `RouteController`.
     
     - parameter route: The route to follow.
     - parameter directions: The Directions object that created `route`.
     - parameter locationManager: The associated location manager.
     */
    @objc(initWithRoute:directions:locationManager:)
    public init(along route: Route, directions: Directions = Directions.shared, locationManager: NavigationLocationManager = NavigationLocationManager()) {
        self.sessionState = SessionState(currentRoute: route, originalRoute: route)
        self.directions = directions
        self.routeProgress = RouteProgress(route: route)
        self.locationManager = locationManager
        self.locationManager.activityType = route.routeOptions.activityType
        super.init()
        
        self.locationManager.delegate = self
        self.resumeNotifications()
        self.startEvents(route: route)
        self.resetSession()
    }
    
    deinit {
        suspendLocationUpdates()
        checkAndSendOutstandingFeedbackEvents(forceAll: true)
        sendCancelEvent()
        suspendNotifications()
    }
    
    func startEvents(route: Route) {
        let eventLoggingEnabled = UserDefaults.standard.bool(forKey: NavigationMetricsDebugLoggingEnabled)
        
        var mapboxAccessToken: String? = nil
        if let accessToken = route.accessToken {
            mapboxAccessToken = accessToken
        } else if let path = Bundle.main.path(forResource: "Info", ofType: "plist"),
            let dict = NSDictionary(contentsOfFile: path) as? [String: AnyObject],
            let token = dict["MGLMapboxAccessToken"] as? String {
            mapboxAccessToken = token
        }
        
        if let mapboxAccessToken = mapboxAccessToken {
            events.isDebugLoggingEnabled = eventLoggingEnabled
            events.isMetricsEnabledInSimulator = true
            events.isMetricsEnabledForInUsePermissions = true
            events.initialize(withAccessToken: mapboxAccessToken, userAgentBase: "MapboxEventsNavigationiOS", hostSDKVersion: String(describing: Bundle(for: RouteController.self).object(forInfoDictionaryKey: "CFBundleShortVersionString")!))
            events.disableLocationMetrics()
            events.sendTurnstileEvent()
        } else {
            assert(false, "`accessToken` must be set in the Info.plist as `MGLMapboxAccessToken` or the `Route` passed into the `RouteController` must have the `accessToken` property set.")
        }
    }
    
    func resumeNotifications() {
        NotificationCenter.default.addObserver(self, selector: #selector(progressDidChange(notification:)), name: RouteControllerProgressDidChange, object: self)
        NotificationCenter.default.addObserver(self, selector: #selector(alertLevelDidChange(notification:)), name: RouteControllerAlertLevelDidChange, object: self)
        NotificationCenter.default.addObserver(self, selector: #selector(willReroute(notification:)), name: RouteControllerWillReroute, object: self)
        NotificationCenter.default.addObserver(self, selector: #selector(didReroute(notification:)), name: RouteControllerDidReroute, object: self)
    }
    
    func suspendNotifications() {
        NotificationCenter.default.removeObserver(self)
    }
    
    /**
     Starts monitoring the user’s location along the route.
     
     Will continue monitoring until `suspendLocationUpdates()` is called.
     */
    public func resume() {
        locationManager.startUpdatingLocation()
        locationManager.startUpdatingHeading()
    }
    
    /**
     Stops monitoring the user’s location along the route.
     */
    public func suspendLocationUpdates() {
        locationManager.stopUpdatingLocation()
        locationManager.stopUpdatingHeading()
    }
    
    /**
     The most recently received user location.
     
     This is a raw location received from `locationManager`. To obtain an idealized location, use the `snappedLocation` property.
     */
    var rawLocation: CLLocation?
    
    /**
     The most recently received user location, snapped to the route line.
     
     This property contains a `CLLocation` object located along the route line near the most recently received user location. This property is set to `nil` if the route controller is unable to snap the user’s location to the route line for some reason.
     */
    public var location: CLLocation? {
        guard let location = rawLocation, userIsOnRoute(location) else { return nil }
        guard let stepCoordinates = routeProgress.currentLegProgress.currentStep.coordinates else { return nil }
        guard let snappedCoordinate = closestCoordinate(on: stepCoordinates, to: location.coordinate) else { return location }
        
        guard location.course != -1, location.speed >= 0 else {
            return location
        }
        
        let nearByCoordinates = routeProgress.currentLegProgress.nearbyCoordinates
        guard let closest = closestCoordinate(on: nearByCoordinates, to: location.coordinate) else { return location }
        let slicedLine = polyline(along: nearByCoordinates, from: closest.coordinate, to: nearByCoordinates.last)
        let userDistanceBuffer = location.speed * RouteControllerDeadReckoningTimeInterval

        // Get closest point infront of user
        guard let pointOneSliced = coordinate(at: userDistanceBuffer, fromStartOf: slicedLine) else { return location }
        guard let pointOneClosest = closestCoordinate(on: nearByCoordinates, to: pointOneSliced) else { return location }
        guard let pointTwoSliced = coordinate(at: userDistanceBuffer * 2, fromStartOf: slicedLine) else { return location }
        guard let pointTwoClosest = closestCoordinate(on: nearByCoordinates, to: pointTwoSliced) else { return location }
        
        // Get direction of these points
        let pointOneDirection = closest.coordinate.direction(to: pointOneClosest.coordinate)
        let pointTwoDirection = closest.coordinate.direction(to: pointTwoClosest.coordinate)
        let wrappedPointOne = wrap(pointOneDirection, min: -180, max: 180)
        let wrappedPointTwo = wrap(pointTwoDirection, min: -180, max: 180)
        let wrappedCourse = wrap(location.course, min: -180, max: 180)
        let relativeAnglepointOne = wrap(wrappedPointOne - wrappedCourse, min: -180, max: 180)
        let relativeAnglepointTwo = wrap(wrappedPointTwo - wrappedCourse, min: -180, max: 180)
        let averageRelativeAngle = (relativeAnglepointOne + relativeAnglepointTwo) / 2
        let absoluteDirection = wrap(wrappedCourse + averageRelativeAngle, min: 0 , max: 360)

        guard differenceBetweenAngles(absoluteDirection, location.course) < RouteControllerMaxManipulatedCourseAngle else {
            return location
        }

        let course = averageRelativeAngle <= RouteControllerMaximumAllowedDegreeOffsetForTurnCompletion ? absoluteDirection : location.course
        
        guard snappedCoordinate.distance < RouteControllerUserLocationSnappingDistance else {
            return location
        }
        
        return CLLocation(coordinate: snappedCoordinate.coordinate, altitude: location.altitude, horizontalAccuracy: location.horizontalAccuracy, verticalAccuracy: location.verticalAccuracy, course: course, speed: location.speed, timestamp: location.timestamp)
    }
    
    /**
     Send feedback about the current road segment/maneuver to the Mapbox data team.
     
     You can pair this with a custom feedback UI in your app to flag problems during navigation
     such as road closures, incorrect instructions, etc. 
     
     With the help of a custom `description` to elaborate on the nature of the problem, using
     this function will automatically flag the road segment/maneuver the user is currently on for 
     closer inspection by Mapbox's system and team.
     
     If you provide a custom feedback UI that lets users elaborate on an 
     issue, you should call this before you show the custom UI so the 
     location and timestamp are more accurate. You can then call 
     `updateLastFeedback()` to attach any additional metadata to the 
     feedback.
     */
    public func recordFeedback(type: FeedbackType, description: String?) {
        enqueueFeedbackEvent(type: type, description: description)
    }
    
    /**
     Update the last recorded feedback event, for example if you have a custom feedback UI that lets a user elaborate on an issue.
     */
    public func updateLastFeedback(type: FeedbackType, description: String?) {
        if let lastFeedback = outstandingFeedbackEvents.map({$0 as? FeedbackEvent}).last {
            lastFeedback?.update(type: type, description: description)
        }
    }
    
    /**
     Discard the last recorded feedback event, for example if you have a custom feedback UI and the user cancelled feedback.
     */
    public func cancelLastFeedback(type: FeedbackType, description: String?) {
        if let lastFeedback = outstandingFeedbackEvents.filter({$0 is FeedbackEvent}).last, let index = outstandingFeedbackEvents.index(of: lastFeedback) {
            outstandingFeedbackEvents.remove(at: index)
        }
    }
}

extension RouteController {
    func progressDidChange(notification: NSNotification) {
        if sessionState.departureTimestamp == nil {
            sessionState.departureTimestamp = Date()
            sendDepartEvent()
        }
        checkAndSendOutstandingFeedbackEvents(forceAll: false)
    }
    
    func alertLevelDidChange(notification: NSNotification) {
        let alertLevel = routeProgress.currentLegProgress.alertUserLevel
        if alertLevel == .arrive && sessionState.arrivalTimestamp == nil {
            sessionState.arrivalTimestamp = Date()
            sendArriveEvent()
        }
    }
    
    func willReroute(notification: NSNotification) {
        enqueueRerouteEvent()
    }
    
    func didReroute(notification: NSNotification) {
        if let lastReroute = outstandingFeedbackEvents.map({$0 as? RerouteEvent }).last {
            lastReroute?.update(newRoute: routeProgress.route)
        }
    }
}

extension RouteController: CLLocationManagerDelegate {
    
    func interpolateLocation() {
        guard let location = locationManager.lastKnownLocation else { return }
        guard let polyline = routeProgress.route.coordinates else { return }
        
        let distance = location.speed as CLLocationDistance
        
        guard let interpolatedCoordinate = coordinate(at: routeProgress.distanceTraveled+distance, fromStartOf: polyline) else {
            return
        }
        
        var course = location.course
        if let upcomingCoordinate = coordinate(at: routeProgress.distanceTraveled+(distance*2), fromStartOf: polyline) {
            course = interpolatedCoordinate.direction(to: upcomingCoordinate)
        }
        
        let interpolatedLocation = CLLocation(coordinate: interpolatedCoordinate,
                                              altitude: location.altitude,
                                              horizontalAccuracy: location.horizontalAccuracy,
                                              verticalAccuracy: location.verticalAccuracy,
                                              course: course,
                                              speed: location.speed,
                                              timestamp: Date())
        
        self.locationManager(self.locationManager, didUpdateLocations: [interpolatedLocation])
    }
    
    public func locationManager(_ manager: CLLocationManager, didUpdateLocations locations: [CLLocation]) {
        guard let location = locations.last else {
            return
        }
        self.rawLocation = location
        
        delegate?.routeController?(self, didUpdateLocations: [location])
        
        sessionState.pastLocations.push(location)

        NSObject.cancelPreviousPerformRequests(withTarget: self, selector: #selector(interpolateLocation), object: nil)
        
        if isDeadReckoningEnabled {
            perform(#selector(interpolateLocation), with: nil, afterDelay: 1.1)
        }
        
        let userSnapToStepDistanceFromManeuver = distance(along: routeProgress.currentLegProgress.currentStep.coordinates!, from: location.coordinate)
        let secondsToEndOfStep = userSnapToStepDistanceFromManeuver / location.speed
        
        guard routeProgress.currentLegProgress.alertUserLevel != .arrive else {
            NotificationCenter.default.post(name: RouteControllerProgressDidChange, object: self, userInfo: [
                RouteControllerProgressDidChangeNotificationProgressKey: routeProgress,
                RouteControllerProgressDidChangeNotificationLocationKey: location,
                RouteControllerProgressDidChangeNotificationSecondsRemainingOnStepKey: secondsToEndOfStep
                ])
            return
        }
        
        // Notify observers if the step’s remaining distance has changed.
        let currentStepProgress = routeProgress.currentLegProgress.currentStepProgress
        let currentStep = currentStepProgress.step
        if let closestCoordinate = closestCoordinate(on: currentStep.coordinates!, to: location.coordinate) {
            let remainingDistance = distance(along: currentStep.coordinates!, from: closestCoordinate.coordinate)
            let distanceTraveled = currentStep.distance - remainingDistance
            if distanceTraveled != currentStepProgress.distanceTraveled {
                currentStepProgress.distanceTraveled = distanceTraveled
                NotificationCenter.default.post(name: RouteControllerProgressDidChange, object: self, userInfo: [
                    RouteControllerProgressDidChangeNotificationProgressKey: routeProgress,
                    RouteControllerProgressDidChangeNotificationLocationKey: location,
                    RouteControllerProgressDidChangeNotificationSecondsRemainingOnStepKey: secondsToEndOfStep
                    ])
            }
        }
        
        let step = routeProgress.currentLegProgress.currentStepProgress.step
        if step.maneuverType == .depart && !userIsOnRoute(location) {
            
            guard let userSnappedDistanceToClosestCoordinate = closestCoordinate(on: step.coordinates!, to: location.coordinate)?.distance else {
                return
            }
            
            // Give the user x seconds of moving away from the start of the route before rerouting
            guard Date().timeIntervalSince(lastTimeStampSpentMovingAwayFromStart) > MaxSecondsSpentTravelingAwayFromStartOfRoute else {
                lastUserDistanceToStartOfRoute = userSnappedDistanceToClosestCoordinate
                return
            }
            
            // Don't check `userIsOnRoute` if the user has not moved
            guard userSnappedDistanceToClosestCoordinate != lastUserDistanceToStartOfRoute else {
                lastUserDistanceToStartOfRoute = userSnappedDistanceToClosestCoordinate
                return
            }
            
            if userSnappedDistanceToClosestCoordinate > lastUserDistanceToStartOfRoute {
                lastTimeStampSpentMovingAwayFromStart = location.timestamp
            }
            
            lastUserDistanceToStartOfRoute = userSnappedDistanceToClosestCoordinate
        }
        
        guard userIsOnRoute(location) || !(delegate?.routeController?(self, shouldRerouteFrom: location) ?? true) else {
            reroute(from: location)
            return
        }
        
        monitorStepProgress(location)
        
        // Check for faster route given users current location
        //
        // Only check for faster alternatives if the user has plenty of time left on the route.
        guard routeProgress.durationRemaining > 600 else { return }
        // If the user is approaching a maneuver, don't check for a faster alternatives
        guard routeProgress.currentLegProgress.currentStepProgress.durationRemaining > RouteControllerMediumAlertInterval else { return }
        checkForFasterRoute(from: location)
    }
    
    func resetStartCounter() {
        lastTimeStampSpentMovingAwayFromStart = Date()
        lastUserDistanceToStartOfRoute = Double.infinity
    }
    
    /**
     Given a users current location, returns a Boolean whether they are currently on the route.
     
     If the user is not on the route, they should be rerouted.
     */
    public func userIsOnRoute(_ location: CLLocation) -> Bool {
        // Find future location of user
        let metersInFrontOfUser = location.speed * RouteControllerDeadReckoningTimeInterval
        let locationInfrontOfUser = location.coordinate.coordinate(at: metersInFrontOfUser, facing: location.course)
        let newLocation = CLLocation(latitude: locationInfrontOfUser.latitude, longitude: locationInfrontOfUser.longitude)
        let radius = max(RouteControllerMaximumDistanceBeforeRecalculating,
                         location.horizontalAccuracy + RouteControllerUserLocationSnappingDistance)

        let isCloseToCurrentStep = newLocation.isWithin(radius, of: routeProgress.currentLegProgress.currentStep)
        
        // If the user is moving away from the maneuver location
        // and they are close to the next step
        // we can safely say they have completed the maneuver.
        // This is intended to be a fallback case when we do find
        // that the users course matches the exit bearing.
        if let upComingStep = routeProgress.currentLegProgress.upComingStep {
            let isCloseToUpComingStep = newLocation.isWithin(radius, of: upComingStep)
            if !isCloseToCurrentStep && isCloseToUpComingStep {
                let userSnapToStepDistanceFromManeuver = distance(along: upComingStep.coordinates!, from: location.coordinate)
                let secondsToEndOfStep = userSnapToStepDistanceFromManeuver / location.speed
                incrementRouteProgress(secondsToEndOfStep <= RouteControllerMediumAlertInterval ? .medium : .low, location: location, updateStepIndex: true)
                return true
            }
        }
        
        return isCloseToCurrentStep
    }
    
    func incrementRouteProgress(_ newlyCalculatedAlertLevel: AlertLevel, location: CLLocation, updateStepIndex: Bool) {
        
        if updateStepIndex {
            routeProgress.currentLegProgress.stepIndex += 1
        }
        
        // If the step is not being updated, don't accept a lower alert level.
        // A lower alert level can only occur when the user begins the next step.
        guard newlyCalculatedAlertLevel.rawValue > routeProgress.currentLegProgress.alertUserLevel.rawValue || updateStepIndex else {
            return
        }
        
        if routeProgress.currentLegProgress.alertUserLevel != newlyCalculatedAlertLevel {
            routeProgress.currentLegProgress.alertUserLevel = newlyCalculatedAlertLevel
            // Use fresh user location distance to end of step
            // since the step could of changed
            let userDistance = distance(along: routeProgress.currentLegProgress.currentStep.coordinates!, from: location.coordinate)
            
            NotificationCenter.default.post(name: RouteControllerAlertLevelDidChange, object: self, userInfo: [
                RouteControllerAlertLevelDidChangeNotificationRouteProgressKey: routeProgress,
                RouteControllerAlertLevelDidChangeNotificationDistanceToEndOfManeuverKey: userDistance
                ])
        }
    }
    
    func checkForFasterRoute(from location: CLLocation) {
        guard let currentUpcomingManeuver = routeProgress.currentLegProgress.upComingStep else { return }
        
        guard let lastLocationDate = lastLocationDate else {
            self.lastLocationDate = location.timestamp
            return
        }

        // Only check ever 2 minutes for faster route
        guard location.timestamp.timeIntervalSince(lastLocationDate) >= 120 else { return }
        let durationRemaining = routeProgress.durationRemaining
        let currentAlertLevel = routeProgress.currentLegProgress.alertUserLevel
        
        getDirections(from: location) { [weak self] (route, error) in
            guard let strongSelf = self else { return }
            guard let route = route else { return }
            strongSelf.lastLocationDate = nil
            
            if let firstLeg = route.legs.first, let firstStep = firstLeg.steps.first,
                firstStep.expectedTravelTime >= RouteControllerMediumAlertInterval,
                currentUpcomingManeuver == firstLeg.steps[1],
                route.expectedTravelTime <= 0.9 * durationRemaining {
                // If the upcoming maneuver in the new route is the same as the current upcoming maneuver, don't announce it
                strongSelf.routeProgress = RouteProgress(route: route, legIndex: 0, alertLevel: currentAlertLevel)
                strongSelf.delegate?.routeController?(strongSelf, didRerouteAlong: route)
            }
        }
    }
    
    func reroute(from location: CLLocation) {
        if let lastRerouteLocation = lastRerouteLocation {
            guard location.distance(from: lastRerouteLocation) >= RouteControllerMaximumDistanceBeforeRecalculating else {
                return
            }
        }

        if isRerouting {
            return
        }
        
        isRerouting = true
        
        resetStartCounter()
        delegate?.routeController?(self, willRerouteFrom: location)
        NotificationCenter.default.post(name: RouteControllerWillReroute, object: self, userInfo: [
            MBRouteControllerNotificationLocationKey: location
            ])
        
        self.lastRerouteLocation = location
        
        getDirections(from: location) { [weak self] (route, error) in
            guard let strongSelf = self else {
                return
            }
            
            if let error = error {
                strongSelf.delegate?.routeController?(strongSelf, didFailToRerouteWith: error)
                NotificationCenter.default.post(name: RouteControllerDidFailToReroute, object: self, userInfo: [
                    MBRouteControllerNotificationErrorKey: error
                    ])
            }
            
            guard let route = route else { return }
            
            // If the first step of the new route is greater than 0.5km, let user continue without announcement.
            var alertLevel: AlertLevel = .none
            if let firstLeg = route.legs.first, let firstStep = firstLeg.steps.first, firstStep.distance > 500 {
                alertLevel = .depart
            }
            strongSelf.routeProgress = RouteProgress(route: route, legIndex: 0, alertLevel: alertLevel)
            strongSelf.routeProgress.currentLegProgress.stepIndex = 0
            strongSelf.delegate?.routeController?(strongSelf, didRerouteAlong: route)
        }
    }
    
    func getDirections(from location: CLLocation, completion: @escaping (_ route: Route?, _ error: Error?)->()) {
        routeTask?.cancel()
        
        let options = routeProgress.route.routeOptions
        options.waypoints = [Waypoint(coordinate: location.coordinate)] + routeProgress.remainingWaypoints
        if let firstWaypoint = options.waypoints.first, location.course >= 0 {
            firstWaypoint.heading = location.course
            firstWaypoint.headingAccuracy = 90
        }
        
<<<<<<< HEAD
        routeTask = directions.calculate(options) { (waypoints, routes, error) in
            if let error = error {
                return completion(nil, error)
=======
        self.lastRerouteLocation = location
        
        if let accessToken = routeProgress.route.accessToken, let apiEndpoint = routeProgress.route.apiEndpoint, let host = apiEndpoint.host {
            directions = Directions(accessToken: accessToken, host: host)
        }
        
        routeTask = directions.calculate(options, completionHandler: { [weak self] (waypoints, routes, error) in
            defer {
                self?.isRerouting = false
            }
            
            guard let strongSelf = self else {
                return
>>>>>>> ff6f9e56
            }
            
            guard let route = routes?.first else {
                return completion(nil, nil)
            }
            
            return completion(route, error)
        }
    }
    
    func monitorStepProgress(_ location: CLLocation) {
        // Force an announcement when the user begins a route
        var alertLevel: AlertLevel = routeProgress.currentLegProgress.alertUserLevel == .none ? .depart : routeProgress.currentLegProgress.alertUserLevel
        var updateStepIndex = false
        let profileIdentifier = routeProgress.route.routeOptions.profileIdentifier
        
        let userSnapToStepDistanceFromManeuver = distance(along: routeProgress.currentLegProgress.currentStep.coordinates!, from: location.coordinate)
        let secondsToEndOfStep = userSnapToStepDistanceFromManeuver / location.speed
        var courseMatchesManeuverFinalHeading = false
        
        let minimumDistanceForHighAlert = RouteControllerMinimumDistanceForHighAlert(identifier: profileIdentifier)
        let minimumDistanceForMediumAlert = RouteControllerMinimumDistanceForMediumAlert(identifier: profileIdentifier)
        
        // Bearings need to normalized so when the `finalHeading` is 359 and the user heading is 1,
        // we count this as within the `RouteControllerMaximumAllowedDegreeOffsetForTurnCompletion`
        if let upcomingStep = routeProgress.currentLegProgress.upComingStep, let finalHeading = upcomingStep.finalHeading, let initialHeading = upcomingStep.initialHeading {
            let initialHeadingNormalized = wrap(initialHeading, min: 0, max: 360)
            let finalHeadingNormalized = wrap(finalHeading, min: 0, max: 360)
            let userHeadingNormalized = wrap(location.course, min: 0, max: 360)
            let expectedTurningAngle = differenceBetweenAngles(initialHeadingNormalized, finalHeadingNormalized)
            
            // If the upcoming maneuver is fairly straight,
            // do not check if the user is within x degrees of the exit heading.
            // For ramps, their current heading will very close to the exit heading.
            // We need to wait until their moving away from the maneuver location instead.
            // We can do this by looking at their snapped distance from the maneuver.
            // Once this distance is zero, they are at more moving away from the maneuver location
            if expectedTurningAngle <= RouteControllerMaximumAllowedDegreeOffsetForTurnCompletion {
                courseMatchesManeuverFinalHeading = userSnapToStepDistanceFromManeuver == 0
            } else {
                courseMatchesManeuverFinalHeading = differenceBetweenAngles(finalHeadingNormalized, userHeadingNormalized) <= RouteControllerMaximumAllowedDegreeOffsetForTurnCompletion
            }
        }

        // When departing, `userSnapToStepDistanceFromManeuver` is most often less than `RouteControllerManeuverZoneRadius`
        // since the user will most often be at the beginning of the route, in the maneuver zone
        if alertLevel == .depart && userSnapToStepDistanceFromManeuver <= RouteControllerManeuverZoneRadius {
            // If the user is close to the maneuver location,
            // don't give a depature instruction.
            // Instead, give a `.high` alert.
            if secondsToEndOfStep <= RouteControllerHighAlertInterval {
                alertLevel = .high
            }
        } else if userSnapToStepDistanceFromManeuver <= RouteControllerManeuverZoneRadius {
            // Use the currentStep if there is not a next step
            // This occurs when arriving
            let step = routeProgress.currentLegProgress.upComingStep?.maneuverLocation ?? routeProgress.currentLegProgress.currentStep.maneuverLocation
            let userAbsoluteDistance = step - location.coordinate
            
            // userAbsoluteDistanceToManeuverLocation is set to nil by default
            // If it's set to nil, we know the user has never entered the maneuver radius
            if routeProgress.currentLegProgress.currentStepProgress.userDistanceToManeuverLocation == nil {
                routeProgress.currentLegProgress.currentStepProgress.userDistanceToManeuverLocation = RouteControllerManeuverZoneRadius
            }
            
            let lastKnownUserAbsoluteDistance = routeProgress.currentLegProgress.currentStepProgress.userDistanceToManeuverLocation
            
            // The objective here is to make sure the user is moving away from the maneuver location
            // This helps on maneuvers where the difference between the exit and enter heading are similar
            if  userAbsoluteDistance <= lastKnownUserAbsoluteDistance! {
                routeProgress.currentLegProgress.currentStepProgress.userDistanceToManeuverLocation = userAbsoluteDistance
            }
            
            if routeProgress.currentLegProgress.upComingStep?.maneuverType == ManeuverType.arrive {
                alertLevel = .arrive
            } else if courseMatchesManeuverFinalHeading {
                updateStepIndex = true
                
                // Look at the following step to determine what the new alert level should be
                if let upComingStep = routeProgress.currentLegProgress.upComingStep {
                    alertLevel = upComingStep.expectedTravelTime <= RouteControllerMediumAlertInterval ? .medium : .low
                } else {
                    assert(false, "In this case, there should always be an upcoming step")
                }
            }
        } else if secondsToEndOfStep <= RouteControllerHighAlertInterval && routeProgress.currentLegProgress.currentStep.distance > minimumDistanceForHighAlert {
            alertLevel = .high
        } else if secondsToEndOfStep <= RouteControllerMediumAlertInterval &&
            // Don't alert if the route segment is shorter than X
            // However, if it's the beginning of the route
            // There needs to be an alert
            routeProgress.currentLegProgress.currentStep.distance > minimumDistanceForMediumAlert {
            alertLevel = .medium
        }
        
        incrementRouteProgress(alertLevel, location: location, updateStepIndex: updateStepIndex)
    }
}

struct SessionState {
    let identifier = UUID()
    var departureTimestamp: Date?
    var arrivalTimestamp: Date?
    
    var totalDistanceCompleted: CLLocationDistance = 0
    
    var numberOfReroutes = 0
    var lastRerouteDate: Date?
    
    var currentRoute: Route
    var currentRequestIdentifier: String?
    
    var originalRoute: Route
    var originalRequestIdentifier: String?
    
    var pastLocations = FixedLengthQueue<CLLocation>(length: 40)
    
    init(currentRoute: Route, originalRoute: Route) {
        self.currentRoute = currentRoute
        self.originalRoute = originalRoute
    }
}

// MARK: - Telemetry
extension RouteController {
    // MARK: Sending events
    func sendDepartEvent() {
        events.enqueueEvent(withName: MMEEventTypeNavigationDepart, attributes: events.navigationDepartEvent(routeController: self))
        events.flush()
    }

    func sendArriveEvent() {
        events.enqueueEvent(withName: MMEEventTypeNavigationArrive, attributes: events.navigationArriveEvent(routeController: self))
        events.flush()
    }
    
    func sendCancelEvent() {
        events.enqueueEvent(withName: MMEEventTypeNavigationCancel, attributes: events.navigationCancelEvent(routeController: self))
        events.flush()
    }
    
    func sendFeedbackEvent(event: CoreFeedbackEvent) {
        // remove from outstanding event queue
        if let index = outstandingFeedbackEvents.index(of: event) {
            outstandingFeedbackEvents.remove(at: index)
        }
        
        let eventName = event.eventDictionary["event"] as! String
        let eventDictionary = events.navigationFeedbackEventWithLocationsAdded(event: event.eventDictionary, eventTimestamp: event.timestamp, routeController: self)
        
        events.enqueueEvent(withName: eventName, attributes: eventDictionary)
        events.flush()
    }
    
    // MARK: Enqueue feedback
    
    func enqueueFeedbackEvent(type: FeedbackType, description: String?) {
        let eventDictionary = events.navigationFeedbackEvent(routeController: self, type: type, description: description)
        outstandingFeedbackEvents.append(FeedbackEvent(timestamp: Date(), eventDictionary: eventDictionary))
    }
    
    func enqueueRerouteEvent() {
        let timestamp = Date()
        
        let eventDictionary = events.navigationRerouteEvent(routeController: self)
        
        sessionState.lastRerouteDate = timestamp
        sessionState.numberOfReroutes += 1
        
        outstandingFeedbackEvents.append(RerouteEvent(timestamp: timestamp, eventDictionary: eventDictionary))
    }
    
    func checkAndSendOutstandingFeedbackEvents(forceAll: Bool) {
        let now = Date()
        let eventsToPush = forceAll ? outstandingFeedbackEvents : outstandingFeedbackEvents.filter {
            now.timeIntervalSince($0.timestamp) > SecondsBeforeCollectionAfterFeedbackEvent
        }
        for event in eventsToPush {
            sendFeedbackEvent(event: event)
        }
    }
    
    func resetSession() {
        sessionState = SessionState(currentRoute: routeProgress.route, originalRoute: routeProgress.route)
    }
}<|MERGE_RESOLUTION|>--- conflicted
+++ resolved
@@ -611,27 +611,19 @@
             firstWaypoint.headingAccuracy = 90
         }
         
-<<<<<<< HEAD
-        routeTask = directions.calculate(options) { (waypoints, routes, error) in
+        self.lastRerouteLocation = location
+        
+        if let accessToken = routeProgress.route.accessToken, let apiEndpoint = routeProgress.route.apiEndpoint, let host = apiEndpoint.host {
+            directions = Directions(accessToken: accessToken, host: host)
+        }
+        
+        routeTask = directions.calculate(options) { [weak self] (waypoints, routes, error) in
+            defer {
+                self?.isRerouting = false
+            }
             if let error = error {
                 return completion(nil, error)
-=======
-        self.lastRerouteLocation = location
-        
-        if let accessToken = routeProgress.route.accessToken, let apiEndpoint = routeProgress.route.apiEndpoint, let host = apiEndpoint.host {
-            directions = Directions(accessToken: accessToken, host: host)
-        }
-        
-        routeTask = directions.calculate(options, completionHandler: { [weak self] (waypoints, routes, error) in
-            defer {
-                self?.isRerouting = false
-            }
-            
-            guard let strongSelf = self else {
-                return
->>>>>>> ff6f9e56
-            }
-            
+            }
             guard let route = routes?.first else {
                 return completion(nil, nil)
             }
