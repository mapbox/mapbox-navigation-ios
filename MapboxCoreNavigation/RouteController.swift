import Foundation
import CoreLocation
import MapboxDirections
import Polyline
import MapboxMobileEvents
import Turf


protocol RouteControllerDataSource: class {
    var location: CLLocation? { get }
    var locationProvider: NavigationLocationManager.Type { get }
}


/**
 A `RouteController` tracks the user’s progress along a route, posting notifications as the user reaches significant points along the route. On every location update, the route controller evaluates the user’s location, determining whether the user remains on the route. If not, the route controller calculates a new route.

 `RouteController` is responsible for the core navigation logic whereas
 `NavigationViewController` is responsible for displaying a default drop-in navigation UI.
 */
@objc(MBRouteController)
open class RouteController: NSObject, Router {

    public enum DefaultBehavior {
        public static let shouldRerouteFromLocation: Bool = true
        public static let shouldDiscardLocation: Bool = true
        public static let shouldDiscardHistory: Bool = true
        public static let didArriveAtWaypoint: Bool = true
        public static let shouldPreventReroutesWhenArrivingAtWaypoint: Bool = true
        public static let shouldDisableBatteryMonitoring: Bool = true
    }
    
    /**
     The route controller’s delegate.
     */
    @objc public weak var delegate: RouterDelegate?

    /**
     The route controller’s associated location manager.
     */
    @objc public unowned var dataSource: RouterDataSource
    
    /**
     The Directions object used to create the route.
     */
    @objc public var directions: Directions


    /**
     The threshold used when we determine when the user has arrived at the waypoint.
     By default, we claim arrival 5 seconds before the user is physically estimated to arrive.
    */
    @objc public var waypointArrivalThreshold: TimeInterval = 5.0
    
    
    /**
     If true, the `RouteController` attempts to calculate a more optimal route for the user on an interval defined by `RouteControllerProactiveReroutingInterval`.
     */
    @objc public var reroutesProactively = false

    var didFindFasterRoute = false

    /**
     Details about the user’s progress along the current route, leg, and step.
     */
    @objc public var routeProgress: RouteProgress {
        get {
            return _routeProgress
        }
        set {
<<<<<<< HEAD
            if let location = self.location {
                delegate?.router?(self, willRerouteFrom: location)
            }
            
=======
>>>>>>> b58bcec4
            _routeProgress = newValue
            announce(reroute: routeProgress.route, at: dataSource.location, proactive: didFindFasterRoute)
        }
    }
    
    private var _routeProgress: RouteProgress {
        didSet {
            movementsAwayFromRoute = 0
        }
    }
    
    public var route: Route {
        get {
            return routeProgress.route
        }
        set {
            routeProgress = RouteProgress(route: newValue, previousRouteProgress: shouldDiscardHistory ? nil : routeProgress)
        }
    }

    var isRerouting = false
    var lastRerouteLocation: CLLocation?

    var routeTask: URLSessionDataTask?
    var lastLocationDate: Date?

    var hasFoundOneQualifiedLocation = false

    var movementsAwayFromRoute = 0

    var previousArrivalWaypoint: Waypoint?

    var userSnapToStepDistanceFromManeuver: CLLocationDistance?
    
    var shouldDiscardHistory: Bool {
        return delegate?.routerShouldDiscardHistory?(self) ?? false
    }
    
    /**
     Intializes a new `RouteController`.

     - parameter route: The route to follow.
     - parameter directions: The Directions object that created `route`.
     - parameter source: The data source for the RouteController.
     */
    required public init(along route: Route, directions: Directions = Directions.shared, dataSource source: RouterDataSource) {
        self.directions = directions
        self._routeProgress = RouteProgress(route: route)
        self.dataSource = source
        UIDevice.current.isBatteryMonitoringEnabled = true

        super.init()
        
        checkForUpdates()
        checkForLocationUsageDescription()
    }

    deinit {
        if delegate?.routerShouldDisableBatteryMonitoring?(self) ?? DefaultBehavior.shouldDisableBatteryMonitoring {
            UIDevice.current.isBatteryMonitoringEnabled = false
        }
  
    }


    /**
     The idealized user location. Snapped to the route line, if applicable, otherwise raw.
     - seeAlso: snappedLocation, rawLocation
     */
    @objc public var location: CLLocation? {

        // If there is no snapped location, and the rawLocation course is unqualified, use the user's heading as long as it is accurate.
        if snappedLocation == nil,
            let heading = heading,
            let loc = rawLocation,
            !loc.course.isQualified,
            heading.trueHeading.isQualified {
            return CLLocation(coordinate: loc.coordinate, altitude: loc.altitude, horizontalAccuracy: loc.horizontalAccuracy, verticalAccuracy: loc.verticalAccuracy, course: heading.trueHeading, speed: loc.speed, timestamp: loc.timestamp)
        }

        return snappedLocation ?? rawLocation
    }

    /**
     The raw location, snapped to the current route.
     - important: If the rawLocation is outside of the route snapping tolerances, this value is nil.
     */
    var snappedLocation: CLLocation? {
        return rawLocation?.snapped(to: routeProgress)
    }

    var heading: CLHeading?

    /**
     The most recently received user location.
     - note: This is a raw location received from `locationManager`. To obtain an idealized location, use the `location` property.
     */
    var rawLocation: CLLocation? {
        didSet {
            updateDistanceToManeuver()
        }
    }

    func updateDistanceToManeuver() {
        guard let coordinates = routeProgress.currentLegProgress.currentStep.coordinates, let coordinate = rawLocation?.coordinate else {
            userSnapToStepDistanceFromManeuver = nil
            return
        }
        userSnapToStepDistanceFromManeuver = Polyline(coordinates).distance(from: coordinate)
    }

    @objc public var reroutingTolerance: CLLocationDistance {
        guard let intersections = routeProgress.currentLegProgress.currentStepProgress.intersectionsIncludingUpcomingManeuverIntersection else { return RouteControllerMaximumDistanceBeforeRecalculating }
        guard let userLocation = rawLocation else { return RouteControllerMaximumDistanceBeforeRecalculating }

        for intersection in intersections {
            let absoluteDistanceToIntersection = userLocation.coordinate.distance(to: intersection.location)

            if absoluteDistanceToIntersection <= RouteControllerManeuverZoneRadius {
                return RouteControllerMaximumDistanceBeforeRecalculating / 2
            }
        }
        return RouteControllerMaximumDistanceBeforeRecalculating
    }
    
    func getDirections(from location: CLLocation, along progress: RouteProgress, completion: @escaping (_ route: Route?, _ error: Error?)->Void) {
        routeTask?.cancel()
        let options = progress.reroutingOptions(with: location)
        
        self.lastRerouteLocation = location
        
        let complete = { [weak self] (route: Route?, error: NSError?) in
            self?.isRerouting = false
            completion(route, error)
        }
        
        routeTask = directions.calculate(options) {(waypoints, potentialRoutes, potentialError) in
            
            guard let routes = potentialRoutes else {
                return complete(nil, potentialError)
            }
            
            let mostSimilar = routes.mostSimilar(to: progress.route)
            
            return complete(mostSimilar ?? routes.first, potentialError)
            
        }
    }
    
    /**
     Monitors the user's course to see if it is consistantly moving away from what we expect the course to be at a given point.
     */
    func userCourseIsOnRoute(_ location: CLLocation) -> Bool {
        let nearbyCoordinates = routeProgress.nearbyCoordinates
        guard let calculatedCourseForLocationOnStep = location.interpolatedCourse(along: nearbyCoordinates) else { return true }
        
        let maxUpdatesAwayFromRouteGivenAccuracy = Int(location.horizontalAccuracy / Double(RouteControllerIncorrectCourseMultiplier))
        
        if movementsAwayFromRoute >= max(RouteControllerMinNumberOfInCorrectCourses, maxUpdatesAwayFromRouteGivenAccuracy)  {
            return false
        } else if location.shouldSnap(toRouteWith: calculatedCourseForLocationOnStep) {
            movementsAwayFromRoute = 0
        } else {
            movementsAwayFromRoute += 1
        }
        
        return true
    }
    
    /**
     Given a users current location, returns a Boolean whether they are currently on the route.
     
     If the user is not on the route, they should be rerouted.
     */
    @objc public func userIsOnRoute(_ location: CLLocation) -> Bool {
        
        // If the user has arrived, do not continue monitor reroutes, step progress, etc
        if routeProgress.currentLegProgress.userHasArrivedAtWaypoint &&
            (delegate?.router?(self, shouldPreventReroutesWhenArrivingAt: routeProgress.currentLeg.destination) ??
             DefaultBehavior.shouldPreventReroutesWhenArrivingAtWaypoint) {
            return true
        }
        
        let isCloseToCurrentStep = userIsWithinRadiusOfRoute(location: location)
        
        guard !isCloseToCurrentStep || !userCourseIsOnRoute(location) else { return true }
        
        // Check and see if the user is near a future step.
        guard let nearestStep = routeProgress.currentLegProgress.closestStep(to: location.coordinate) else {
            return false
        }
        
        if nearestStep.distance < RouteControllerUserLocationSnappingDistance {
            // Only advance the stepIndex to a future step if the step is new. Otherwise, the user is still on the current step.
            if nearestStep.index != routeProgress.currentLegProgress.stepIndex {
                advanceStepIndex(to: nearestStep.index)
            }
            return true
        }
        
        return false
    }
    
    internal func userIsWithinRadiusOfRoute(location: CLLocation) -> Bool {
        let radius = max(reroutingTolerance, RouteControllerManeuverZoneRadius)
        let isCloseToCurrentStep = location.isWithin(radius, of: routeProgress.currentLegProgress.currentStep)
        return isCloseToCurrentStep
    }
    
    /**
     Advances the leg index.
     
     This is a convienence method provided to advance the leg index of any given router without having to worry about the internal data structure of the router.
     */
    @objc(advanceLegIndexWithLocation:)
    public func advanceLegIndex(location: CLLocation) {
        precondition(!routeProgress.isFinalLeg, "Can not increment leg index beyond final leg.")
        routeProgress.legIndex += 1
    }
    
}

extension RouteController: CLLocationManagerDelegate {


    @objc public func locationManager(_ manager: CLLocationManager, didUpdateHeading newHeading: CLHeading) {
        heading = newHeading
    }

    @objc public func locationManager(_ manager: CLLocationManager, didUpdateLocations locations: [CLLocation]) {
        let filteredLocations = locations.filter {
            return $0.isQualified
        }

        if !filteredLocations.isEmpty, hasFoundOneQualifiedLocation == false {
            hasFoundOneQualifiedLocation = true
        }

        let currentStepProgress = routeProgress.currentLegProgress.currentStepProgress
        
        var potentialLocation: CLLocation?

        // `filteredLocations` contains qualified locations
        if let lastFiltered = filteredLocations.last {
            potentialLocation = lastFiltered
        // `filteredLocations` does not contain good locations and we have found at least one good location previously.
        } else if hasFoundOneQualifiedLocation {
            if let lastLocation = locations.last, delegate?.router?(self, shouldDiscard: lastLocation) ?? DefaultBehavior.shouldDiscardLocation {
                
                // Allow the user puck to advance. A stationary puck is not great.
                self.rawLocation = lastLocation
                
                return
            }
        // This case handles the first location.
        // This location is not a good location, but we need the rest of the UI to update and at least show something.
        } else if let lastLocation = locations.last {
            potentialLocation = lastLocation
        }

        guard let location = potentialLocation else {
            return
        }

        self.rawLocation = location


        updateIntersectionIndex(for: currentStepProgress)
        // Notify observers if the step’s remaining distance has changed.

        update(progress: routeProgress, with: self.location!, rawLocation: location)
        updateDistanceToIntersection(from: location)
        updateRouteStepProgress(for: location)
        updateRouteLegProgress(for: location)
        updateVisualInstructionProgress()

        if !isRerouting, !userIsOnRoute(location), delegate?.router?(self, shouldRerouteFrom: location) ?? DefaultBehavior.shouldRerouteFromLocation {

            reroute(from: location, along: routeProgress)
            return
        }

        updateSpokenInstructionProgress()

        // Check for faster route given users current location
        guard reroutesProactively else { return }
        // Only check for faster alternatives if the user has plenty of time left on the route.
        guard routeProgress.durationRemaining > 600 else { return }
        // If the user is approaching a maneuver, don't check for a faster alternatives
        guard routeProgress.currentLegProgress.currentStepProgress.durationRemaining > RouteControllerMediumAlertInterval else { return }
        checkForFasterRoute(from: location)
    }
    
    private func update(progress: RouteProgress, with location: CLLocation, rawLocation: CLLocation) {
        
        let stepProgress = progress.currentLegProgress.currentStepProgress
        let step = stepProgress.step
        
        //Increment the progress model
        let polyline = Polyline(step.coordinates!)
        if let closestCoordinate = polyline.closestCoordinate(to: rawLocation.coordinate) {
            let remainingDistance = polyline.distance(from: closestCoordinate.coordinate)
            let distanceTraveled = step.distance - remainingDistance
            stepProgress.distanceTraveled = distanceTraveled
            
            //Fire the delegate method
            delegate?.router?(self, didUpdate: progress, with: location, rawLocation: rawLocation)
            
            //Fire the notification (for now)
            NotificationCenter.default.post(name: .routeControllerProgressDidChange, object: self, userInfo: [
                RouteControllerNotificationUserInfoKey.routeProgressKey: progress,
                RouteControllerNotificationUserInfoKey.locationKey: location, //guaranteed value
                RouteControllerNotificationUserInfoKey.rawLocationKey: rawLocation //raw
                ])
        }
    }
    
    private func announce(reroute newRoute: Route, at location: CLLocation?, proactive: Bool) {
            var userInfo = [RouteControllerNotificationUserInfoKey: Any]()
            if let location = location {
                userInfo[.locationKey] = location
            }
            userInfo[.isProactiveKey] = didFindFasterRoute
            NotificationCenter.default.post(name: .routeControllerDidReroute, object: self, userInfo: userInfo)
        delegate?.router?(self, didRerouteAlong: routeProgress.route, at: dataSource.location, proactive: didFindFasterRoute)
    }
        
    func updateIntersectionIndex(for currentStepProgress: RouteStepProgress) {
        guard let intersectionDistances = currentStepProgress.intersectionDistances else { return }
        let upcomingIntersectionIndex = intersectionDistances.index { $0 > currentStepProgress.distanceTraveled } ?? intersectionDistances.endIndex
        currentStepProgress.intersectionIndex = upcomingIntersectionIndex > 0 ? intersectionDistances.index(before: upcomingIntersectionIndex) : 0
    }

    func updateRouteLegProgress(for location: CLLocation) {
        let currentDestination = routeProgress.currentLeg.destination
        let legProgress = routeProgress.currentLegProgress
        guard let remainingVoiceInstructions = legProgress.currentStepProgress.remainingSpokenInstructions else { return }

        // We are at least at the "You will arrive" instruction
        if legProgress.remainingSteps.count <= 1 && remainingVoiceInstructions.count <= 1 && currentDestination != previousArrivalWaypoint {

            //Have we actually arrived? Last instruction is "You have arrived"
            if remainingVoiceInstructions.count == 0, legProgress.durationRemaining <= waypointArrivalThreshold {
                previousArrivalWaypoint = currentDestination
                legProgress.userHasArrivedAtWaypoint = true
                
                let advancesToNextLeg = delegate?.router?(self, didArriveAt: currentDestination) ?? DefaultBehavior.didArriveAtWaypoint
                
                guard !routeProgress.isFinalLeg && advancesToNextLeg else { return }
                advanceLegIndex(location: location)
                updateDistanceToManeuver()
                
            } else { //we are approaching the destination
                delegate?.router?(self, willArriveAt: currentDestination, after: legProgress.durationRemaining, distance: legProgress.distanceRemaining)
            }
        }
    }
    

    
    func checkForFasterRoute(from location: CLLocation) {
        guard let currentUpcomingManeuver = routeProgress.currentLegProgress.upcomingStep else {
            return
        }

        guard let lastLocationDate = lastLocationDate else {
            self.lastLocationDate = location.timestamp
            return
        }

        // Only check every so often for a faster route.
        guard location.timestamp.timeIntervalSince(lastLocationDate) >= RouteControllerProactiveReroutingInterval else {
            return
        }
        let durationRemaining = routeProgress.durationRemaining

        getDirections(from: location, along: routeProgress) { [weak self] (route, error) in
            guard let strongSelf = self else {
                return
            }

            guard let route = route else {
                return
            }

            strongSelf.lastLocationDate = nil

            guard let firstLeg = route.legs.first, let firstStep = firstLeg.steps.first else {
                return
            }

            let routeIsFaster = firstStep.expectedTravelTime >= RouteControllerMediumAlertInterval &&
                currentUpcomingManeuver == firstLeg.steps[1] && route.expectedTravelTime <= 0.9 * durationRemaining

            if routeIsFaster {
                strongSelf.didFindFasterRoute = true
                // If the upcoming maneuver in the new route is the same as the current upcoming maneuver, don't announce it
                let previousRouteProgress: RouteProgress? = strongSelf.shouldDiscardHistory ? nil : strongSelf.routeProgress
                strongSelf._routeProgress = RouteProgress(route: route,
                                                          previousRouteProgress: previousRouteProgress,
                                                          legIndex: 0,
                                                          spokenInstructionIndex: strongSelf._routeProgress.currentLegProgress.currentStepProgress.spokenInstructionIndex)
                strongSelf.announce(reroute: route, at: location, proactive: true)
                strongSelf.movementsAwayFromRoute = 0
                strongSelf.didFindFasterRoute = false
            }
        }
    }

    public func reroute(from location: CLLocation, along progress: RouteProgress) {
        if let lastRerouteLocation = lastRerouteLocation {
            guard location.distance(from: lastRerouteLocation) >= RouteControllerMaximumDistanceBeforeRecalculating else {
                return
            }
        }

        if isRerouting {
            return
        }

        isRerouting = true

        delegate?.router?(self, willRerouteFrom: location)
        NotificationCenter.default.post(name: .routeControllerWillReroute, object: self, userInfo: [
            RouteControllerNotificationUserInfoKey.locationKey: location
        ])

        self.lastRerouteLocation = location

        getDirections(from: location, along: progress) { [weak self] (route, error) in
            guard let strongSelf: RouteController = self else {
                return
            }

            if let error = error {
                strongSelf.delegate?.router?(strongSelf, didFailToRerouteWith: error)
                NotificationCenter.default.post(name: .routeControllerDidFailToReroute, object: self, userInfo: [
                    RouteControllerNotificationUserInfoKey.routingErrorKey: error
                ])
                return
            }

            guard let route = route else { return }
            strongSelf.isRerouting = false
            let previousRouteProgress: RouteProgress? = strongSelf.shouldDiscardHistory ? nil : strongSelf.routeProgress
            strongSelf._routeProgress = RouteProgress(route: route, previousRouteProgress: previousRouteProgress, legIndex: 0)
            strongSelf._routeProgress.currentLegProgress.stepIndex = 0
            strongSelf.announce(reroute: route, at: location, proactive: false)
        }
    }

    private func checkForUpdates() {
        #if TARGET_IPHONE_SIMULATOR
        guard (NSClassFromString("XCTestCase") == nil) else { return } // Short-circuit when running unit tests
            guard let version = Bundle(for: RouteController.self).object(forInfoDictionaryKey: "CFBundleShortVersionString") else { return }
            let latestVersion = String(describing: version)
            _ = URLSession.shared.dataTask(with: URL(string: "https://www.mapbox.com/mapbox-navigation-ios/latest_version")!, completionHandler: { (data, response, error) in
                if let _ = error { return }
                guard let httpResponse = response as? HTTPURLResponse, httpResponse.statusCode == 200 else { return }

                guard let data = data, let currentVersion = String(data: data, encoding: .utf8)?.trimmingCharacters(in: .newlines) else { return }

                if latestVersion != currentVersion {
                    let updateString = NSLocalizedString("UPDATE_AVAILABLE", bundle: .mapboxCoreNavigation, value: "Mapbox Navigation SDK for iOS version %@ is now available.", comment: "Inform developer an update is available")
                    print(String.localizedStringWithFormat(updateString, latestVersion), "https://github.com/mapbox/mapbox-navigation-ios/releases/tag/v\(latestVersion)")
                }
            }).resume()
        #endif
    }

    private func checkForLocationUsageDescription() {
        guard let _ = Bundle.main.bundleIdentifier else {
            return
        }
        if Bundle.main.locationAlwaysUsageDescription == nil && Bundle.main.locationWhenInUseUsageDescription == nil && Bundle.main.locationAlwaysAndWhenInUseUsageDescription == nil {
            preconditionFailure("This application’s Info.plist file must include a NSLocationWhenInUseUsageDescription. See https://developer.apple.com/documentation/corelocation for more information.")
        }
    }

    func updateDistanceToIntersection(from location: CLLocation) {
        guard var intersections = routeProgress.currentLegProgress.currentStepProgress.step.intersections else { return }
        let currentStepProgress = routeProgress.currentLegProgress.currentStepProgress

        // The intersections array does not include the upcoming maneuver intersection.
        if let upcomingStep = routeProgress.currentLegProgress.upcomingStep, let upcomingIntersection = upcomingStep.intersections, let firstUpcomingIntersection = upcomingIntersection.first {
            intersections += [firstUpcomingIntersection]
        }

        routeProgress.currentLegProgress.currentStepProgress.intersectionsIncludingUpcomingManeuverIntersection = intersections

        if let upcomingIntersection = routeProgress.currentLegProgress.currentStepProgress.upcomingIntersection {
            routeProgress.currentLegProgress.currentStepProgress.userDistanceToUpcomingIntersection = Polyline(currentStepProgress.step.coordinates!).distance(from: location.coordinate, to: upcomingIntersection.location)
        }
        
        if routeProgress.currentLegProgress.currentStepProgress.intersectionDistances == nil {
            routeProgress.currentLegProgress.currentStepProgress.intersectionDistances = [CLLocationDistance]()
            updateIntersectionDistances()
        }
    }

    func updateRouteStepProgress(for location: CLLocation) {
        guard routeProgress.currentLegProgress.remainingSteps.count > 0 else { return }

        guard let userSnapToStepDistanceFromManeuver = userSnapToStepDistanceFromManeuver else { return }
        var courseMatchesManeuverFinalHeading = false

        // Bearings need to normalized so when the `finalHeading` is 359 and the user heading is 1,
        // we count this as within the `RouteControllerMaximumAllowedDegreeOffsetForTurnCompletion`
        if let upcomingStep = routeProgress.currentLegProgress.upcomingStep, let finalHeading = upcomingStep.finalHeading, let initialHeading = upcomingStep.initialHeading {
            let initialHeadingNormalized = initialHeading.wrap(min: 0, max: 360)
            let finalHeadingNormalized = finalHeading.wrap(min: 0, max: 360)
            let userHeadingNormalized = location.course.wrap(min: 0, max: 360)
            let expectedTurningAngle = initialHeadingNormalized.difference(from: finalHeadingNormalized)

            // If the upcoming maneuver is fairly straight,
            // do not check if the user is within x degrees of the exit heading.
            // For ramps, their current heading will very close to the exit heading.
            // We need to wait until their moving away from the maneuver location instead.
            // We can do this by looking at their snapped distance from the maneuver.
            // Once this distance is zero, they are at more moving away from the maneuver location
            if expectedTurningAngle <= RouteControllerMaximumAllowedDegreeOffsetForTurnCompletion {
                courseMatchesManeuverFinalHeading = userSnapToStepDistanceFromManeuver == 0
            } else {
                courseMatchesManeuverFinalHeading = finalHeadingNormalized.difference(from: userHeadingNormalized) <= RouteControllerMaximumAllowedDegreeOffsetForTurnCompletion
            }
        }

        let step = routeProgress.currentLegProgress.upcomingStep?.maneuverLocation ?? routeProgress.currentLegProgress.currentStep.maneuverLocation
        let userAbsoluteDistance = step.distance(to: location.coordinate)
        let lastKnownUserAbsoluteDistance = routeProgress.currentLegProgress.currentStepProgress.userDistanceToManeuverLocation

        if userSnapToStepDistanceFromManeuver <= RouteControllerManeuverZoneRadius &&
            (courseMatchesManeuverFinalHeading || (userAbsoluteDistance > lastKnownUserAbsoluteDistance && lastKnownUserAbsoluteDistance > RouteControllerManeuverZoneRadius)) {
            advanceStepIndex()
        }

        routeProgress.currentLegProgress.currentStepProgress.userDistanceToManeuverLocation = userAbsoluteDistance
    }

    func updateSpokenInstructionProgress() {
        guard let userSnapToStepDistanceFromManeuver = userSnapToStepDistanceFromManeuver else { return }
        guard let spokenInstructions = routeProgress.currentLegProgress.currentStepProgress.remainingSpokenInstructions else { return }

        // Always give the first voice announcement when beginning a leg.
        let firstInstructionOnFirstStep = routeProgress.currentLegProgress.stepIndex == 0 && routeProgress.currentLegProgress.currentStepProgress.spokenInstructionIndex == 0

        for voiceInstruction in spokenInstructions {
            if userSnapToStepDistanceFromManeuver <= voiceInstruction.distanceAlongStep || firstInstructionOnFirstStep {

                NotificationCenter.default.post(name: .routeControllerDidPassSpokenInstructionPoint, object: self, userInfo: [
                    RouteControllerNotificationUserInfoKey.routeProgressKey: routeProgress
                ])

                routeProgress.currentLegProgress.currentStepProgress.spokenInstructionIndex += 1
                return
            }
        }
    }
    
    func updateVisualInstructionProgress() {
        guard let userSnapToStepDistanceFromManeuver = userSnapToStepDistanceFromManeuver else { return }
        guard let visualInstructions = routeProgress.currentLegProgress.currentStepProgress.remainingVisualInstructions else { return }
        
        let firstInstructionOnFirstStep = routeProgress.currentLegProgress.stepIndex == 0 && routeProgress.currentLegProgress.currentStepProgress.visualInstructionIndex == 0
        
        for visualInstruction in visualInstructions {
            if userSnapToStepDistanceFromManeuver <= visualInstruction.distanceAlongStep || firstInstructionOnFirstStep {
                
                NotificationCenter.default.post(name: .routeControllerDidPassVisualInstructionPoint, object: self, userInfo: [
                    RouteControllerNotificationUserInfoKey.routeProgressKey: routeProgress
                    ])
                
                routeProgress.currentLegProgress.currentStepProgress.visualInstructionIndex += 1
                return
            }
        }
    }

    func advanceStepIndex(to: Array<RouteStep>.Index? = nil) {
        if let forcedStepIndex = to {
            guard forcedStepIndex < routeProgress.currentLeg.steps.count else { return }
            routeProgress.currentLegProgress.stepIndex = forcedStepIndex
        } else {
            routeProgress.currentLegProgress.stepIndex += 1
        }

        updateIntersectionDistances()
        updateDistanceToManeuver()
    }

    func updateIntersectionDistances() {
        if let coordinates = routeProgress.currentLegProgress.currentStep.coordinates, let intersections = routeProgress.currentLegProgress.currentStep.intersections {
            let polyline = Polyline(coordinates)
            let distances: [CLLocationDistance] = intersections.map { polyline.distance(from: coordinates.first, to: $0.location) }
            routeProgress.currentLegProgress.currentStepProgress.intersectionDistances = distances
        }
    }
}

//MARK: - Obsolete Interfaces

public extension RouteController {
    @available(*, obsoleted: 0.1, message: "MapboxNavigationService is now the point-of-entry to MapboxCoreNavigation. Direct use of RouteController is no longer reccomended. See MapboxNavigationService for more information.")
    /// :nodoc: Obsoleted method.
    @objc(initWithRoute:directions:locationManager:eventsManager:)
    public convenience init(along route: Route, directions: Directions = Directions.shared, locationManager: NavigationLocationManager = NavigationLocationManager(), eventsManager: NavigationEventsManager) {
        fatalError()
    }
    
    @available(*, obsoleted: 0.1, message: "RouteController no longer manages a location manager directly. Instead, the Router protocol conforms to CLLocationManagerDelegate, and RouteControllerDataSource provides access to synchronous location requests.")
    /// :nodoc: obsoleted
    @objc public final var locationManager: NavigationLocationManager! {
        get {
            fatalError()
        }
        set {
            fatalError()
        }
    }
    @available(*, obsoleted: 0.1, renamed: "NavigationService.locationManager", message: "NavigationViewController no-longer directly manages an NavigationLocationManager. See MapboxNavigationService, which contains a reference to the locationManager, for more information.")
    /// :nodoc: obsoleted
    @objc public final var tunnelIntersectionManager: Any! {
        get {
            fatalError()
        }
        set {
            fatalError()
        }
    }
    @available(*, obsoleted: 0.1, renamed: "navigationService.eventsManager", message: "NavigationViewController no-longer directly manages a NavigationEventsManager. See MapboxNavigationService, which contains a reference to the eventsManager, for more information.")
    /// :nodoc: obsoleted
    @objc public final var eventsManager: NavigationEventsManager! {
        get {
            fatalError()
        }
        set {
            fatalError()
        }
    }
}<|MERGE_RESOLUTION|>--- conflicted
+++ resolved
@@ -68,13 +68,6 @@
             return _routeProgress
         }
         set {
-<<<<<<< HEAD
-            if let location = self.location {
-                delegate?.router?(self, willRerouteFrom: location)
-            }
-            
-=======
->>>>>>> b58bcec4
             _routeProgress = newValue
             announce(reroute: routeProgress.route, at: dataSource.location, proactive: didFindFasterRoute)
         }
