--- conflicted
+++ resolved
@@ -194,13 +194,9 @@
             } else {
                 sessionState.currentRoute = routeProgress.route
             }
-<<<<<<< HEAD
-            
-            var userInfo = [String: Any]()
-=======
 
             var userInfo = [RouteControllerNotificationUserInfoKey: Any]()
->>>>>>> b3815633
+
             if let location = locationManager.location {
                 userInfo[.locationKey] = location
             }
@@ -848,15 +844,9 @@
         
         delegate?.routeController?(self, willRerouteFrom: location)
         NotificationCenter.default.post(name: .routeControllerWillReroute, object: self, userInfo: [
-<<<<<<< HEAD
-            MBRouteControllerNotificationLocationKey: location
-            ])
-        
-=======
             RouteControllerNotificationUserInfoKey.locationKey: location
         ])
 
->>>>>>> b3815633
         self.lastRerouteLocation = location
         
         getDirections(from: location) { [weak self] (route, error) in
@@ -1007,15 +997,9 @@
             if userSnapToStepDistanceFromManeuver <= voiceInstruction.distanceAlongStep {
 
                 NotificationCenter.default.post(name: .routeControllerDidPassSpokenInstructionPoint, object: self, userInfo: [
-<<<<<<< HEAD
-                    MBRouteControllerDidPassSpokenInstructionPointRouteProgressKey: routeProgress
-                    ])
-                
-=======
                     RouteControllerNotificationUserInfoKey.routeProgressKey: routeProgress
                 ])
 
->>>>>>> b3815633
                 routeProgress.currentLegProgress.currentStepProgress.spokenInstructionIndex += 1
                 return
             }
