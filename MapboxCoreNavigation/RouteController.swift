import Foundation
import CoreLocation
import MapboxDirections

/**
 The `RouteControllerDelegate` class provides methods for responding to significant occasions during the user’s traversal of a route monitored by a `RouteController`.
 */
@objc(MBRouteControllerDelegate)
public protocol RouteControllerDelegate: class {
    /**
     Returns whether the route controller should be allowed to calculate a new route.
     
     If implemented, this method is called as soon as the route controller detects that the user is off the predetermined route. Implement this method to conditionally prevent rerouting. If this method returns `true`, `routeController(_:willRerouteFrom:)` will be called immediately afterwards.
     
     - parameter routeController: The route controller that has detected the need to calculate a new route.
     - parameter location: The user’s current location.
     - returns: True to allow the route controller to calculate a new route; false to keep tracking the current route.
     */
    @objc(routeController:shouldRerouteFromLocation:)
    optional func routeController(_ routeController: RouteController, shouldRerouteFrom location: CLLocation) -> Bool
    
    /**
     Called immediately before the route controller calculates a new route.
     
     This method is called after `routeController(_:shouldRerouteFrom:)` is called, simultaneously with the `RouteControllerWillReroute` notification being posted, and before `routeController(_:didRerouteAlong:)` is called.
     
     - parameter routeController: The route controller that will calculate a new route.
     - parameter location: The user’s current location.
     */
    @objc(routeController:willRerouteFromLocation:)
    optional func routeController(_ routeController: RouteController, willRerouteFrom location: CLLocation)
    
    /**
     Called immediately after the route controller receives a new route.
     
     This method is called after `routeController(_:willRerouteFrom:)` and simultaneously with the `RouteControllerDidReroute` notification being posted.
     
     - parameter routeController: The route controller that has calculated a new route.
     - parameter route: The new route.
     */
    @objc(routeController:didRerouteAlongRoute:)
    optional func routeController(_ routeController: RouteController, didRerouteAlong route: Route)
    
    /**
     Called when the route controller fails to receive a new route.
     
     This method is called after `routeController(_:willRerouteFrom:)` and simultaneously with the `RouteControllerDidFailToReroute` notification being posted.
     
     - parameter routeController: The route controller that has calculated a new route.
     - parameter error: An error raised during the process of obtaining a new route.
     */
    @objc(routeController:didFailToRerouteWithError:)
    optional func routeController(_ routeController: RouteController, didFailToRerouteWith error: Error)
    
    /**
     Called when the route controller’s location manager receive a location update.
     
     These locations can be modified due to replay or simulation but they can
     also derive from regular location updates from a `CLLocationManager`.
     
     - parameter routeController: The route controller that received the new locations.
     - parameter locations: The locations that were received from the associated location manager.
     */
    @objc(routeController:didUpdateLocations:)
    optional func routeController(_ routeController: RouteController, didUpdateLocations locations: [CLLocation])
}

/**
 A `RouteController` tracks the user’s progress along a route, posting notifications as the user reaches significant points along the route. On every location update, the route controller evaluates the user’s location, determining whether the user remains on the route. If not, the route controller calculates a new route.
 
 `RouteController` is responsible for the core navigation logic whereas 
 `NavigationViewController` is responsible for displaying a default drop-in navigation UI.
 */
@objc(MBRouteController)
open class RouteController: NSObject {
    
    var lastUserDistanceToStartOfRoute = Double.infinity
    
    var lastTimeStampSpentMovingAwayFromStart = Date()
    
    /**
     The route controller’s delegate.
     */
    public weak var delegate: RouteControllerDelegate?
    
    /**
     The Directions object used to create the route.
     */
    public let directions: Directions
    
    /**
     The route controller’s associated location manager.
     */
    public var locationManager: NavigationLocationManager! {
        didSet {
            oldValue?.delegate = nil
            locationManager.delegate = self
        }
    }
    
    /**
     If true, location updates will be simulated when driving through tunnels or other areas where there is none or bad GPS reception.
     */
    public var isDeadReckoningEnabled = false
    
    /**
     Details about the user’s progress along the current route, leg, and step.
     */
    public var routeProgress: RouteProgress {
        didSet {
            var userInfo = [String: Any]()
            if let location = locationManager.location {
                userInfo[MBRouteControllerNotificationLocationKey] = location
            }
            NotificationCenter.default.post(name: RouteControllerDidReroute, object: self, userInfo: userInfo)
        }
    }
    
    /**
     If true, the user puck is snapped to closest location on the route. 
     Defaults to false.
     */
    public var snapsUserLocationAnnotationToRoute = true
    
    var lastRerouteLocation: CLLocation?
    
    var routeTask: URLSessionDataTask?
    var lastLocationDate: Date?
    
    /**
     Intializes a new `RouteController`.
     
     - parameter route: The route to follow.
     - parameter directions: The Directions object that created `route`.
     - parameter locationManager: The associated location manager.
     */
    @objc(initWithRoute:directions:locationManager:)
    public init(along route: Route, directions: Directions = Directions.shared, locationManager: NavigationLocationManager = NavigationLocationManager()) {
        self.directions = directions
        self.routeProgress = RouteProgress(route: route)
        self.locationManager = locationManager
        self.locationManager.activityType = route.routeOptions.activityType
        super.init()
        
        self.locationManager.delegate = self
    }
    
    deinit {
        suspendLocationUpdates()
    }
    
    /**
     Starts monitoring the user’s location along the route.
     
     Will continue monitoring until `suspendLocationUpdates()` is called.
     */
    public func resume() {
        locationManager.startUpdatingLocation()
        locationManager.startUpdatingHeading()
    }
    
    /**
     Stops monitoring the user’s location along the route.
     */
    public func suspendLocationUpdates() {
        locationManager.stopUpdatingLocation()
        locationManager.stopUpdatingHeading()
    }
}

extension RouteController: CLLocationManagerDelegate {
    
    func interpolateLocation() {
        guard let location = locationManager.lastKnownLocation else { return }
        guard let polyline = routeProgress.route.coordinates else { return }
        
        let distance = location.speed as CLLocationDistance
        
        guard let interpolatedCoordinate = coordinate(at: routeProgress.distanceTraveled+distance, fromStartOf: polyline) else {
            return
        }
        
        var course = location.course
        if let upcomingCoordinate = coordinate(at: routeProgress.distanceTraveled+(distance*2), fromStartOf: polyline) {
            course = interpolatedCoordinate.direction(to: upcomingCoordinate)
        }
        
        let interpolatedLocation = CLLocation(coordinate: interpolatedCoordinate,
                                              altitude: location.altitude,
                                              horizontalAccuracy: location.horizontalAccuracy,
                                              verticalAccuracy: location.verticalAccuracy,
                                              course: course,
                                              speed: location.speed,
                                              timestamp: Date())
        
        self.locationManager(self.locationManager, didUpdateLocations: [interpolatedLocation])
    }
    
    public func locationManager(_ manager: CLLocationManager, didUpdateLocations locations: [CLLocation]) {
        guard let location = locations.last else {
            return
        }
        
        delegate?.routeController?(self, didUpdateLocations: [location])
        
        NSObject.cancelPreviousPerformRequests(withTarget: self, selector: #selector(interpolateLocation), object: nil)
        
        if isDeadReckoningEnabled {
            perform(#selector(interpolateLocation), with: nil, afterDelay: 1.1)
        }
        
        let userSnapToStepDistanceFromManeuver = distance(along: routeProgress.currentLegProgress.currentStep.coordinates!, from: location.coordinate)
        let secondsToEndOfStep = userSnapToStepDistanceFromManeuver / location.speed
        
        guard routeProgress.currentLegProgress.alertUserLevel != .arrive else {
            NotificationCenter.default.post(name: RouteControllerProgressDidChange, object: self, userInfo: [
                RouteControllerProgressDidChangeNotificationProgressKey: routeProgress,
                RouteControllerProgressDidChangeNotificationLocationKey: location,
                RouteControllerProgressDidChangeNotificationSecondsRemainingOnStepKey: secondsToEndOfStep
                ])
            return
        }
        
        // Notify observers if the step’s remaining distance has changed.
        let currentStepProgress = routeProgress.currentLegProgress.currentStepProgress
        let currentStep = currentStepProgress.step
        if let closestCoordinate = closestCoordinate(on: currentStep.coordinates!, to: location.coordinate) {
            let remainingDistance = distance(along: currentStep.coordinates!, from: closestCoordinate.coordinate)
            let distanceTraveled = currentStep.distance - remainingDistance
            if distanceTraveled != currentStepProgress.distanceTraveled {
                currentStepProgress.distanceTraveled = distanceTraveled
                NotificationCenter.default.post(name: RouteControllerProgressDidChange, object: self, userInfo: [
                    RouteControllerProgressDidChangeNotificationProgressKey: routeProgress,
                    RouteControllerProgressDidChangeNotificationLocationKey: location,
                    RouteControllerProgressDidChangeNotificationSecondsRemainingOnStepKey: secondsToEndOfStep
                    ])
            }
        }
        
        let step = routeProgress.currentLegProgress.currentStepProgress.step
        if step.maneuverType == .depart && !userIsOnRoute(location) {
            
            guard let userSnappedDistanceToClosestCoordinate = closestCoordinate(on: step.coordinates!, to: location.coordinate)?.distance else {
                return
            }
            
            // Give the user x seconds of moving away from the start of the route before rerouting
            guard Date().timeIntervalSince(lastTimeStampSpentMovingAwayFromStart) > MaxSecondsSpentTravelingAwayFromStartOfRoute else {
                lastUserDistanceToStartOfRoute = userSnappedDistanceToClosestCoordinate
                return
            }
            
            // Don't check `userIsOnRoute` if the user has not moved
            guard userSnappedDistanceToClosestCoordinate != lastUserDistanceToStartOfRoute else {
                lastUserDistanceToStartOfRoute = userSnappedDistanceToClosestCoordinate
                return
            }
            
            if userSnappedDistanceToClosestCoordinate > lastUserDistanceToStartOfRoute {
                lastTimeStampSpentMovingAwayFromStart = location.timestamp
            }
            
            lastUserDistanceToStartOfRoute = userSnappedDistanceToClosestCoordinate
        }
        
        guard userIsOnRoute(location) || !(delegate?.routeController?(self, shouldRerouteFrom: location) ?? true) else {
            reroute(from: location)
            return
        }
        
        monitorStepProgress(location)
        
        // Check for faster route given users current location
        //
        // Only check for faster alternatives if the user has plenty of time left on the route.
        guard routeProgress.durationRemaining > 600 else { return }
        // If the user is approaching a maneuver, don't check for a faster alternatives
        guard routeProgress.currentLegProgress.currentStepProgress.durationRemaining > RouteControllerMediumAlertInterval else { return }
        checkForFasterRoute(from: location)
    }
    
    func resetStartCounter() {
        lastTimeStampSpentMovingAwayFromStart = Date()
        lastUserDistanceToStartOfRoute = Double.infinity
    }
    
    /**
     Given a users current location, returns a Boolean whether they are currently on the route.
     
     If the user is not on the route, they should be rerouted.
     */
    public func userIsOnRoute(_ location: CLLocation) -> Bool {
        // Find future location of user
        let metersInFrontOfUser = location.speed * RouteControllerDeadReckoningTimeInterval
        let locationInfrontOfUser = location.coordinate.coordinate(at: metersInFrontOfUser, facing: location.course)
        let newLocation = CLLocation(latitude: locationInfrontOfUser.latitude, longitude: locationInfrontOfUser.longitude)
        let radius = max(RouteControllerMaximumDistanceBeforeRecalculating,
                         location.horizontalAccuracy + RouteControllerUserLocationSnappingDistance)

        let isCloseToCurrentStep = newLocation.isWithin(radius, of: routeProgress.currentLegProgress.currentStep)
        
        // If the user is moving away from the maneuver location
        // and they are close to the next step
        // we can safely say they have completed the maneuver.
        // This is intended to be a fallback case when we do find
        // that the users course matches the exit bearing.
        if let upComingStep = routeProgress.currentLegProgress.upComingStep {
            let isCloseToUpComingStep = newLocation.isWithin(radius, of: upComingStep)
            if !isCloseToCurrentStep && isCloseToUpComingStep {
                let userSnapToStepDistanceFromManeuver = distance(along: upComingStep.coordinates!, from: location.coordinate)
                let secondsToEndOfStep = userSnapToStepDistanceFromManeuver / location.speed
                incrementRouteProgress(secondsToEndOfStep <= RouteControllerMediumAlertInterval ? .medium : .low, location: location, updateStepIndex: true)
                return true
            }
        }
        
        return isCloseToCurrentStep
    }
    
    func incrementRouteProgress(_ newlyCalculatedAlertLevel: AlertLevel, location: CLLocation, updateStepIndex: Bool) {
        
        if updateStepIndex {
            routeProgress.currentLegProgress.stepIndex += 1
        }
        
        // If the step is not being updated, don't accept a lower alert level.
        // A lower alert level can only occur when the user begins the next step.
        guard newlyCalculatedAlertLevel.rawValue > routeProgress.currentLegProgress.alertUserLevel.rawValue || updateStepIndex else {
            return
        }
        
        if routeProgress.currentLegProgress.alertUserLevel != newlyCalculatedAlertLevel {
            routeProgress.currentLegProgress.alertUserLevel = newlyCalculatedAlertLevel
            // Use fresh user location distance to end of step
            // since the step could of changed
            let userDistance = distance(along: routeProgress.currentLegProgress.currentStep.coordinates!, from: location.coordinate)
            
            NotificationCenter.default.post(name: RouteControllerAlertLevelDidChange, object: self, userInfo: [
                RouteControllerAlertLevelDidChangeNotificationRouteProgressKey: routeProgress,
                RouteControllerAlertLevelDidChangeNotificationDistanceToEndOfManeuverKey: userDistance
                ])
        }
    }
    
    func checkForFasterRoute(from location: CLLocation) {
        guard let currentUpcomingManeuver = routeProgress.currentLegProgress.upComingStep else { return }
        
        guard let lastLocationDate = lastLocationDate else {
            self.lastLocationDate = location.timestamp
            return
        }

        // Only check ever 2 minutes for faster route
        guard location.timestamp.timeIntervalSince(lastLocationDate) >= 120 else { return }
        let durationRemaining = routeProgress.durationRemaining
        let currentAlertLevel = routeProgress.currentLegProgress.alertUserLevel
        
        getDirections(from: location) { [weak self] (route, error) in
            guard let strongSelf = self else { return }
            guard let route = route else { return }
            strongSelf.lastLocationDate = nil
            
            if let firstLeg = route.legs.first, let firstStep = firstLeg.steps.first,
                firstStep.expectedTravelTime >= RouteControllerMediumAlertInterval,
                currentUpcomingManeuver == firstLeg.steps[1],
                route.expectedTravelTime <= 0.9 * durationRemaining {
                // If the upcoming maneuver in the new route is the same as the current upcoming maneuver, don't announce it
                strongSelf.routeProgress = RouteProgress(route: route, legIndex: 0, alertLevel: currentAlertLevel)
                strongSelf.delegate?.routeController?(strongSelf, didRerouteAlong: route)
            }
        }
    }
    
    func reroute(from location: CLLocation) {
        
        if let lastRerouteLocation = lastRerouteLocation {
            guard location.distance(from: lastRerouteLocation) >= RouteControllerMaximumDistanceBeforeRecalculating else {
                return
            }
        }
        
        resetStartCounter()
        delegate?.routeController?(self, willRerouteFrom: location)
        NotificationCenter.default.post(name: RouteControllerWillReroute, object: self, userInfo: [
            MBRouteControllerNotificationLocationKey: location
            ])
        
        self.lastRerouteLocation = location
        
        getDirections(from: location) { [weak self] (route, error) in
            guard let strongSelf = self else {
                return
            }
            
            if let error = error {
                strongSelf.delegate?.routeController?(strongSelf, didFailToRerouteWith: error)
                NotificationCenter.default.post(name: RouteControllerDidFailToReroute, object: self, userInfo: [
                    MBRouteControllerNotificationErrorKey: error
                    ])
            }
            
            guard let route = route else { return }
            
            strongSelf.routeProgress = RouteProgress(route: route, legIndex: 0, alertLevel: .depart)
            strongSelf.routeProgress.currentLegProgress.stepIndex = 0
            strongSelf.delegate?.routeController?(strongSelf, didRerouteAlong: route)
        }
    }
    
    func getDirections(from location: CLLocation, completion: @escaping (_ route: Route?, _ error: Error?)->()) {
        routeTask?.cancel()
        
        let options = routeProgress.route.routeOptions
        options.waypoints = [Waypoint(coordinate: location.coordinate)] + routeProgress.remainingWaypoints
        if let firstWaypoint = options.waypoints.first, location.course >= 0 {
            firstWaypoint.heading = location.course
            firstWaypoint.headingAccuracy = 90
        }
        
        routeTask = directions.calculate(options) { (waypoints, routes, error) in
            if let error = error {
                return completion(nil, error)
            }
            
<<<<<<< HEAD
            guard let route = routes?.first else {
                return completion(nil, nil)
=======
            if let route = routes?.first {

                // If the first step of the new route is greater than 0.5km, let user continue without announcement.
                var alertLevel: AlertLevel = .none
                if let firstLeg = route.legs.first, let firstStep = firstLeg.steps.first, firstStep.distance > 500 {
                    alertLevel = .depart
                }
                strongSelf.routeProgress = RouteProgress(route: route, legIndex: 0, alertLevel: alertLevel)
                strongSelf.routeProgress.currentLegProgress.stepIndex = 0
                strongSelf.delegate?.routeController?(strongSelf, didRerouteAlong: route)
            } else if let error = error {
                strongSelf.delegate?.routeController?(strongSelf, didFailToRerouteWith: error)
                NotificationCenter.default.post(name: RouteControllerDidFailToReroute, object: self, userInfo: [
                    MBRouteControllerNotificationErrorKey: error
                    ])
>>>>>>> 9775b231
            }
            
            return completion(route, error)
        }
    }
    
    func monitorStepProgress(_ location: CLLocation) {
        // Force an announcement when the user begins a route
        var alertLevel: AlertLevel = routeProgress.currentLegProgress.alertUserLevel == .none ? .depart : routeProgress.currentLegProgress.alertUserLevel
        var updateStepIndex = false
        let profileIdentifier = routeProgress.route.routeOptions.profileIdentifier
        
        let userSnapToStepDistanceFromManeuver = distance(along: routeProgress.currentLegProgress.currentStep.coordinates!, from: location.coordinate)
        let secondsToEndOfStep = userSnapToStepDistanceFromManeuver / location.speed
        var courseMatchesManeuverFinalHeading = false
        
        let minimumDistanceForHighAlert = RouteControllerMinimumDistanceForHighAlert(identifier: profileIdentifier)
        let minimumDistanceForMediumAlert = RouteControllerMinimumDistanceForMediumAlert(identifier: profileIdentifier)
        
        // Bearings need to normalized so when the `finalHeading` is 359 and the user heading is 1,
        // we count this as within the `RouteControllerMaximumAllowedDegreeOffsetForTurnCompletion`
        if let upcomingStep = routeProgress.currentLegProgress.upComingStep, let finalHeading = upcomingStep.finalHeading, let initialHeading = upcomingStep.initialHeading {
            let initialHeadingNormalized = wrap(initialHeading, min: 0, max: 360)
            let finalHeadingNormalized = wrap(finalHeading, min: 0, max: 360)
            let userHeadingNormalized = wrap(location.course, min: 0, max: 360)
            let expectedTurningAngle = differenceBetweenAngles(initialHeadingNormalized, finalHeadingNormalized)
            
            // If the upcoming maneuver is fairly straight,
            // do not check if the user is within x degrees of the exit heading.
            // For ramps, their current heading will very close to the exit heading.
            // We need to wait until their moving away from the maneuver location instead.
            // We can do this by looking at their snapped distance from the maneuver.
            // Once this distance is zero, they are at more moving away from the maneuver location
            if expectedTurningAngle <= RouteControllerMaximumAllowedDegreeOffsetForTurnCompletion {
                courseMatchesManeuverFinalHeading = userSnapToStepDistanceFromManeuver == 0
            } else {
                courseMatchesManeuverFinalHeading = differenceBetweenAngles(finalHeadingNormalized, userHeadingNormalized) <= RouteControllerMaximumAllowedDegreeOffsetForTurnCompletion
            }
        }

        // When departing, `userSnapToStepDistanceFromManeuver` is most often less than `RouteControllerManeuverZoneRadius`
        // since the user will most often be at the beginning of the route, in the maneuver zone
        if alertLevel == .depart && userSnapToStepDistanceFromManeuver <= RouteControllerManeuverZoneRadius {
            // If the user is close to the maneuver location,
            // don't give a depature instruction.
            // Instead, give a `.high` alert.
            if secondsToEndOfStep <= RouteControllerHighAlertInterval {
                alertLevel = .high
            }
        } else if userSnapToStepDistanceFromManeuver <= RouteControllerManeuverZoneRadius {
            // Use the currentStep if there is not a next step
            // This occurs when arriving
            let step = routeProgress.currentLegProgress.upComingStep?.maneuverLocation ?? routeProgress.currentLegProgress.currentStep.maneuverLocation
            let userAbsoluteDistance = step - location.coordinate
            
            // userAbsoluteDistanceToManeuverLocation is set to nil by default
            // If it's set to nil, we know the user has never entered the maneuver radius
            if routeProgress.currentLegProgress.currentStepProgress.userDistanceToManeuverLocation == nil {
                routeProgress.currentLegProgress.currentStepProgress.userDistanceToManeuverLocation = RouteControllerManeuverZoneRadius
            }
            
            let lastKnownUserAbsoluteDistance = routeProgress.currentLegProgress.currentStepProgress.userDistanceToManeuverLocation
            
            // The objective here is to make sure the user is moving away from the maneuver location
            // This helps on maneuvers where the difference between the exit and enter heading are similar
            if  userAbsoluteDistance <= lastKnownUserAbsoluteDistance! {
                routeProgress.currentLegProgress.currentStepProgress.userDistanceToManeuverLocation = userAbsoluteDistance
            }
            
            if routeProgress.currentLegProgress.upComingStep?.maneuverType == ManeuverType.arrive {
                alertLevel = .arrive
            } else if courseMatchesManeuverFinalHeading {
                updateStepIndex = true
                
                // Look at the following step to determine what the new alert level should be
                if let upComingStep = routeProgress.currentLegProgress.upComingStep {
                    alertLevel = upComingStep.expectedTravelTime <= RouteControllerMediumAlertInterval ? .medium : .low
                } else {
                    assert(false, "In this case, there should always be an upcoming step")
                }
            }
        } else if secondsToEndOfStep <= RouteControllerHighAlertInterval && routeProgress.currentLegProgress.currentStep.distance > minimumDistanceForHighAlert {
            alertLevel = .high
        } else if secondsToEndOfStep <= RouteControllerMediumAlertInterval &&
            // Don't alert if the route segment is shorter than X
            // However, if it's the beginning of the route
            // There needs to be an alert
            routeProgress.currentLegProgress.currentStep.distance > minimumDistanceForMediumAlert {
            alertLevel = .medium
        }
        
        incrementRouteProgress(alertLevel, location: location, updateStepIndex: updateStepIndex)
    }
}<|MERGE_RESOLUTION|>--- conflicted
+++ resolved
@@ -401,7 +401,12 @@
             
             guard let route = route else { return }
             
-            strongSelf.routeProgress = RouteProgress(route: route, legIndex: 0, alertLevel: .depart)
+            // If the first step of the new route is greater than 0.5km, let user continue without announcement.
+            var alertLevel: AlertLevel = .none
+            if let firstLeg = route.legs.first, let firstStep = firstLeg.steps.first, firstStep.distance > 500 {
+                alertLevel = .depart
+            }
+            strongSelf.routeProgress = RouteProgress(route: route, legIndex: 0, alertLevel: alertLevel)
             strongSelf.routeProgress.currentLegProgress.stepIndex = 0
             strongSelf.delegate?.routeController?(strongSelf, didRerouteAlong: route)
         }
@@ -422,26 +427,8 @@
                 return completion(nil, error)
             }
             
-<<<<<<< HEAD
             guard let route = routes?.first else {
                 return completion(nil, nil)
-=======
-            if let route = routes?.first {
-
-                // If the first step of the new route is greater than 0.5km, let user continue without announcement.
-                var alertLevel: AlertLevel = .none
-                if let firstLeg = route.legs.first, let firstStep = firstLeg.steps.first, firstStep.distance > 500 {
-                    alertLevel = .depart
-                }
-                strongSelf.routeProgress = RouteProgress(route: route, legIndex: 0, alertLevel: alertLevel)
-                strongSelf.routeProgress.currentLegProgress.stepIndex = 0
-                strongSelf.delegate?.routeController?(strongSelf, didRerouteAlong: route)
-            } else if let error = error {
-                strongSelf.delegate?.routeController?(strongSelf, didFailToRerouteWith: error)
-                NotificationCenter.default.post(name: RouteControllerDidFailToReroute, object: self, userInfo: [
-                    MBRouteControllerNotificationErrorKey: error
-                    ])
->>>>>>> 9775b231
             }
             
             return completion(route, error)
