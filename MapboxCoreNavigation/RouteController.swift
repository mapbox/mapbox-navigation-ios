--- conflicted
+++ resolved
@@ -34,28 +34,18 @@
     optional func routeController(_ routeController: RouteController, willRerouteFrom location: CLLocation)
     
     /**
-<<<<<<< HEAD
-     Called when a location has been discarded for being inaccurate.
-     
-=======
      Called when a location has been idenetified as unqualified to navigate on.
 
->>>>>>> b94e0e55
      See `CLLocation.isQualified` for more information about what qualifies a location.
      
      - parameter routeController: The route controller that discarded the location.
      - parameter location: The location that will be discarded.
      - return: If `true`, the location is discarded and the `RouteController` will not consider it. If `false`, the location will not be thrown out.
      */
-<<<<<<< HEAD
-    @objc(routeController:didDiscardLocation:)
-    optional func routeController(_ routeController: RouteController, didDiscard location: CLLocation)
-    
-=======
+
     @objc(routeController:shouldDiscardLocation:)
     optional func routeController(_ routeController: RouteController, shouldDiscard location: CLLocation) -> Bool
 
->>>>>>> b94e0e55
     /**
      Called immediately after the route controller receives a new route.
      
@@ -581,22 +571,22 @@
             hasFoundOneQualifiedLocation = true
         }
         
-<<<<<<< HEAD
-        // In the future, we will use the number of sections returned from shouldAnimateTunnel()
-        if simulatedLocation == nil, let currentLocation = filteredLocations.first,
-           shouldAnimateTunnel(for: currentLocation, invalidLocationCount: &invalidLocationCount, maxFailedAttempts: 3) {
-            
+         // In the future, we will use the number of sections returned from shouldAnimateTunnel()
+
+        if simulatedLocation == nil, let currentLocation = filteredLocations.first, shouldAnimateTunnel(for: currentLocation, invalidLocationCount: &invalidLocationCount, maxFailedAttempts: 3) {
             // Mock tunnel
             let tunnelGeom = Polyline([CLLocationCoordinate2D]()) /// Simulate a location
+            
             guard let closestCoordinate = tunnelGeom.closestCoordinate(to: currentLocation.coordinate), let lastCoordinate = tunnelGeom.coordinates.last else { return }
-
+            
             let animationDistance = tunnelGeom.sliced(from: closestCoordinate.coordinate, to: lastCoordinate).distance()
             
             // Find coordinates infront of user at a fixed distance
             guard let coordinates = routeProgress.route.coordinates else { return }
             let nearByPolyline = Polyline(coordinates)
-
+            
             guard let interpolatedCoordinate = nearByPolyline.coordinateFromStart(distance: routeProgress.distanceTraveled+animationDistance) else { return }
+
             var lastUserLocationInTunnel = currentLocation.coordinate
             var delay = 1.1
             
@@ -604,11 +594,11 @@
             let tunnelSegmentsCount = Int(floor(Double(animationDistance / 5)))
             
             for _ in 0..<tunnelSegmentsCount {
-
+                
                 if let upcomingCoordinate = nearByPolyline.coordinateFromStart(distance: routeProgress.distanceTraveled+(animationDistance*2)) {
                     course = interpolatedCoordinate.direction(to: upcomingCoordinate)
                 }
-
+                
                 let tunnelSegment = nearByPolyline.trimmed(from: lastUserLocationInTunnel, distance: 10)
                 let interpolatedLocation = CLLocation(coordinate: lastUserLocationInTunnel,
                                                       altitude: currentLocation.altitude,
@@ -620,16 +610,12 @@
                 
                 simulatedLocation = interpolatedLocation
                 perform(#selector(interpolateLocation), with: nil, afterDelay: delay)
-//                Timer.scheduledTimer(timeInterval: delay, target: self, selector: #selector(interpolateLocation), userInfo: nil, repeats: false)
+                //                Timer.scheduledTimer(timeInterval: delay, target: self, selector: #selector(interpolateLocation), userInfo: nil, repeats: false)
                 delay += 1
                 lastUserLocationInTunnel = tunnelSegment.coordinates.last!
             }
         }
-        
-        guard let location = simulatedLocation ?? filteredLocations.last else {
-            if let lastLocation = locations.last, hasFoundOneQualifiedLocation {
-                delegate?.routeController?(self, didDiscard: lastLocation)
-=======
+
         var potentialLocation: CLLocation?
         
         // `filteredLocations` contains qualified locations
@@ -639,11 +625,12 @@
         } else if hasFoundOneQualifiedLocation {
             if let lastLocation = locations.last, delegate?.routeController?(self, shouldDiscard: lastLocation) ?? true {
                 return
->>>>>>> b94e0e55
             }
         // This case handles the first location.
         // This location is not a good location, but we need the rest of the UI to update and at least show something.
         } else if let lastLocation = locations.last {
+            potentialLocation = lastLocation
+        } else if let lastLocation = simulatedLocation {
             potentialLocation = lastLocation
         }
         
@@ -918,10 +905,8 @@
     }
     
     func updateRouteStepProgress(for location: CLLocation) {
-<<<<<<< HEAD
-=======
+
         guard routeProgress.currentLegProgress.remainingSteps.count > 0 else { return }
->>>>>>> b94e0e55
         
         let userSnapToStepDistanceFromManeuver = Polyline(routeProgress.currentLegProgress.currentStep.coordinates!).distance(from: location.coordinate)
         var courseMatchesManeuverFinalHeading = false
@@ -957,17 +942,6 @@
         }
         
         routeProgress.currentLegProgress.currentStepProgress.userDistanceToManeuverLocation = userAbsoluteDistance
-<<<<<<< HEAD
-        
-        guard let spokenInstructions = routeProgress.currentLegProgress.currentStep.instructionsSpokenAlongStep else {
-            print("The directions request was made without `includesVoiceInstructions` enabled. This will prevent users from getting voice instructions. It's recommended to make your directions request via `NavigationRouteOptions()`.")
-            return
-        }
-        
-        for (voiceInstructionIndex, voiceInstruction) in spokenInstructions.enumerated() {
-            if userSnapToStepDistanceFromManeuver <= voiceInstruction.distanceAlongStep && voiceInstructionIndex >= routeProgress.currentLegProgress.currentStepProgress.spokenInstructionIndex {
-                
-=======
 
         guard let spokenInstructions = routeProgress.currentLegProgress.currentStepProgress.remainingSpokenInstructions else {
             print("The directions request was made without `includesVoiceInstructions` enabled. This will prevent users from getting voice instructions. It's recommended to make your directions request via `NavigationRouteOptions()`.")
@@ -977,7 +951,6 @@
         for voiceInstruction in spokenInstructions {
             if userSnapToStepDistanceFromManeuver <= voiceInstruction.distanceAlongStep {
 
->>>>>>> b94e0e55
                 NotificationCenter.default.post(name: .routeControllerDidPassSpokenInstructionPoint, object: self, userInfo: [
                     MBRouteControllerDidPassSpokenInstructionPointRouteProgressKey: routeProgress
                     ])
