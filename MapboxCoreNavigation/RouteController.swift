import Foundation
import CoreLocation
import MapboxDirections

/**
 The `RouteControllerDelegate` class provides methods for responding to significant occasions during the user’s traversal of a route monitored by a `RouteController`.
 */
@objc(MBRouteControllerDelegate)
public protocol RouteControllerDelegate: class {
    /**
     Returns whether the route controller should be allowed to calculate a new route.
     
     If implemented, this method is called as soon as the route controller detects that the user is off the predetermined route. Implement this method to conditionally prevent rerouting. If this method returns `true`, `routeController(_:willRerouteFrom:)` will be called immediately afterwards.
     
     - parameter routeController: The route controller that has detected the need to calculate a new route.
     - parameter location: The user’s current location.
     - returns: True to allow the route controller to calculate a new route; false to keep tracking the current route.
     */
    @objc(routeController:shouldRerouteFromLocation:)
    optional func routeController(_ routeController: RouteController, shouldRerouteFrom location: CLLocation) -> Bool
    
    /**
     Called immediately before the route controller calculates a new route.
     
     This method is called after `routeController(_:shouldRerouteFrom:)` is called, simultaneously with the `RouteControllerWillReroute` notification being posted, and before `routeController(_:didRerouteAlong:)` is called.
     
     - parameter routeController: The route controller that will calculate a new route.
     - parameter location: The user’s current location.
     */
    @objc(routeController:willRerouteFromLocation:)
    optional func routeController(_ routeController: RouteController, willRerouteFrom location: CLLocation)
    
    /**
     Called immediately after the route controller receives a new route.
     
     This method is called after `routeController(_:willRerouteFrom:)` and simultaneously with the `RouteControllerDidReroute` notification being posted.
     
     - parameter routeController: The route controller that has calculated a new route.
     - parameter route: The new route.
     */
    @objc(routeController:didRerouteAlongRoute:)
    optional func routeController(_ routeController: RouteController, didRerouteAlong route: Route)
    
    /**
     Called when the route controller fails to receive a new route.
     
     This method is called after `routeController(_:willRerouteFrom:)` and simultaneously with the `RouteControllerDidFailToReroute` notification being posted.
     
     - parameter routeController: The route controller that has calculated a new route.
     - parameter error: An error raised during the process of obtaining a new route.
     */
    @objc(routeController:didFailToRerouteWithError:)
    optional func routeController(_ routeController: RouteController, didFailToRerouteWith error: Error)
    
    /**
     Called when the route controller’s location manager receive a location update.
     
     These locations can be modified due to replay or simulation but they can
     also derive from regular location updates from a `CLLocationManager`.
     
     - parameter routeController: The route controller that received the new locations.
     - parameter locations: The locations that were received from the associated location manager.
     */
    @objc(routeController:didUpdateLocations:)
    optional func routeController(_ routeController: RouteController, didUpdateLocations locations: [CLLocation])
}

/**
 A `RouteController` tracks the user’s progress along a route, posting notifications as the user reaches significant points along the route. On every location update, the route controller evaluates the user’s location, determining whether the user remains on the route. If not, the route controller calculates a new route.
 
 `RouteController` is responsible for the core navigation logic whereas 
 `NavigationViewController` is responsible for displaying a default drop-in navigation UI.
 */
@objc(MBRouteController)
open class RouteController: NSObject {
    
    var lastUserDistanceToStartOfRoute = Double.infinity
    
    var lastTimeStampSpentMovingAwayFromStart = Date()
    
    /**
     The route controller’s delegate.
     */
    public weak var delegate: RouteControllerDelegate?
    
    /**
     The Directions object used to create the route.
     */
    public let directions: Directions
    
    /**
     The route controller’s associated location manager.
     */
    public var locationManager: NavigationLocationManager! {
        didSet {
            oldValue?.delegate = nil
            locationManager.delegate = self
        }
    }
    
    /**
     If true, location updates will be simulated when driving through tunnels or other areas where there is none or bad GPS reception.
     */
    public var isDeadReckoningEnabled = false
    
    /**
     Details about the user’s progress along the current route, leg, and step.
     */
    public var routeProgress: RouteProgress {
        didSet {
            var userInfo = [String: Any]()
            if let location = locationManager.location {
                userInfo[MBRouteControllerNotificationLocationKey] = location
            }
            NotificationCenter.default.post(name: RouteControllerDidReroute, object: self, userInfo: userInfo)
        }
    }
    
    /**
     If true, the user puck is snapped to closest location on the route. 
     Defaults to false.
     */
    public var snapsUserLocationAnnotationToRoute = true
    
    var lastRerouteLocation: CLLocation?
    
    var routeTask: URLSessionDataTask?
    
    /**
     Intializes a new `RouteController`.
     
     - parameter route: The route to follow.
     - parameter directions: The Directions object that created `route`.
     - parameter locationManager: The associated location manager.
     */
    @objc(initWithRoute:directions:locationManager:)
    public init(along route: Route, directions: Directions = Directions.shared, locationManager: NavigationLocationManager = NavigationLocationManager()) {
        self.directions = directions
        self.routeProgress = RouteProgress(route: route)
        self.locationManager = locationManager
        self.locationManager.activityType = route.routeOptions.activityType
        super.init()
        
        self.locationManager.delegate = self
    }
    
    deinit {
        suspendLocationUpdates()
    }
    
    /**
     Starts monitoring the user’s location along the route.
     
     Will continue monitoring until `suspendLocationUpdates()` is called.
     */
    public func resume() {
        locationManager.startUpdatingLocation()
        locationManager.startUpdatingHeading()
    }
    
    /**
     Stops monitoring the user’s location along the route.
     */
    public func suspendLocationUpdates() {
        locationManager.stopUpdatingLocation()
        locationManager.stopUpdatingHeading()
    }
}

extension RouteController: CLLocationManagerDelegate {
    
    func interpolateLocation() {
        guard let location = locationManager.lastKnownLocation else { return }
        guard let polyline = routeProgress.route.coordinates else { return }
        
        let distance = location.speed as CLLocationDistance
        
        guard let interpolatedCoordinate = coordinate(at: routeProgress.distanceTraveled+distance, fromStartOf: polyline) else {
            return
        }
        
        var course = location.course
        if let upcomingCoordinate = coordinate(at: routeProgress.distanceTraveled+(distance*2), fromStartOf: polyline) {
            course = interpolatedCoordinate.direction(to: upcomingCoordinate)
        }
        
        let interpolatedLocation = CLLocation(coordinate: interpolatedCoordinate,
                                              altitude: location.altitude,
                                              horizontalAccuracy: location.horizontalAccuracy,
                                              verticalAccuracy: location.verticalAccuracy,
                                              course: course,
                                              speed: location.speed,
                                              timestamp: Date())
        
        self.locationManager(self.locationManager, didUpdateLocations: [interpolatedLocation])
    }
    
    public func locationManager(_ manager: CLLocationManager, didUpdateLocations locations: [CLLocation]) {
        guard let location = locations.last else {
            return
        }
        
        delegate?.routeController?(self, didUpdateLocations: [location])
        
        NSObject.cancelPreviousPerformRequests(withTarget: self, selector: #selector(interpolateLocation), object: nil)
        
        if isDeadReckoningEnabled {
            perform(#selector(interpolateLocation), with: nil, afterDelay: 1.1)
        }
        
        let userSnapToStepDistanceFromManeuver = distance(along: routeProgress.currentLegProgress.currentStep.coordinates!, from: location.coordinate)
        let secondsToEndOfStep = userSnapToStepDistanceFromManeuver / location.speed
        
        guard routeProgress.currentLegProgress.alertUserLevel != .arrive else {
            NotificationCenter.default.post(name: RouteControllerProgressDidChange, object: self, userInfo: [
                RouteControllerProgressDidChangeNotificationProgressKey: routeProgress,
                RouteControllerProgressDidChangeNotificationLocationKey: location,
                RouteControllerProgressDidChangeNotificationSecondsRemainingOnStepKey: secondsToEndOfStep
                ])
            return
        }
        
        // Notify observers if the step’s remaining distance has changed.
        let currentStepProgress = routeProgress.currentLegProgress.currentStepProgress
        let currentStep = currentStepProgress.step
        if let closestCoordinate = closestCoordinate(on: currentStep.coordinates!, to: location.coordinate) {
            let remainingDistance = distance(along: currentStep.coordinates!, from: closestCoordinate.coordinate)
            let distanceTraveled = currentStep.distance - remainingDistance
            if distanceTraveled != currentStepProgress.distanceTraveled {
                currentStepProgress.distanceTraveled = distanceTraveled
                NotificationCenter.default.post(name: RouteControllerProgressDidChange, object: self, userInfo: [
                    RouteControllerProgressDidChangeNotificationProgressKey: routeProgress,
                    RouteControllerProgressDidChangeNotificationLocationKey: location,
                    RouteControllerProgressDidChangeNotificationSecondsRemainingOnStepKey: secondsToEndOfStep
                    ])
            }
        }
        
        let step = routeProgress.currentLegProgress.currentStepProgress.step
        if step.maneuverType == .depart && !userIsOnRoute(location) {
            
            guard let userSnappedDistanceToClosestCoordinate = closestCoordinate(on: step.coordinates!, to: location.coordinate)?.distance else {
                return
            }
            
            // Give the user x seconds of moving away from the start of the route before rerouting
            guard Date().timeIntervalSince(lastTimeStampSpentMovingAwayFromStart) > MaxSecondsSpentTravelingAwayFromStartOfRoute else {
                lastUserDistanceToStartOfRoute = userSnappedDistanceToClosestCoordinate
                return
            }
            
            // Don't check `userIsOnRoute` if the user has not moved
            guard userSnappedDistanceToClosestCoordinate != lastUserDistanceToStartOfRoute else {
                lastUserDistanceToStartOfRoute = userSnappedDistanceToClosestCoordinate
                return
            }
            
            if userSnappedDistanceToClosestCoordinate > lastUserDistanceToStartOfRoute {
                lastTimeStampSpentMovingAwayFromStart = location.timestamp
            }
            
            lastUserDistanceToStartOfRoute = userSnappedDistanceToClosestCoordinate
        }
        
        guard userIsOnRoute(location) || !(delegate?.routeController?(self, shouldRerouteFrom: location) ?? true) else {
            reroute(from: location)
            return
        }
        
        monitorStepProgress(location)
    }
    
    func resetStartCounter() {
        lastTimeStampSpentMovingAwayFromStart = Date()
        lastUserDistanceToStartOfRoute = Double.infinity
    }
    
    /**
     Given a users current location, returns a Boolean whether they are currently on the route.
     
     If the user is not on the route, they should be rerouted.
     */
    public func userIsOnRoute(_ location: CLLocation) -> Bool {
        // Find future location of user
        let metersInFrontOfUser = location.speed * RouteControllerDeadReckoningTimeInterval
        let locationInfrontOfUser = location.coordinate.coordinate(at: metersInFrontOfUser, facing: location.course)
        let newLocation = CLLocation(latitude: locationInfrontOfUser.latitude, longitude: locationInfrontOfUser.longitude)
        let radius = max(RouteControllerMaximumDistanceBeforeRecalculating,
                         location.horizontalAccuracy + RouteControllerUserLocationSnappingDistance)

        let isCloseToCurrentStep = newLocation.isWithin(radius, of: routeProgress.currentLegProgress.currentStep)
        
        // If the user is moving away from the maneuver location
        // and they are close to the next step
        // we can safely say they have completed the maneuver.
        // This is intended to be a fallback case when we do find
        // that the users course matches the exit bearing.
        if let upComingStep = routeProgress.currentLegProgress.upComingStep {
            let isCloseToUpComingStep = newLocation.isWithin(radius, of: upComingStep)
            if !isCloseToCurrentStep && isCloseToUpComingStep {
                let userSnapToStepDistanceFromManeuver = distance(along: upComingStep.coordinates!, from: location.coordinate)
                let secondsToEndOfStep = userSnapToStepDistanceFromManeuver / location.speed
                incrementRouteProgress(secondsToEndOfStep <= RouteControllerMediumAlertInterval ? .medium : .low, location: location, updateStepIndex: true)
                return true
            }
        }
        
        return isCloseToCurrentStep
    }
    
    func incrementRouteProgress(_ newlyCalculatedAlertLevel: AlertLevel, location: CLLocation, updateStepIndex: Bool) {
        
        if updateStepIndex {
            routeProgress.currentLegProgress.stepIndex += 1
        }
        
        // If the step is not being updated, don't accept a lower alert level.
        // A lower alert level can only occur when the user begins the next step.
        guard newlyCalculatedAlertLevel.rawValue > routeProgress.currentLegProgress.alertUserLevel.rawValue || updateStepIndex else {
            return
        }
        
        if routeProgress.currentLegProgress.alertUserLevel != newlyCalculatedAlertLevel {
            routeProgress.currentLegProgress.alertUserLevel = newlyCalculatedAlertLevel
            // Use fresh user location distance to end of step
            // since the step could of changed
            let userDistance = distance(along: routeProgress.currentLegProgress.currentStep.coordinates!, from: location.coordinate)
            
            NotificationCenter.default.post(name: RouteControllerAlertLevelDidChange, object: self, userInfo: [
                RouteControllerAlertLevelDidChangeNotificationRouteProgressKey: routeProgress,
                RouteControllerAlertLevelDidChangeNotificationDistanceToEndOfManeuverKey: userDistance
                ])
        }
    }
    
    func reroute(from location: CLLocation) {
        
        if let lastRerouteLocation = lastRerouteLocation {
            guard location.distance(from: lastRerouteLocation) >= RouteControllerMaximumDistanceBeforeRecalculating else {
                return
            }
        }
        
        resetStartCounter()
        delegate?.routeController?(self, willRerouteFrom: location)
        NotificationCenter.default.post(name: RouteControllerWillReroute, object: self, userInfo: [
            MBRouteControllerNotificationLocationKey: location
            ])
        
        routeTask?.cancel()
        
        let options = routeProgress.route.routeOptions
        
        options.waypoints = [Waypoint(coordinate: location.coordinate)] + routeProgress.remainingWaypoints
        
        if let firstWaypoint = options.waypoints.first, location.course >= 0 {
            firstWaypoint.heading = location.course
            firstWaypoint.headingAccuracy = 90
        }
<<<<<<< HEAD
        
        self.lastRerouteLocation = location
        
=======

>>>>>>> f72996b4
        routeTask = directions.calculate(options, completionHandler: { [weak self] (waypoints, routes, error) in
            guard let strongSelf = self else {
                return
            }
            
            if let route = routes?.first {
                strongSelf.routeProgress = RouteProgress(route: route, legIndex: 0, alertLevel: .depart)
                strongSelf.routeProgress.currentLegProgress.stepIndex = 0
                strongSelf.delegate?.routeController?(strongSelf, didRerouteAlong: route)
            } else if let error = error {
                strongSelf.delegate?.routeController?(strongSelf, didFailToRerouteWith: error)
                NotificationCenter.default.post(name: RouteControllerDidFailToReroute, object: self, userInfo: [
                    MBRouteControllerNotificationErrorKey: error
                    ])
            }
        })
    }
    
    func monitorStepProgress(_ location: CLLocation) {
        // Force an announcement when the user begins a route
        var alertLevel: AlertLevel = routeProgress.currentLegProgress.alertUserLevel == .none ? .depart : routeProgress.currentLegProgress.alertUserLevel
        var updateStepIndex = false
        let profileIdentifier = routeProgress.route.routeOptions.profileIdentifier
        
        let userSnapToStepDistanceFromManeuver = distance(along: routeProgress.currentLegProgress.currentStep.coordinates!, from: location.coordinate)
        let secondsToEndOfStep = userSnapToStepDistanceFromManeuver / location.speed
        var courseMatchesManeuverFinalHeading = false
        
        let minimumDistanceForHighAlert = RouteControllerMinimumDistanceForHighAlert(identifier: profileIdentifier)
        let minimumDistanceForMediumAlert = RouteControllerMinimumDistanceForMediumAlert(identifier: profileIdentifier)
        
        // Bearings need to normalized so when the `finalHeading` is 359 and the user heading is 1,
        // we count this as within the `RouteControllerMaximumAllowedDegreeOffsetForTurnCompletion`
        if let upcomingStep = routeProgress.currentLegProgress.upComingStep, let finalHeading = upcomingStep.finalHeading, let initialHeading = upcomingStep.initialHeading {
            let initialHeadingNormalized = wrap(initialHeading, min: 0, max: 360)
            let finalHeadingNormalized = wrap(finalHeading, min: 0, max: 360)
            let userHeadingNormalized = wrap(location.course, min: 0, max: 360)
            let expectedTurningAngle = differenceBetweenAngles(initialHeadingNormalized, finalHeadingNormalized)
            
            // If the upcoming maneuver is fairly straight,
            // do not check if the user is within x degrees of the exit heading.
            // For ramps, their current heading will very close to the exit heading.
            // We need to wait until their moving away from the maneuver location instead.
            // We can do this by looking at their snapped distance from the maneuver.
            // Once this distance is zero, they are at more moving away from the maneuver location
            if expectedTurningAngle <= RouteControllerMaximumAllowedDegreeOffsetForTurnCompletion {
                courseMatchesManeuverFinalHeading = userSnapToStepDistanceFromManeuver == 0
            } else {
                courseMatchesManeuverFinalHeading = differenceBetweenAngles(finalHeadingNormalized, userHeadingNormalized) <= RouteControllerMaximumAllowedDegreeOffsetForTurnCompletion
            }
        }

        // When departing, `userSnapToStepDistanceFromManeuver` is most often less than `RouteControllerManeuverZoneRadius`
        // since the user will most often be at the beginning of the route, in the maneuver zone
        if alertLevel == .depart && userSnapToStepDistanceFromManeuver <= RouteControllerManeuverZoneRadius {
            // If the user is close to the maneuver location,
            // don't give a depature instruction.
            // Instead, give a `.high` alert.
            if secondsToEndOfStep <= RouteControllerHighAlertInterval {
                alertLevel = .high
            }
        } else if userSnapToStepDistanceFromManeuver <= RouteControllerManeuverZoneRadius {
            // Use the currentStep if there is not a next step
            // This occurs when arriving
            let step = routeProgress.currentLegProgress.upComingStep?.maneuverLocation ?? routeProgress.currentLegProgress.currentStep.maneuverLocation
            let userAbsoluteDistance = step - location.coordinate
            
            // userAbsoluteDistanceToManeuverLocation is set to nil by default
            // If it's set to nil, we know the user has never entered the maneuver radius
            if routeProgress.currentLegProgress.currentStepProgress.userDistanceToManeuverLocation == nil {
                routeProgress.currentLegProgress.currentStepProgress.userDistanceToManeuverLocation = RouteControllerManeuverZoneRadius
            }
            
            let lastKnownUserAbsoluteDistance = routeProgress.currentLegProgress.currentStepProgress.userDistanceToManeuverLocation
            
            // The objective here is to make sure the user is moving away from the maneuver location
            // This helps on maneuvers where the difference between the exit and enter heading are similar
            if  userAbsoluteDistance <= lastKnownUserAbsoluteDistance! {
                routeProgress.currentLegProgress.currentStepProgress.userDistanceToManeuverLocation = userAbsoluteDistance
            }
            
            if routeProgress.currentLegProgress.upComingStep?.maneuverType == ManeuverType.arrive {
                alertLevel = .arrive
            } else if courseMatchesManeuverFinalHeading {
                updateStepIndex = true
                
                // Look at the following step to determine what the new alert level should be
                if let upComingStep = routeProgress.currentLegProgress.upComingStep {
                    alertLevel = upComingStep.expectedTravelTime <= RouteControllerMediumAlertInterval ? .medium : .low
                } else {
                    assert(false, "In this case, there should always be an upcoming step")
                }
            }
        } else if secondsToEndOfStep <= RouteControllerHighAlertInterval && routeProgress.currentLegProgress.currentStep.distance > minimumDistanceForHighAlert {
            alertLevel = .high
        } else if secondsToEndOfStep <= RouteControllerMediumAlertInterval &&
            // Don't alert if the route segment is shorter than X
            // However, if it's the beginning of the route
            // There needs to be an alert
            routeProgress.currentLegProgress.currentStep.distance > minimumDistanceForMediumAlert {
            alertLevel = .medium
        }
        
        incrementRouteProgress(alertLevel, location: location, updateStepIndex: updateStepIndex)
    }
}<|MERGE_RESOLUTION|>--- conflicted
+++ resolved
@@ -357,13 +357,9 @@
             firstWaypoint.heading = location.course
             firstWaypoint.headingAccuracy = 90
         }
-<<<<<<< HEAD
         
         self.lastRerouteLocation = location
         
-=======
-
->>>>>>> f72996b4
         routeTask = directions.calculate(options, completionHandler: { [weak self] (waypoints, routes, error) in
             guard let strongSelf = self else {
                 return
