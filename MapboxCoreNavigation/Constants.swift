import Foundation
import CoreLocation
import MapboxDirections

/**
 Maximum number of meters the user can travel away from step before `RouteControllerShouldReroute` is emitted.
 */
public var RouteControllerMaximumDistanceBeforeRecalculating: CLLocationDistance = 50

/**
 Accepted deviation excluding horizontal accuracy before the user is considered to be off route.
 */
public var RouteControllerUserLocationSnappingDistance: CLLocationDistance = 15

/**
 Threshold user must be in within to count as completing a step. One of two heuristics used to know when a user completes a step, see `RouteControllerManeuverZoneRadius`.
 
 The users `heading` and the `finalHeading` are compared. If this number is within `RouteControllerMaximumAllowedDegreeOffsetForTurnCompletion`, the user has completed the step.
 */
public var RouteControllerMaximumAllowedDegreeOffsetForTurnCompletion: Double = 30

/**
 Number of seconds left on step when a `AlertLevel.medium` alert is emitted.
 */
public var RouteControllerMediumAlertInterval: TimeInterval = 70

/**
 Number of seconds left on step when a `AlertLevel.high` alert is emitted.
 */
public var RouteControllerHighAlertInterval: TimeInterval = 15

/**
 Radius in meters the user must enter to count as completing a step. One of two heuristics used to know when a user completes a step, see `RouteControllerMaximumAllowedDegreeOffsetForTurnCompletion`.
 */
public var RouteControllerManeuverZoneRadius: CLLocationDistance = 40

/**
 When calculating whether or not the user is on the route, we look where the user will be given their speed and this variable.
 */
public var RouteControllerDeadReckoningTimeInterval: TimeInterval = 1.0

/**
 Maximum angle the user puck will be rotated when snapping the user's course to the route line.
 */
public var RouteControllerMaxManipulatedCourseAngle: CLLocationDirection = 25

/**
 :nodoc This is used internally for debugging metrics
 */
public var NavigationMetricsDebugLoggingEnabled = "MBNavigationMetricsDebugLoggingEnabled"

/**
 For shorter upcoming steps, we link the `AlertLevel.high` instruction. If the upcoming step duration is near the duration of `RouteControllerHighAlertInterval`, we need to apply a bit of a buffer to prevent back to back notifications.
 
 A multiplier of `1.2` gives us a buffer of 3 seconds, enough time insert a new instruction.
 */
public let RouteControllerLinkedInstructionBufferMultiplier: Double = 1.2

/**
 Approximately the number of meters in a mile.
 */
let milesToMeters = 1609.34

/**
 The minimum speed value before the user's actual location can be considered over the snapped location.
 */
public var RouteControllerMinimumSpeedForLocationSnapping: CLLocationSpeed = 3

/**
 The minimum distance threshold used for giving a "Continue" type instructions.
 */
public var RouteControllerMinimumDistanceForContinueInstruction: CLLocationDistance = 2_000

/**
 The minimum distance in the opposite direction of travel that triggers rerouting.
 */
public var RouteControllerMinimumBacktrackingDistanceForRerouting: CLLocationDistance = 50

/**
 Minimum number of consecutive location updates moving backwards before the user is rerouted.
 */
public var RouteControllerMinimumNumberLocationUpdatesBackwards = 3

/**
 Number of seconds reroute feedback sections are shown in the feedback view after the user is rerouted.
 */
public var RouteControllerNumberOfSecondsForRerouteFeedback: TimeInterval = 10

/**
 The number of seconds between attempts to automatically calculate a more optimal route while traveling.
 */
public var RouteControllerOpportunisticReroutingInterval: TimeInterval = 120

let FasterRouteFoundEvent = "navigation.fasterRoute"

/**
 The number of seconds remaining on the final step of a leg before the user is considered "arrived".
 */
<<<<<<< HEAD
public var RouteControllerDurationRemainingWaypointArrival: TimeInterval = 3

/**
 The minium distance remaining on a route before overhead zooming is stopped.
 */
public var NavigationMapViewMinimumDistanceForOverheadZooming: CLLocationDistance = 200

/**
 The minimum speed value for path animation in a tunnel.
 */
public var RouteControllerMinimumSpeedForTunnelAnimation: CLLocationSpeed = 13.4112

/**
 The mimimum distance to tunnel to start animation.
 */
public var RouteControllerMinimumDistanceForTunnelAnimation: CLLocationDistance = 50
=======
public var RouteControllerDurationRemainingWaypointArrival: TimeInterval = 3
>>>>>>> b3815633
<|MERGE_RESOLUTION|>--- conflicted
+++ resolved
@@ -96,7 +96,6 @@
 /**
  The number of seconds remaining on the final step of a leg before the user is considered "arrived".
  */
-<<<<<<< HEAD
 public var RouteControllerDurationRemainingWaypointArrival: TimeInterval = 3
 
 /**
@@ -113,6 +112,3 @@
  The mimimum distance to tunnel to start animation.
  */
 public var RouteControllerMinimumDistanceForTunnelAnimation: CLLocationDistance = 50
-=======
-public var RouteControllerDurationRemainingWaypointArrival: TimeInterval = 3
->>>>>>> b3815633
