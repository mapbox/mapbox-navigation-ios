{
  "object": {
    "pins": [
      {
        "package": "CwlCatchException",
        "repositoryURL": "https://github.com/mattgallagher/CwlCatchException.git",
        "state": {
          "branch": null,
          "revision": "682841464136f8c66e04afe5dbd01ab51a3a56f2",
          "version": "2.1.0"
        }
      },
      {
        "package": "CwlPreconditionTesting",
        "repositoryURL": "https://github.com/mattgallagher/CwlPreconditionTesting.git",
        "state": {
          "branch": null,
          "revision": "0630439888c94657a235ffcd5977d6047ef3c87b",
          "version": "2.0.1"
        }
      },
      {
        "package": "MapboxCommon",
        "repositoryURL": "https://github.com/mapbox/mapbox-common-ios.git",
        "state": {
          "branch": null,
          "revision": "a69e8ec4684ea2db20c94e85bcb54497554500d0",
          "version": "18.0.0"
        }
      },
      {
        "package": "MapboxCoreMaps",
        "repositoryURL": "https://github.com/mapbox/mapbox-core-maps-ios.git",
        "state": {
          "branch": null,
          "revision": "d5360ef24a2038150ab68c67ada0893f6d5b5b15",
          "version": "10.0.0-rc.8"
        }
      },
      {
        "package": "MapboxDirections",
        "repositoryURL": "https://github.com/mapbox/mapbox-directions-swift.git",
        "state": {
          "branch": null,
          "revision": "6e5b4be4388ad971ce9e4bf2bac21fa413bb06e5",
          "version": "2.0.0-rc.1"
        }
      },
      {
        "package": "MapboxMobileEvents",
        "repositoryURL": "https://github.com/mapbox/mapbox-events-ios.git",
        "state": {
          "branch": null,
          "revision": "e4ded10f5b9594374416f9396d5b540f8c491bbe",
          "version": "1.0.3"
        }
      },
      {
        "package": "MapboxMaps",
        "repositoryURL": "https://github.com/mapbox/mapbox-maps-ios.git",
        "state": {
          "branch": null,
          "revision": "bedc49744970602ebc10c6de3f8a2b4cc6f084a6",
          "version": "10.0.0-rc.8"
        }
      },
      {
        "package": "MapboxNavigationNative",
        "repositoryURL": "https://github.com/mapbox/mapbox-navigation-native-ios.git",
        "state": {
          "branch": null,
<<<<<<< HEAD
          "revision": "7c8ae18aa21bea2b4e801f0b6aab6a2a21d4aec1",
          "version": "66.0.0"
=======
          "revision": "9fd85d49b91be345333c352016ea3b7b48db2bc1",
          "version": "65.0.2"
>>>>>>> 4bbb5efe
        }
      },
      {
        "package": "MapboxSpeech",
        "repositoryURL": "https://github.com/mapbox/mapbox-speech-swift.git",
        "state": {
          "branch": null,
          "revision": "7b04b5173eb985a260083dfbeb9a3567d46a0333",
          "version": "2.0.0-rc.1"
        }
      },
      {
        "package": "MapboxGeocoder",
        "repositoryURL": "https://github.com/mapbox/MapboxGeocoder.swift.git",
        "state": {
          "branch": null,
          "revision": "91fb908bb57c0fcddc0062b5d64ea2002e0ea789",
          "version": "0.14.0"
        }
      },
      {
        "package": "Nimble",
        "repositoryURL": "https://github.com/Quick/Nimble.git",
        "state": {
          "branch": null,
          "revision": "c93f16c25af5770f0d3e6af27c9634640946b068",
          "version": "9.2.1"
        }
      },
      {
        "package": "OHHTTPStubs",
        "repositoryURL": "https://github.com/AliSoftware/OHHTTPStubs.git",
        "state": {
          "branch": null,
          "revision": "12f19662426d0434d6c330c6974d53e2eb10ecd9",
          "version": "9.1.0"
        }
      },
      {
        "package": "Polyline",
        "repositoryURL": "https://github.com/raphaelmor/Polyline.git",
        "state": {
          "branch": null,
          "revision": "36f7b1222aaf8fa741d0d179c12e186998d97f42",
          "version": "5.0.2"
        }
      },
      {
        "package": "Quick",
        "repositoryURL": "https://github.com/Quick/Quick.git",
        "state": {
          "branch": null,
          "revision": "8cce6acd38f965f5baa3167b939f86500314022b",
          "version": "3.1.2"
        }
      },
      {
        "package": "Solar",
        "repositoryURL": "https://github.com/ceeK/Solar.git",
        "state": {
          "branch": null,
          "revision": "c2b96f2d5fb7f835b91cefac5e83101f54643901",
          "version": "3.0.1"
        }
      },
      {
        "package": "SnapshotTesting",
        "repositoryURL": "https://github.com/pointfreeco/swift-snapshot-testing.git",
        "state": {
          "branch": null,
          "revision": "f8a9c997c3c1dab4e216a8ec9014e23144cbab37",
          "version": "1.9.0"
        }
      },
      {
        "package": "SwiftCLI",
        "repositoryURL": "https://github.com/jakeheis/SwiftCLI",
        "state": {
          "branch": null,
          "revision": "2816678bcc37f4833d32abeddbdf5e757fa891d8",
          "version": "6.0.2"
        }
      },
      {
        "package": "Turf",
        "repositoryURL": "https://github.com/mapbox/turf-swift.git",
        "state": {
          "branch": null,
          "revision": "555458bd67acce7322c513ddd3647c9a904f4197",
          "version": "2.0.0-rc.1"
        }
      }
    ]
  },
  "version": 1
}<|MERGE_RESOLUTION|>--- conflicted
+++ resolved
@@ -69,13 +69,8 @@
         "repositoryURL": "https://github.com/mapbox/mapbox-navigation-native-ios.git",
         "state": {
           "branch": null,
-<<<<<<< HEAD
           "revision": "7c8ae18aa21bea2b4e801f0b6aab6a2a21d4aec1",
           "version": "66.0.0"
-=======
-          "revision": "9fd85d49b91be345333c352016ea3b7b48db2bc1",
-          "version": "65.0.2"
->>>>>>> 4bbb5efe
         }
       },
       {
