{
  "object": {
    "pins": [
      {
        "package": "CwlCatchException",
        "repositoryURL": "https://github.com/mattgallagher/CwlCatchException.git",
        "state": {
          "branch": null,
          "revision": "682841464136f8c66e04afe5dbd01ab51a3a56f2",
          "version": "2.1.0"
        }
      },
      {
        "package": "CwlPreconditionTesting",
        "repositoryURL": "https://github.com/mattgallagher/CwlPreconditionTesting.git",
        "state": {
          "branch": null,
          "revision": "0630439888c94657a235ffcd5977d6047ef3c87b",
          "version": "2.0.1"
        }
      },
      {
        "package": "MapboxCommon",
        "repositoryURL": "https://github.com/mapbox/mapbox-common-ios.git",
        "state": {
          "branch": null,
          "revision": "98893cfe86f3aeed89d852f406d74a1756f71dad",
          "version": "19.0.0"
        }
      },
      {
        "package": "MapboxCoreMaps",
        "repositoryURL": "https://github.com/mapbox/mapbox-core-maps-ios.git",
        "state": {
          "branch": null,
          "revision": "a5561019739925ba364263d3cf0dc58e1133a9ea",
          "version": "10.0.0-rc.9.1"
        }
      },
      {
        "package": "MapboxDirections",
        "repositoryURL": "https://github.com/mapbox/mapbox-directions-swift.git",
        "state": {
          "branch": null,
          "revision": "a3861c8cceacd2498c890334ab752c7817488844",
          "version": "2.0.0-rc.2"
        }
      },
      {
        "package": "MapboxMobileEvents",
        "repositoryURL": "https://github.com/mapbox/mapbox-events-ios.git",
        "state": {
          "branch": null,
          "revision": "1df12e2514513acdf87841cde1f98fd8e414461e",
          "version": "1.0.4"
        }
      },
      {
        "package": "MapboxMaps",
        "repositoryURL": "https://github.com/mapbox/mapbox-maps-ios.git",
        "state": {
          "branch": null,
          "revision": "3557fa41b15e465852b38b93cc00b52fc8b9d1aa",
          "version": "10.0.0-rc.9"
        }
      },
      {
        "package": "MapboxNavigationNative",
        "repositoryURL": "https://github.com/mapbox/mapbox-navigation-native-ios.git",
        "state": {
          "branch": null,
<<<<<<< HEAD
          "revision": "7c8ae18aa21bea2b4e801f0b6aab6a2a21d4aec1",
          "version": "66.0.0"
=======
          "revision": "e34d31d7f41350ed38869553ce378fa550ddea90",
          "version": "66.0.3"
>>>>>>> 4ff40d5e
        }
      },
      {
        "package": "MapboxSpeech",
        "repositoryURL": "https://github.com/mapbox/mapbox-speech-swift.git",
        "state": {
          "branch": null,
          "revision": "7b04b5173eb985a260083dfbeb9a3567d46a0333",
          "version": "2.0.0-rc.1"
        }
      },
      {
        "package": "MapboxGeocoder",
        "repositoryURL": "https://github.com/mapbox/MapboxGeocoder.swift.git",
        "state": {
          "branch": null,
          "revision": "91fb908bb57c0fcddc0062b5d64ea2002e0ea789",
          "version": "0.14.0"
        }
      },
      {
        "package": "Nimble",
        "repositoryURL": "https://github.com/Quick/Nimble.git",
        "state": {
          "branch": null,
          "revision": "c93f16c25af5770f0d3e6af27c9634640946b068",
          "version": "9.2.1"
        }
      },
      {
        "package": "OHHTTPStubs",
        "repositoryURL": "https://github.com/AliSoftware/OHHTTPStubs.git",
        "state": {
          "branch": null,
          "revision": "12f19662426d0434d6c330c6974d53e2eb10ecd9",
          "version": "9.1.0"
        }
      },
      {
        "package": "Polyline",
        "repositoryURL": "https://github.com/raphaelmor/Polyline.git",
        "state": {
          "branch": null,
          "revision": "36f7b1222aaf8fa741d0d179c12e186998d97f42",
          "version": "5.0.2"
        }
      },
      {
        "package": "Quick",
        "repositoryURL": "https://github.com/Quick/Quick.git",
        "state": {
          "branch": null,
          "revision": "8cce6acd38f965f5baa3167b939f86500314022b",
          "version": "3.1.2"
        }
      },
      {
        "package": "Solar",
        "repositoryURL": "https://github.com/ceeK/Solar.git",
        "state": {
          "branch": null,
          "revision": "c2b96f2d5fb7f835b91cefac5e83101f54643901",
          "version": "3.0.1"
        }
      },
      {
        "package": "SnapshotTesting",
        "repositoryURL": "https://github.com/pointfreeco/swift-snapshot-testing.git",
        "state": {
          "branch": null,
          "revision": "f8a9c997c3c1dab4e216a8ec9014e23144cbab37",
          "version": "1.9.0"
        }
      },
      {
        "package": "SwiftCLI",
        "repositoryURL": "https://github.com/jakeheis/SwiftCLI",
        "state": {
          "branch": null,
          "revision": "2e949055d9797c1a6bddcda0e58dada16cc8e970",
          "version": "6.0.3"
        }
      },
      {
        "package": "Turf",
        "repositoryURL": "https://github.com/mapbox/turf-swift.git",
        "state": {
          "branch": null,
          "revision": "555458bd67acce7322c513ddd3647c9a904f4197",
          "version": "2.0.0-rc.1"
        }
      }
    ]
  },
  "version": 1
}<|MERGE_RESOLUTION|>--- conflicted
+++ resolved
@@ -69,13 +69,8 @@
         "repositoryURL": "https://github.com/mapbox/mapbox-navigation-native-ios.git",
         "state": {
           "branch": null,
-<<<<<<< HEAD
           "revision": "7c8ae18aa21bea2b4e801f0b6aab6a2a21d4aec1",
           "version": "66.0.0"
-=======
-          "revision": "e34d31d7f41350ed38869553ce378fa550ddea90",
-          "version": "66.0.3"
->>>>>>> 4ff40d5e
         }
       },
       {
