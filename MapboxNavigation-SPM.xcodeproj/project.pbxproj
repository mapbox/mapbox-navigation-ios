// !$*UTF8*$!
{
	archiveVersion = 1;
	classes = {
	};
	objectVersion = 54;
	objects = {

/* Begin PBXBuildFile section */
		35002D611E5F6ADB0090E733 /* Assets.xcassets in Resources */ = {isa = PBXBuildFile; fileRef = 35002D5F1E5F6ADB0090E733 /* Assets.xcassets */; };
		35002D691E5F6B2F0090E733 /* Main.storyboard in Resources */ = {isa = PBXBuildFile; fileRef = 35002D661E5F6B1B0090E733 /* Main.storyboard */; };
		35379CFD21480C0500FD402E /* AppDelegate+CarPlay.swift in Sources */ = {isa = PBXBuildFile; fileRef = 35379CFB21480BFB00FD402E /* AppDelegate+CarPlay.swift */; };
		3577B878214FF35800094294 /* FavoritesList.swift in Sources */ = {isa = PBXBuildFile; fileRef = 3577B877214FF35800094294 /* FavoritesList.swift */; };
		358D14661E5E3B7700ADE590 /* AppDelegate.swift in Sources */ = {isa = PBXBuildFile; fileRef = 358D14651E5E3B7700ADE590 /* AppDelegate.swift */; };
		358D14681E5E3B7700ADE590 /* ViewController.swift in Sources */ = {isa = PBXBuildFile; fileRef = 358D14671E5E3B7700ADE590 /* ViewController.swift */; };
		8A092F9B25DEE81900CA7CF5 /* ViewController+FreeDrive.swift in Sources */ = {isa = PBXBuildFile; fileRef = 8A092F9A25DEE81900CA7CF5 /* ViewController+FreeDrive.swift */; };
		8A092F9C25DEE81900CA7CF5 /* ViewController+FreeDrive.swift in Sources */ = {isa = PBXBuildFile; fileRef = 8A092F9A25DEE81900CA7CF5 /* ViewController+FreeDrive.swift */; };
		8A0D5DB625DF2A86006F0919 /* StyledFeature.swift in Sources */ = {isa = PBXBuildFile; fileRef = 8A0D5DB525DF2A86006F0919 /* StyledFeature.swift */; };
		8A0D5DB725DF2A86006F0919 /* StyledFeature.swift in Sources */ = {isa = PBXBuildFile; fileRef = 8A0D5DB525DF2A86006F0919 /* StyledFeature.swift */; };
<<<<<<< HEAD
		8A12E84128232C570071AF00 /* SceneDelegate+UIViewControllerTransitioningDelegate.swift in Sources */ = {isa = PBXBuildFile; fileRef = 8A12E84028232C560071AF00 /* SceneDelegate+UIViewControllerTransitioningDelegate.swift */; };
		8A12E84428232C8F0071AF00 /* PresentationAnimator.swift in Sources */ = {isa = PBXBuildFile; fileRef = 8A12E84328232C8F0071AF00 /* PresentationAnimator.swift */; };
		8A12E84628232CA30071AF00 /* DismissalAnimator.swift in Sources */ = {isa = PBXBuildFile; fileRef = 8A12E84528232CA30071AF00 /* DismissalAnimator.swift */; };
		8A12E84F282343970071AF00 /* AppDelegate.swift in Sources */ = {isa = PBXBuildFile; fileRef = 8A12E84E282343970071AF00 /* AppDelegate.swift */; };
		8A12E851282343970071AF00 /* SceneDelegate.swift in Sources */ = {isa = PBXBuildFile; fileRef = 8A12E850282343970071AF00 /* SceneDelegate.swift */; };
		8A12E853282343970071AF00 /* ViewController.swift in Sources */ = {isa = PBXBuildFile; fileRef = 8A12E852282343970071AF00 /* ViewController.swift */; };
		8A12E856282343970071AF00 /* Main.storyboard in Resources */ = {isa = PBXBuildFile; fileRef = 8A12E854282343970071AF00 /* Main.storyboard */; };
		8A12E858282343990071AF00 /* Assets.xcassets in Resources */ = {isa = PBXBuildFile; fileRef = 8A12E857282343990071AF00 /* Assets.xcassets */; };
		8A12E85B282343990071AF00 /* LaunchScreen.storyboard in Resources */ = {isa = PBXBuildFile; fileRef = 8A12E859282343990071AF00 /* LaunchScreen.storyboard */; };
		8A12E861282344750071AF00 /* MapboxNavigation in Frameworks */ = {isa = PBXBuildFile; productRef = 8A12E860282344750071AF00 /* MapboxNavigation */; };
		8AA03876280516A80007BD2D /* CustomDestinationPreviewViewController.swift in Sources */ = {isa = PBXBuildFile; fileRef = 8AA03875280516A70007BD2D /* CustomDestinationPreviewViewController.swift */; };
		8AA03878280517FA0007BD2D /* SceneDelegate+PreviewViewControllerDelegate.swift in Sources */ = {isa = PBXBuildFile; fileRef = 8AA03877280517FA0007BD2D /* SceneDelegate+PreviewViewControllerDelegate.swift */; };
		8AA0387A28066DA80007BD2D /* SceneDelegate+CustomDestinationPreviewViewControllerDelegate.swift in Sources */ = {isa = PBXBuildFile; fileRef = 8AA0387928066DA80007BD2D /* SceneDelegate+CustomDestinationPreviewViewControllerDelegate.swift */; };
		8AA0387C28066E860007BD2D /* CustomRoutesPreviewViewController.swift in Sources */ = {isa = PBXBuildFile; fileRef = 8AA0387B28066E860007BD2D /* CustomRoutesPreviewViewController.swift */; };
		8AB97C0E280A220100792939 /* MapboxGeocoder in Frameworks */ = {isa = PBXBuildFile; productRef = 8AB97C0D280A220100792939 /* MapboxGeocoder */; };
		8AC63A9A280789D6008E25D7 /* SceneDelegate+CustomRoutesPreviewViewControllerDelegate.swift in Sources */ = {isa = PBXBuildFile; fileRef = 8AC63A99280789D6008E25D7 /* SceneDelegate+CustomRoutesPreviewViewControllerDelegate.swift */; };
		8AC63A9C28078AE8008E25D7 /* SceneDelegate+NavigationViewControllerDelegate.swift in Sources */ = {isa = PBXBuildFile; fileRef = 8AC63A9B28078AE8008E25D7 /* SceneDelegate+NavigationViewControllerDelegate.swift */; };
		8AD220EE27C1A433000734A5 /* AppDelegate.swift in Sources */ = {isa = PBXBuildFile; fileRef = 8AD220ED27C1A433000734A5 /* AppDelegate.swift */; };
		8AD220F027C1A433000734A5 /* SceneDelegate.swift in Sources */ = {isa = PBXBuildFile; fileRef = 8AD220EF27C1A433000734A5 /* SceneDelegate.swift */; };
		8AD220F727C1A435000734A5 /* Assets.xcassets in Resources */ = {isa = PBXBuildFile; fileRef = 8AD220F627C1A435000734A5 /* Assets.xcassets */; };
		8AD220FA27C1A435000734A5 /* LaunchScreen.storyboard in Resources */ = {isa = PBXBuildFile; fileRef = 8AD220F827C1A435000734A5 /* LaunchScreen.storyboard */; };
		8AD2210627C1A772000734A5 /* MapboxNavigation in Frameworks */ = {isa = PBXBuildFile; productRef = 8AD2210527C1A772000734A5 /* MapboxNavigation */; };
=======
		8A506B7C285A53A0008A6082 /* SnapshotTesting in Frameworks */ = {isa = PBXBuildFile; productRef = 8A506B7B285A53A0008A6082 /* SnapshotTesting */; };
		8A8EDF1C284ABE55009DE805 /* route.json in Resources */ = {isa = PBXBuildFile; fileRef = 8A8EDF1B284ABE55009DE805 /* route.json */; };
		8AC81F5A284832E000662395 /* AppDelegate.swift in Sources */ = {isa = PBXBuildFile; fileRef = 8AC81F59284832E000662395 /* AppDelegate.swift */; };
		8AC81F5C284832E000662395 /* SceneDelegate.swift in Sources */ = {isa = PBXBuildFile; fileRef = 8AC81F5B284832E000662395 /* SceneDelegate.swift */; };
		8AC81F5E284832E000662395 /* ViewController.swift in Sources */ = {isa = PBXBuildFile; fileRef = 8AC81F5D284832E000662395 /* ViewController.swift */; };
		8AC81F61284832E000662395 /* Main.storyboard in Resources */ = {isa = PBXBuildFile; fileRef = 8AC81F5F284832E000662395 /* Main.storyboard */; };
		8AC81F63284832E200662395 /* Assets.xcassets in Resources */ = {isa = PBXBuildFile; fileRef = 8AC81F62284832E200662395 /* Assets.xcassets */; };
		8AC81F66284832E200662395 /* LaunchScreen.storyboard in Resources */ = {isa = PBXBuildFile; fileRef = 8AC81F64284832E200662395 /* LaunchScreen.storyboard */; };
		8AC81F72284832F400662395 /* MapboxNavigationTests.swift in Sources */ = {isa = PBXBuildFile; fileRef = 8AC81F71284832F400662395 /* MapboxNavigationTests.swift */; };
		8AC81F79284833D100662395 /* MapboxNavigation in Frameworks */ = {isa = PBXBuildFile; productRef = 8AC81F78284833D100662395 /* MapboxNavigation */; };
		8AE170B32853EBF800257E2C /* NavigationMapView.swift in Sources */ = {isa = PBXBuildFile; fileRef = 8AE170B22853EBF800257E2C /* NavigationMapView.swift */; };
		8AE170B52853EC1800257E2C /* SimulatedLocationProvider.swift in Sources */ = {isa = PBXBuildFile; fileRef = 8AE170B42853EC1800257E2C /* SimulatedLocationProvider.swift */; };
		8AF3423C2857C5CC00791E33 /* two_routes_with_two_legs.json in Resources */ = {isa = PBXBuildFile; fileRef = 8AF3423A2857C1C400791E33 /* two_routes_with_two_legs.json */; };
		8AF3423D2857C64B00791E33 /* route.json in Resources */ = {isa = PBXBuildFile; fileRef = 8A8EDF1B284ABE55009DE805 /* route.json */; };
		8AF3423E2857C64D00791E33 /* two_routes_with_two_legs.json in Resources */ = {isa = PBXBuildFile; fileRef = 8AF3423A2857C1C400791E33 /* two_routes_with_two_legs.json */; };
		8AF342402857DE4800791E33 /* two_routes.json in Resources */ = {isa = PBXBuildFile; fileRef = 8AF3423F2857DE4800791E33 /* two_routes.json */; };
		8AF342412857DE4800791E33 /* two_routes.json in Resources */ = {isa = PBXBuildFile; fileRef = 8AF3423F2857DE4800791E33 /* two_routes.json */; };
>>>>>>> 3564460d
		AED6285622CBE4CE00058A51 /* ViewController+InstructionsCard.swift in Sources */ = {isa = PBXBuildFile; fileRef = AED6285522CBE4CE00058A51 /* ViewController+InstructionsCard.swift */; };
		B4FC994927D19E3A00FB6D4A /* ViewController+StyleManager.swift in Sources */ = {isa = PBXBuildFile; fileRef = B4FC994827D19E3A00FB6D4A /* ViewController+StyleManager.swift */; };
		B4FC994A27D19E3A00FB6D4A /* ViewController+StyleManager.swift in Sources */ = {isa = PBXBuildFile; fileRef = B4FC994827D19E3A00FB6D4A /* ViewController+StyleManager.swift */; };
		C51FC31720F689F800400CE7 /* CustomStyles.swift in Sources */ = {isa = PBXBuildFile; fileRef = C51FC31620F689F800400CE7 /* CustomStyles.swift */; };
		C53F2EE420EBC95600D9798F /* ViewController.swift in Sources */ = {isa = PBXBuildFile; fileRef = 358D14671E5E3B7700ADE590 /* ViewController.swift */; };
		C53F2EE520EBC95600D9798F /* CustomViewController.swift in Sources */ = {isa = PBXBuildFile; fileRef = C5D9800C1EFA8BA9006DBF2E /* CustomViewController.swift */; };
		C53F2EE820EBC95600D9798F /* AppDelegate.swift in Sources */ = {isa = PBXBuildFile; fileRef = 358D14651E5E3B7700ADE590 /* AppDelegate.swift */; };
		C53F2EF420EBC95600D9798F /* Main.storyboard in Resources */ = {isa = PBXBuildFile; fileRef = 35002D661E5F6B1B0090E733 /* Main.storyboard */; };
		C53F2EF620EBC95600D9798F /* Assets.xcassets in Resources */ = {isa = PBXBuildFile; fileRef = 35002D5F1E5F6ADB0090E733 /* Assets.xcassets */; };
		C57AD98A20EAA39A0087B24B /* Entitlements.plist in Resources */ = {isa = PBXBuildFile; fileRef = C57AD98920EAA39A0087B24B /* Entitlements.plist */; };
		C5D9800D1EFA8BA9006DBF2E /* CustomViewController.swift in Sources */ = {isa = PBXBuildFile; fileRef = C5D9800C1EFA8BA9006DBF2E /* CustomViewController.swift */; };
		C5DE4B6220F6B6B3007AFBE6 /* CustomStyles.swift in Sources */ = {isa = PBXBuildFile; fileRef = C51FC31620F689F800400CE7 /* CustomStyles.swift */; };
		DA1A1B0425E087A20097BBD7 /* MapboxNavigation in Frameworks */ = {isa = PBXBuildFile; productRef = DA1A1B0325E087A20097BBD7 /* MapboxNavigation */; };
		DA2157C525E093920086B294 /* MapboxNavigation in Frameworks */ = {isa = PBXBuildFile; productRef = DA2157C425E093920086B294 /* MapboxNavigation */; };
		DA303C9F21B76B5C00F921DC /* LaunchScreen.storyboard in Resources */ = {isa = PBXBuildFile; fileRef = DA303C9D21B76B5C00F921DC /* LaunchScreen.storyboard */; };
		DA303CA021B76B5C00F921DC /* LaunchScreen.storyboard in Resources */ = {isa = PBXBuildFile; fileRef = DA303C9D21B76B5C00F921DC /* LaunchScreen.storyboard */; };
		DA303CA421B76CB000F921DC /* Localizable.stringsdict in Resources */ = {isa = PBXBuildFile; fileRef = DA303CA221B76CB000F921DC /* Localizable.stringsdict */; };
		DA303CA521B76CB000F921DC /* Localizable.stringsdict in Resources */ = {isa = PBXBuildFile; fileRef = DA303CA221B76CB000F921DC /* Localizable.stringsdict */; };
		DA8805002316EAED00B54D87 /* ViewController+InstructionsCard.swift in Sources */ = {isa = PBXBuildFile; fileRef = AED6285522CBE4CE00058A51 /* ViewController+InstructionsCard.swift */; };
		DAF5BE4A26A1FD1200DD3F2B /* MapboxGeocoder in Frameworks */ = {isa = PBXBuildFile; productRef = DAF5BE4926A1FD1200DD3F2B /* MapboxGeocoder */; };
		E27A2204265674E400AA935F /* Localizable.strings in Resources */ = {isa = PBXBuildFile; fileRef = E27A2202265674E400AA935F /* Localizable.strings */; };
/* End PBXBuildFile section */

/* Begin PBXContainerItemProxy section */
		8AC81F73284832F400662395 /* PBXContainerItemProxy */ = {
			isa = PBXContainerItemProxy;
			containerPortal = C5ADFBC01DDCC7840011824B /* Project object */;
			proxyType = 1;
			remoteGlobalIDString = 8AC81F56284832E000662395;
			remoteInfo = MapboxNavigationTestHost;
		};
/* End PBXContainerItemProxy section */

/* Begin PBXFileReference section */
		35002D5D1E5F6ABB0090E733 /* Info.plist */ = {isa = PBXFileReference; fileEncoding = 4; lastKnownFileType = text.plist.xml; path = Info.plist; sourceTree = "<group>"; };
		35002D5F1E5F6ADB0090E733 /* Assets.xcassets */ = {isa = PBXFileReference; lastKnownFileType = folder.assetcatalog; path = Assets.xcassets; sourceTree = "<group>"; };
		35002D671E5F6B1B0090E733 /* Base */ = {isa = PBXFileReference; lastKnownFileType = file.storyboard; name = Base; path = Base.lproj/Main.storyboard; sourceTree = "<group>"; };
		35190E911F461A32007C1393 /* ru */ = {isa = PBXFileReference; lastKnownFileType = text.plist.strings; name = ru; path = ru.lproj/Main.strings; sourceTree = "<group>"; };
		3531C2671F9DDC6E00D92F9A /* pt-BR */ = {isa = PBXFileReference; lastKnownFileType = text.plist.strings; name = "pt-BR"; path = "pt-BR.lproj/Main.strings"; sourceTree = "<group>"; };
		35379CFB21480BFB00FD402E /* AppDelegate+CarPlay.swift */ = {isa = PBXFileReference; lastKnownFileType = sourcecode.swift; name = "AppDelegate+CarPlay.swift"; path = "Example/AppDelegate+CarPlay.swift"; sourceTree = "<group>"; };
		3577B877214FF35800094294 /* FavoritesList.swift */ = {isa = PBXFileReference; lastKnownFileType = sourcecode.swift; name = FavoritesList.swift; path = Example/FavoritesList.swift; sourceTree = "<group>"; };
		358D14631E5E3B7700ADE590 /* Example.app */ = {isa = PBXFileReference; explicitFileType = wrapper.application; includeInIndex = 0; path = Example.app; sourceTree = BUILT_PRODUCTS_DIR; };
		358D14651E5E3B7700ADE590 /* AppDelegate.swift */ = {isa = PBXFileReference; lastKnownFileType = sourcecode.swift; name = AppDelegate.swift; path = Example/AppDelegate.swift; sourceTree = "<group>"; };
		358D14671E5E3B7700ADE590 /* ViewController.swift */ = {isa = PBXFileReference; lastKnownFileType = sourcecode.swift; lineEnding = 0; name = ViewController.swift; path = Example/ViewController.swift; sourceTree = "<group>"; };
		35C6ED9C1EBB224A00A27EF8 /* zh-Hans */ = {isa = PBXFileReference; lastKnownFileType = text.plist.strings; name = "zh-Hans"; path = "zh-Hans.lproj/Main.strings"; sourceTree = "<group>"; };
		35C6ED9E1EBB224D00A27EF8 /* sv */ = {isa = PBXFileReference; fileEncoding = 4; lastKnownFileType = text.plist.strings; name = sv; path = sv.lproj/Main.strings; sourceTree = "<group>"; };
		35C6EDA01EBB224E00A27EF8 /* vi */ = {isa = PBXFileReference; lastKnownFileType = text.plist.strings; name = vi; path = vi.lproj/Main.strings; sourceTree = "<group>"; };
		35C6EDA21EBB224F00A27EF8 /* ca */ = {isa = PBXFileReference; lastKnownFileType = text.plist.strings; name = ca; path = ca.lproj/Main.strings; sourceTree = "<group>"; };
		35C6EDAD1EBB266300A27EF8 /* en */ = {isa = PBXFileReference; lastKnownFileType = text.plist.strings; name = en; path = en.lproj/Main.strings; sourceTree = "<group>"; };
		43E69517233D297B0019BF6E /* cover.md */ = {isa = PBXFileReference; lastKnownFileType = net.daringfireball.markdown; name = cover.md; path = docs/cover.md; sourceTree = "<group>"; };
		8A092F9A25DEE81900CA7CF5 /* ViewController+FreeDrive.swift */ = {isa = PBXFileReference; fileEncoding = 4; lastKnownFileType = sourcecode.swift; name = "ViewController+FreeDrive.swift"; path = "Example/ViewController+FreeDrive.swift"; sourceTree = "<group>"; };
		8A0D5DB525DF2A86006F0919 /* StyledFeature.swift */ = {isa = PBXFileReference; fileEncoding = 4; lastKnownFileType = sourcecode.swift; name = StyledFeature.swift; path = Example/StyledFeature.swift; sourceTree = "<group>"; };
<<<<<<< HEAD
		8A12E84028232C560071AF00 /* SceneDelegate+UIViewControllerTransitioningDelegate.swift */ = {isa = PBXFileReference; lastKnownFileType = sourcecode.swift; path = "SceneDelegate+UIViewControllerTransitioningDelegate.swift"; sourceTree = "<group>"; };
		8A12E84328232C8F0071AF00 /* PresentationAnimator.swift */ = {isa = PBXFileReference; lastKnownFileType = sourcecode.swift; path = PresentationAnimator.swift; sourceTree = "<group>"; };
		8A12E84528232CA30071AF00 /* DismissalAnimator.swift */ = {isa = PBXFileReference; lastKnownFileType = sourcecode.swift; path = DismissalAnimator.swift; sourceTree = "<group>"; };
		8A12E84C282343970071AF00 /* NavigationViewExample.app */ = {isa = PBXFileReference; explicitFileType = wrapper.application; includeInIndex = 0; path = NavigationViewExample.app; sourceTree = BUILT_PRODUCTS_DIR; };
		8A12E84E282343970071AF00 /* AppDelegate.swift */ = {isa = PBXFileReference; lastKnownFileType = sourcecode.swift; path = AppDelegate.swift; sourceTree = "<group>"; };
		8A12E850282343970071AF00 /* SceneDelegate.swift */ = {isa = PBXFileReference; lastKnownFileType = sourcecode.swift; path = SceneDelegate.swift; sourceTree = "<group>"; };
		8A12E852282343970071AF00 /* ViewController.swift */ = {isa = PBXFileReference; lastKnownFileType = sourcecode.swift; path = ViewController.swift; sourceTree = "<group>"; };
		8A12E855282343970071AF00 /* Base */ = {isa = PBXFileReference; lastKnownFileType = file.storyboard; name = Base; path = Base.lproj/Main.storyboard; sourceTree = "<group>"; };
		8A12E857282343990071AF00 /* Assets.xcassets */ = {isa = PBXFileReference; lastKnownFileType = folder.assetcatalog; path = Assets.xcassets; sourceTree = "<group>"; };
		8A12E85A282343990071AF00 /* Base */ = {isa = PBXFileReference; lastKnownFileType = file.storyboard; name = Base; path = Base.lproj/LaunchScreen.storyboard; sourceTree = "<group>"; };
		8A12E85C282343990071AF00 /* Info.plist */ = {isa = PBXFileReference; lastKnownFileType = text.plist.xml; path = Info.plist; sourceTree = "<group>"; };
		8AA03875280516A70007BD2D /* CustomDestinationPreviewViewController.swift */ = {isa = PBXFileReference; lastKnownFileType = sourcecode.swift; path = CustomDestinationPreviewViewController.swift; sourceTree = "<group>"; };
		8AA03877280517FA0007BD2D /* SceneDelegate+PreviewViewControllerDelegate.swift */ = {isa = PBXFileReference; lastKnownFileType = sourcecode.swift; path = "SceneDelegate+PreviewViewControllerDelegate.swift"; sourceTree = "<group>"; };
		8AA0387928066DA80007BD2D /* SceneDelegate+CustomDestinationPreviewViewControllerDelegate.swift */ = {isa = PBXFileReference; lastKnownFileType = sourcecode.swift; path = "SceneDelegate+CustomDestinationPreviewViewControllerDelegate.swift"; sourceTree = "<group>"; };
		8AA0387B28066E860007BD2D /* CustomRoutesPreviewViewController.swift */ = {isa = PBXFileReference; lastKnownFileType = sourcecode.swift; path = CustomRoutesPreviewViewController.swift; sourceTree = "<group>"; };
		8AC63A99280789D6008E25D7 /* SceneDelegate+CustomRoutesPreviewViewControllerDelegate.swift */ = {isa = PBXFileReference; lastKnownFileType = sourcecode.swift; path = "SceneDelegate+CustomRoutesPreviewViewControllerDelegate.swift"; sourceTree = "<group>"; };
		8AC63A9B28078AE8008E25D7 /* SceneDelegate+NavigationViewControllerDelegate.swift */ = {isa = PBXFileReference; lastKnownFileType = sourcecode.swift; path = "SceneDelegate+NavigationViewControllerDelegate.swift"; sourceTree = "<group>"; };
		8AD220EB27C1A433000734A5 /* PreviewViewControllerExample.app */ = {isa = PBXFileReference; explicitFileType = wrapper.application; includeInIndex = 0; path = PreviewViewControllerExample.app; sourceTree = BUILT_PRODUCTS_DIR; };
		8AD220ED27C1A433000734A5 /* AppDelegate.swift */ = {isa = PBXFileReference; lastKnownFileType = sourcecode.swift; path = AppDelegate.swift; sourceTree = "<group>"; };
		8AD220EF27C1A433000734A5 /* SceneDelegate.swift */ = {isa = PBXFileReference; lastKnownFileType = sourcecode.swift; path = SceneDelegate.swift; sourceTree = "<group>"; };
		8AD220F627C1A435000734A5 /* Assets.xcassets */ = {isa = PBXFileReference; lastKnownFileType = folder.assetcatalog; path = Assets.xcassets; sourceTree = "<group>"; };
		8AD220F927C1A435000734A5 /* Base */ = {isa = PBXFileReference; lastKnownFileType = file.storyboard; name = Base; path = Base.lproj/LaunchScreen.storyboard; sourceTree = "<group>"; };
		8AD220FB27C1A435000734A5 /* Info.plist */ = {isa = PBXFileReference; lastKnownFileType = text.plist.xml; path = Info.plist; sourceTree = "<group>"; };
=======
		8A8EDF11284A8DB8009DE805 /* XCTest.framework */ = {isa = PBXFileReference; lastKnownFileType = wrapper.framework; name = XCTest.framework; path = Platforms/iPhoneOS.platform/Developer/Library/Frameworks/XCTest.framework; sourceTree = DEVELOPER_DIR; };
		8A8EDF1B284ABE55009DE805 /* route.json */ = {isa = PBXFileReference; fileEncoding = 4; lastKnownFileType = text.json; path = route.json; sourceTree = "<group>"; };
		8AC81F57284832E000662395 /* MapboxNavigationTestHost.app */ = {isa = PBXFileReference; explicitFileType = wrapper.application; includeInIndex = 0; path = MapboxNavigationTestHost.app; sourceTree = BUILT_PRODUCTS_DIR; };
		8AC81F59284832E000662395 /* AppDelegate.swift */ = {isa = PBXFileReference; lastKnownFileType = sourcecode.swift; path = AppDelegate.swift; sourceTree = "<group>"; };
		8AC81F5B284832E000662395 /* SceneDelegate.swift */ = {isa = PBXFileReference; lastKnownFileType = sourcecode.swift; path = SceneDelegate.swift; sourceTree = "<group>"; };
		8AC81F5D284832E000662395 /* ViewController.swift */ = {isa = PBXFileReference; lastKnownFileType = sourcecode.swift; path = ViewController.swift; sourceTree = "<group>"; };
		8AC81F60284832E000662395 /* Base */ = {isa = PBXFileReference; lastKnownFileType = file.storyboard; name = Base; path = Base.lproj/Main.storyboard; sourceTree = "<group>"; };
		8AC81F62284832E200662395 /* Assets.xcassets */ = {isa = PBXFileReference; lastKnownFileType = folder.assetcatalog; path = Assets.xcassets; sourceTree = "<group>"; };
		8AC81F65284832E200662395 /* Base */ = {isa = PBXFileReference; lastKnownFileType = file.storyboard; name = Base; path = Base.lproj/LaunchScreen.storyboard; sourceTree = "<group>"; };
		8AC81F67284832E200662395 /* Info.plist */ = {isa = PBXFileReference; lastKnownFileType = text.plist.xml; path = Info.plist; sourceTree = "<group>"; };
		8AC81F6F284832F400662395 /* MapboxNavigationTests.xctest */ = {isa = PBXFileReference; explicitFileType = wrapper.cfbundle; includeInIndex = 0; path = MapboxNavigationTests.xctest; sourceTree = BUILT_PRODUCTS_DIR; };
		8AC81F71284832F400662395 /* MapboxNavigationTests.swift */ = {isa = PBXFileReference; lastKnownFileType = sourcecode.swift; path = MapboxNavigationTests.swift; sourceTree = "<group>"; };
		8AE170B22853EBF800257E2C /* NavigationMapView.swift */ = {isa = PBXFileReference; lastKnownFileType = sourcecode.swift; path = NavigationMapView.swift; sourceTree = "<group>"; };
		8AE170B42853EC1800257E2C /* SimulatedLocationProvider.swift */ = {isa = PBXFileReference; lastKnownFileType = sourcecode.swift; path = SimulatedLocationProvider.swift; sourceTree = "<group>"; };
>>>>>>> 3564460d
		8AE82687267A2003009103A7 /* uk */ = {isa = PBXFileReference; lastKnownFileType = text.plist.strings; name = uk; path = uk.lproj/Localizable.strings; sourceTree = "<group>"; };
		8AF3423A2857C1C400791E33 /* two_routes_with_two_legs.json */ = {isa = PBXFileReference; lastKnownFileType = text.json; path = two_routes_with_two_legs.json; sourceTree = "<group>"; };
		8AF3423F2857DE4800791E33 /* two_routes.json */ = {isa = PBXFileReference; fileEncoding = 4; lastKnownFileType = text.json; path = two_routes.json; sourceTree = "<group>"; };
		8B808F852487CFEC00EEE453 /* el */ = {isa = PBXFileReference; lastKnownFileType = text.plist.strings; name = el; path = el.lproj/Main.strings; sourceTree = "<group>"; };
		8DF8E4DE2202696800B29FEF /* Cartfile */ = {isa = PBXFileReference; lastKnownFileType = text; path = Cartfile; sourceTree = "<group>"; };
		8DF8E4DF2202696800B29FEF /* README.md */ = {isa = PBXFileReference; lastKnownFileType = net.daringfireball.markdown; path = README.md; sourceTree = "<group>"; };
		8DF8E4E12202696800B29FEF /* MapboxCoreNavigation.podspec */ = {isa = PBXFileReference; lastKnownFileType = text; path = MapboxCoreNavigation.podspec; sourceTree = "<group>"; };
		8DF8E4E22202696800B29FEF /* CHANGELOG.md */ = {isa = PBXFileReference; lastKnownFileType = net.daringfireball.markdown; path = CHANGELOG.md; sourceTree = "<group>"; };
		8DF8E4E32202696800B29FEF /* Cartfile.private */ = {isa = PBXFileReference; lastKnownFileType = text; path = Cartfile.private; sourceTree = "<group>"; };
		8DF8E4E42202696800B29FEF /* custom-navigation.md */ = {isa = PBXFileReference; lastKnownFileType = net.daringfireball.markdown; path = "custom-navigation.md"; sourceTree = "<group>"; };
		8DF8E4E52202696800B29FEF /* MapboxNavigation.podspec */ = {isa = PBXFileReference; lastKnownFileType = text; path = MapboxNavigation.podspec; sourceTree = "<group>"; };
		8DF8E4E62202696800B29FEF /* LICENSE.md */ = {isa = PBXFileReference; lastKnownFileType = net.daringfireball.markdown; path = LICENSE.md; sourceTree = "<group>"; };
		AED6285522CBE4CE00058A51 /* ViewController+InstructionsCard.swift */ = {isa = PBXFileReference; lastKnownFileType = sourcecode.swift; name = "ViewController+InstructionsCard.swift"; path = "Example/ViewController+InstructionsCard.swift"; sourceTree = "<group>"; };
		B4FC994827D19E3A00FB6D4A /* ViewController+StyleManager.swift */ = {isa = PBXFileReference; fileEncoding = 4; lastKnownFileType = sourcecode.swift; name = "ViewController+StyleManager.swift"; path = "Example/ViewController+StyleManager.swift"; sourceTree = "<group>"; };
		C51FC31620F689F800400CE7 /* CustomStyles.swift */ = {isa = PBXFileReference; lastKnownFileType = sourcecode.swift; name = CustomStyles.swift; path = Example/CustomStyles.swift; sourceTree = "<group>"; };
		C53F2F0720EBC95600D9798F /* Example.app */ = {isa = PBXFileReference; explicitFileType = wrapper.application; includeInIndex = 0; path = Example.app; sourceTree = BUILT_PRODUCTS_DIR; };
		C57AD98920EAA39A0087B24B /* Entitlements.plist */ = {isa = PBXFileReference; fileEncoding = 4; lastKnownFileType = text.plist.xml; path = Entitlements.plist; sourceTree = "<group>"; };
		C5D9800C1EFA8BA9006DBF2E /* CustomViewController.swift */ = {isa = PBXFileReference; fileEncoding = 4; lastKnownFileType = sourcecode.swift; name = CustomViewController.swift; path = Example/CustomViewController.swift; sourceTree = "<group>"; };
		DA1A1AFC25E085D40097BBD7 /*  */ = {isa = PBXFileReference; lastKnownFileType = folder; name = ""; sourceTree = SOURCE_ROOT; };
		DA303C9E21B76B5C00F921DC /* Base */ = {isa = PBXFileReference; lastKnownFileType = file.storyboard; name = Base; path = Base.lproj/LaunchScreen.storyboard; sourceTree = "<group>"; };
		DA303CA321B76CB000F921DC /* en */ = {isa = PBXFileReference; lastKnownFileType = text.plist.stringsdict; name = en; path = en.lproj/Localizable.stringsdict; sourceTree = "<group>"; };
		DA3327391F50C6DA00C5EE88 /* sl */ = {isa = PBXFileReference; fileEncoding = 4; lastKnownFileType = text.plist.strings; name = sl; path = sl.lproj/Main.strings; sourceTree = "<group>"; };
		DA33273D1F50C7CA00C5EE88 /* uk */ = {isa = PBXFileReference; fileEncoding = 4; lastKnownFileType = text.plist.strings; name = uk; path = uk.lproj/Main.strings; sourceTree = "<group>"; };
		DA3525712011435E0048DDFC /* da */ = {isa = PBXFileReference; lastKnownFileType = text.plist.strings; name = da; path = da.lproj/Main.strings; sourceTree = "<group>"; };
		DA545ABA1FA993DF0090908E /* de */ = {isa = PBXFileReference; lastKnownFileType = text.plist.strings; name = de; path = de.lproj/Main.strings; sourceTree = "<group>"; };
		DA545ABE1FA9A1370090908E /* nl */ = {isa = PBXFileReference; lastKnownFileType = text.plist.strings; name = nl; path = nl.lproj/Main.strings; sourceTree = "<group>"; };
		DA5AD03C1FEBA03700FC7D7B /* bg */ = {isa = PBXFileReference; lastKnownFileType = text.plist.strings; name = bg; path = bg.lproj/Main.strings; sourceTree = "<group>"; };
		DA625E901F10557300FBE176 /* fa */ = {isa = PBXFileReference; fileEncoding = 4; lastKnownFileType = text.plist.strings; name = fa; path = fa.lproj/Main.strings; sourceTree = "<group>"; };
		DA625E931F105B1900FBE176 /* fr */ = {isa = PBXFileReference; lastKnownFileType = text.plist.strings; name = fr; path = fr.lproj/Main.strings; sourceTree = "<group>"; };
		DA625E981F105C1200FBE176 /* hu */ = {isa = PBXFileReference; lastKnownFileType = text.plist.strings; name = hu; path = hu.lproj/Main.strings; sourceTree = "<group>"; };
		DA625E9D1F105D1A00FBE176 /* lt */ = {isa = PBXFileReference; lastKnownFileType = text.plist.strings; name = lt; path = lt.lproj/Main.strings; sourceTree = "<group>"; };
		DA6C925624C6074B003A0AD6 /* tr */ = {isa = PBXFileReference; lastKnownFileType = text.plist.strings; name = tr; path = tr.lproj/Main.strings; sourceTree = "<group>"; };
		DA75C2C326A6021D00BAD63D /* es-ES */ = {isa = PBXFileReference; lastKnownFileType = text.plist.strings; name = "es-ES"; path = "es-ES.lproj/Main.strings"; sourceTree = "<group>"; };
		DA8264851F2AAD8400454B24 /* zh-Hant */ = {isa = PBXFileReference; fileEncoding = 4; lastKnownFileType = text.plist.strings; name = "zh-Hant"; path = "zh-Hant.lproj/Main.strings"; sourceTree = "<group>"; };
		DA9059B1223B158D006E8B46 /* ja */ = {isa = PBXFileReference; lastKnownFileType = text.plist.strings; name = ja; path = ja.lproj/Main.strings; sourceTree = "<group>"; };
		DAA293011F16DA0C00D94613 /* es */ = {isa = PBXFileReference; fileEncoding = 4; lastKnownFileType = text.plist.strings; name = es; path = es.lproj/Main.strings; sourceTree = "<group>"; };
		DAC049C020171886004C2217 /* he */ = {isa = PBXFileReference; lastKnownFileType = text.plist.strings; name = he; path = he.lproj/Main.strings; sourceTree = "<group>"; };
		DACCD9CD1F1FE05C00BB09A1 /* Example-Swift-BridgingHeader.h */ = {isa = PBXFileReference; fileEncoding = 4; lastKnownFileType = sourcecode.c.h; path = "Example-Swift-BridgingHeader.h"; sourceTree = "<group>"; };
		DAE26B1A20644047001D6E1F /* ar */ = {isa = PBXFileReference; lastKnownFileType = text.plist.strings; name = ar; path = ar.lproj/Main.strings; sourceTree = "<group>"; };
		DAE26B20206441D8001D6E1F /* pt-PT */ = {isa = PBXFileReference; lastKnownFileType = text.plist.strings; name = "pt-PT"; path = "pt-PT.lproj/Main.strings"; sourceTree = "<group>"; };
		DAE7114C1F22E94E009AED76 /* it */ = {isa = PBXFileReference; fileEncoding = 4; lastKnownFileType = text.plist.strings; name = it; path = it.lproj/Main.strings; sourceTree = "<group>"; };
		E27A2203265674E400AA935F /* en */ = {isa = PBXFileReference; lastKnownFileType = text.plist.strings; name = en; path = en.lproj/Localizable.strings; sourceTree = "<group>"; };
/* End PBXFileReference section */

/* Begin PBXFrameworksBuildPhase section */
		358D14601E5E3B7700ADE590 /* Frameworks */ = {
			isa = PBXFrameworksBuildPhase;
			buildActionMask = 2147483647;
			files = (
				DA1A1B0425E087A20097BBD7 /* MapboxNavigation in Frameworks */,
			);
			runOnlyForDeploymentPostprocessing = 0;
		};
<<<<<<< HEAD
		8A12E849282343970071AF00 /* Frameworks */ = {
			isa = PBXFrameworksBuildPhase;
			buildActionMask = 2147483647;
			files = (
				8A12E861282344750071AF00 /* MapboxNavigation in Frameworks */,
			);
			runOnlyForDeploymentPostprocessing = 0;
		};
		8AD220E827C1A433000734A5 /* Frameworks */ = {
			isa = PBXFrameworksBuildPhase;
			buildActionMask = 2147483647;
			files = (
				8AD2210627C1A772000734A5 /* MapboxNavigation in Frameworks */,
				8AB97C0E280A220100792939 /* MapboxGeocoder in Frameworks */,
=======
		8AC81F54284832E000662395 /* Frameworks */ = {
			isa = PBXFrameworksBuildPhase;
			buildActionMask = 2147483647;
			files = (
				8AC81F79284833D100662395 /* MapboxNavigation in Frameworks */,
			);
			runOnlyForDeploymentPostprocessing = 0;
		};
		8AC81F6C284832F400662395 /* Frameworks */ = {
			isa = PBXFrameworksBuildPhase;
			buildActionMask = 2147483647;
			files = (
				8A506B7C285A53A0008A6082 /* SnapshotTesting in Frameworks */,
>>>>>>> 3564460d
			);
			runOnlyForDeploymentPostprocessing = 0;
		};
		C53F2EE920EBC95600D9798F /* Frameworks */ = {
			isa = PBXFrameworksBuildPhase;
			buildActionMask = 2147483647;
			files = (
				DA2157C525E093920086B294 /* MapboxNavigation in Frameworks */,
				DAF5BE4A26A1FD1200DD3F2B /* MapboxGeocoder in Frameworks */,
			);
			runOnlyForDeploymentPostprocessing = 0;
		};
/* End PBXFrameworksBuildPhase section */

/* Begin PBXGroup section */
		35002D721E5F6C830090E733 /* Supporting files */ = {
			isa = PBXGroup;
			children = (
				DACCD9CD1F1FE05C00BB09A1 /* Example-Swift-BridgingHeader.h */,
				DA303C9D21B76B5C00F921DC /* LaunchScreen.storyboard */,
				35002D661E5F6B1B0090E733 /* Main.storyboard */,
				35002D5F1E5F6ADB0090E733 /* Assets.xcassets */,
				35002D5D1E5F6ABB0090E733 /* Info.plist */,
				C57AD98920EAA39A0087B24B /* Entitlements.plist */,
				E27A2202265674E400AA935F /* Localizable.strings */,
				DA303CA221B76CB000F921DC /* Localizable.stringsdict */,
			);
			name = "Supporting files";
			path = Example;
			sourceTree = "<group>";
		};
		35B711DB1E5E7B70001EDA8D /* Example */ = {
			isa = PBXGroup;
			children = (
				35002D721E5F6C830090E733 /* Supporting files */,
				AED6285522CBE4CE00058A51 /* ViewController+InstructionsCard.swift */,
				8A092F9A25DEE81900CA7CF5 /* ViewController+FreeDrive.swift */,
				B4FC994827D19E3A00FB6D4A /* ViewController+StyleManager.swift */,
				3577B877214FF35800094294 /* FavoritesList.swift */,
				358D14651E5E3B7700ADE590 /* AppDelegate.swift */,
				35379CFB21480BFB00FD402E /* AppDelegate+CarPlay.swift */,
				358D14671E5E3B7700ADE590 /* ViewController.swift */,
				C51FC31620F689F800400CE7 /* CustomStyles.swift */,
				C5D9800C1EFA8BA9006DBF2E /* CustomViewController.swift */,
				8A0D5DB525DF2A86006F0919 /* StyledFeature.swift */,
			);
			name = Example;
			sourceTree = "<group>";
		};
<<<<<<< HEAD
		8A12E84228232C810071AF00 /* Transitions */ = {
			isa = PBXGroup;
			children = (
				8A12E84028232C560071AF00 /* SceneDelegate+UIViewControllerTransitioningDelegate.swift */,
				8A12E84528232CA30071AF00 /* DismissalAnimator.swift */,
				8A12E84328232C8F0071AF00 /* PresentationAnimator.swift */,
			);
			path = Transitions;
			sourceTree = "<group>";
		};
		8A12E847282338460071AF00 /* Custom Banners */ = {
			isa = PBXGroup;
			children = (
				8AA0387B28066E860007BD2D /* CustomRoutesPreviewViewController.swift */,
				8AA03875280516A70007BD2D /* CustomDestinationPreviewViewController.swift */,
			);
			path = "Custom Banners";
			sourceTree = "<group>";
		};
		8A12E84D282343970071AF00 /* NavigationViewExample */ = {
			isa = PBXGroup;
			children = (
				8A12E84E282343970071AF00 /* AppDelegate.swift */,
				8A12E850282343970071AF00 /* SceneDelegate.swift */,
				8A12E852282343970071AF00 /* ViewController.swift */,
				8A12E854282343970071AF00 /* Main.storyboard */,
				8A12E857282343990071AF00 /* Assets.xcassets */,
				8A12E859282343990071AF00 /* LaunchScreen.storyboard */,
				8A12E85C282343990071AF00 /* Info.plist */,
			);
			path = NavigationViewExample;
			sourceTree = "<group>";
		};
		8AD220EC27C1A433000734A5 /* PreviewViewControllerExample */ = {
			isa = PBXGroup;
			children = (
				8AD220ED27C1A433000734A5 /* AppDelegate.swift */,
				8AD220EF27C1A433000734A5 /* SceneDelegate.swift */,
				8AA03877280517FA0007BD2D /* SceneDelegate+PreviewViewControllerDelegate.swift */,
				8AA0387928066DA80007BD2D /* SceneDelegate+CustomDestinationPreviewViewControllerDelegate.swift */,
				8AC63A99280789D6008E25D7 /* SceneDelegate+CustomRoutesPreviewViewControllerDelegate.swift */,
				8AC63A9B28078AE8008E25D7 /* SceneDelegate+NavigationViewControllerDelegate.swift */,
				8A12E84228232C810071AF00 /* Transitions */,
				8A12E847282338460071AF00 /* Custom Banners */,
				8AD220F627C1A435000734A5 /* Assets.xcassets */,
				8AD220F827C1A435000734A5 /* LaunchScreen.storyboard */,
				8AD220FB27C1A435000734A5 /* Info.plist */,
			);
			path = PreviewViewControllerExample;
=======
		8AC81F58284832E000662395 /* MapboxNavigationTestHost */ = {
			isa = PBXGroup;
			children = (
				8AC81F59284832E000662395 /* AppDelegate.swift */,
				8AC81F5B284832E000662395 /* SceneDelegate.swift */,
				8AC81F5D284832E000662395 /* ViewController.swift */,
				8AC81F5F284832E000662395 /* Main.storyboard */,
				8AC81F62284832E200662395 /* Assets.xcassets */,
				8AC81F64284832E200662395 /* LaunchScreen.storyboard */,
				8AC81F67284832E200662395 /* Info.plist */,
			);
			path = MapboxNavigationTestHost;
			sourceTree = "<group>";
		};
		8AC81F70284832F400662395 /* MapboxNavigationTests */ = {
			isa = PBXGroup;
			children = (
				8AE170B62853F72F00257E2C /* Resources */,
				8AE170B12853EBE200257E2C /* Extensions */,
				8AC81F71284832F400662395 /* MapboxNavigationTests.swift */,
				8AE170B42853EC1800257E2C /* SimulatedLocationProvider.swift */,
			);
			path = MapboxNavigationTests;
			sourceTree = "<group>";
		};
		8AE170B12853EBE200257E2C /* Extensions */ = {
			isa = PBXGroup;
			children = (
				8AE170B22853EBF800257E2C /* NavigationMapView.swift */,
			);
			path = Extensions;
			sourceTree = "<group>";
		};
		8AE170B62853F72F00257E2C /* Resources */ = {
			isa = PBXGroup;
			children = (
				8AF3423F2857DE4800791E33 /* two_routes.json */,
				8A8EDF1B284ABE55009DE805 /* route.json */,
				8AF3423A2857C1C400791E33 /* two_routes_with_two_legs.json */,
			);
			path = Resources;
>>>>>>> 3564460d
			sourceTree = "<group>";
		};
		8DF8E4DD2202694100B29FEF /* Documents */ = {
			isa = PBXGroup;
			children = (
				8DF8E4DE2202696800B29FEF /* Cartfile */,
				8DF8E4E32202696800B29FEF /* Cartfile.private */,
				8DF8E4E22202696800B29FEF /* CHANGELOG.md */,
				8DF8E4E42202696800B29FEF /* custom-navigation.md */,
				8DF8E4E62202696800B29FEF /* LICENSE.md */,
				8DF8E4E12202696800B29FEF /* MapboxCoreNavigation.podspec */,
				8DF8E4E52202696800B29FEF /* MapboxNavigation.podspec */,
				8DF8E4DF2202696800B29FEF /* README.md */,
				43E69517233D297B0019BF6E /* cover.md */,
			);
			name = Documents;
			sourceTree = "<group>";
		};
		A9E2B43473B53369153F54C6 /* Frameworks */ = {
			isa = PBXGroup;
			children = (
				8A8EDF11284A8DB8009DE805 /* XCTest.framework */,
			);
			name = Frameworks;
			sourceTree = "<group>";
		};
		C5ADFBBF1DDCC7840011824B = {
			isa = PBXGroup;
			children = (
				8DF8E4DD2202694100B29FEF /* Documents */,
				8A12E84D282343970071AF00 /* NavigationViewExample */,
				8AD220EC27C1A433000734A5 /* PreviewViewControllerExample */,
				35B711DB1E5E7B70001EDA8D /* Example */,
				DA1A1AFC25E085D40097BBD7 /*  */,
				8AC81F58284832E000662395 /* MapboxNavigationTestHost */,
				8AC81F70284832F400662395 /* MapboxNavigationTests */,
				C5ADFBCA1DDCC7840011824B /* Products */,
				A9E2B43473B53369153F54C6 /* Frameworks */,
			);
			indentWidth = 4;
			sourceTree = "<group>";
			tabWidth = 4;
		};
		C5ADFBCA1DDCC7840011824B /* Products */ = {
			isa = PBXGroup;
			children = (
				358D14631E5E3B7700ADE590 /* Example.app */,
				C53F2F0720EBC95600D9798F /* Example.app */,
<<<<<<< HEAD
				8AD220EB27C1A433000734A5 /* PreviewViewControllerExample.app */,
				8A12E84C282343970071AF00 /* NavigationViewExample.app */,
=======
				8AC81F57284832E000662395 /* MapboxNavigationTestHost.app */,
				8AC81F6F284832F400662395 /* MapboxNavigationTests.xctest */,
>>>>>>> 3564460d
			);
			name = Products;
			sourceTree = "<group>";
		};
/* End PBXGroup section */

/* Begin PBXNativeTarget section */
		358D14621E5E3B7700ADE590 /* Example */ = {
			isa = PBXNativeTarget;
			buildConfigurationList = 358D14741E5E3B7700ADE590 /* Build configuration list for PBXNativeTarget "Example" */;
			buildPhases = (
				358D145F1E5E3B7700ADE590 /* Sources */,
				358D14601E5E3B7700ADE590 /* Frameworks */,
				358D14611E5E3B7700ADE590 /* Resources */,
				DA408F661FB3CA3C004D9661 /* Apply Mapbox Access Token */,
			);
			buildRules = (
			);
			dependencies = (
			);
			name = Example;
			packageProductDependencies = (
				DA1A1B0325E087A20097BBD7 /* MapboxNavigation */,
			);
			productName = "Example-Swift";
			productReference = 358D14631E5E3B7700ADE590 /* Example.app */;
			productType = "com.apple.product-type.application";
		};
<<<<<<< HEAD
		8A12E84B282343970071AF00 /* NavigationViewExample */ = {
			isa = PBXNativeTarget;
			buildConfigurationList = 8A12E85F282343990071AF00 /* Build configuration list for PBXNativeTarget "NavigationViewExample" */;
			buildPhases = (
				8A12E848282343970071AF00 /* Sources */,
				8A12E849282343970071AF00 /* Frameworks */,
				8A12E84A282343970071AF00 /* Resources */,
				8A12E862282345290071AF00 /* Apply Mapbox Access Token */,
=======
		8AC81F56284832E000662395 /* MapboxNavigationTestHost */ = {
			isa = PBXNativeTarget;
			buildConfigurationList = 8AC81F6A284832E200662395 /* Build configuration list for PBXNativeTarget "MapboxNavigationTestHost" */;
			buildPhases = (
				8AC81F53284832E000662395 /* Sources */,
				8AC81F54284832E000662395 /* Frameworks */,
				8AC81F55284832E000662395 /* Resources */,
				8AB31424284837EC00348E52 /* Apply Mapbox Token */,
>>>>>>> 3564460d
			);
			buildRules = (
			);
			dependencies = (
			);
<<<<<<< HEAD
			name = NavigationViewExample;
			packageProductDependencies = (
				8A12E860282344750071AF00 /* MapboxNavigation */,
			);
			productName = NavigationViewExample;
			productReference = 8A12E84C282343970071AF00 /* NavigationViewExample.app */;
			productType = "com.apple.product-type.application";
		};
		8AD220EA27C1A433000734A5 /* PreviewViewControllerExample */ = {
			isa = PBXNativeTarget;
			buildConfigurationList = 8AD220FC27C1A435000734A5 /* Build configuration list for PBXNativeTarget "PreviewViewControllerExample" */;
			buildPhases = (
				8AD220E727C1A433000734A5 /* Sources */,
				8AD220E827C1A433000734A5 /* Frameworks */,
				8AD220E927C1A433000734A5 /* Resources */,
				8AD2210727C1AEAA000734A5 /* Apply Mapbox Access Token */,
=======
			name = MapboxNavigationTestHost;
			packageProductDependencies = (
				8AC81F78284833D100662395 /* MapboxNavigation */,
			);
			productName = MapboxNavigationTestHost;
			productReference = 8AC81F57284832E000662395 /* MapboxNavigationTestHost.app */;
			productType = "com.apple.product-type.application";
		};
		8AC81F6E284832F400662395 /* MapboxNavigationTests */ = {
			isa = PBXNativeTarget;
			buildConfigurationList = 8AC81F75284832F400662395 /* Build configuration list for PBXNativeTarget "MapboxNavigationTests" */;
			buildPhases = (
				8AC81F6B284832F400662395 /* Sources */,
				8AC81F6C284832F400662395 /* Frameworks */,
				8AC81F6D284832F400662395 /* Resources */,
>>>>>>> 3564460d
			);
			buildRules = (
			);
			dependencies = (
<<<<<<< HEAD
			);
			name = PreviewViewControllerExample;
			packageProductDependencies = (
				8AD2210527C1A772000734A5 /* MapboxNavigation */,
				8AB97C0D280A220100792939 /* MapboxGeocoder */,
			);
			productName = PreviewViewControllerExample;
			productReference = 8AD220EB27C1A433000734A5 /* PreviewViewControllerExample.app */;
			productType = "com.apple.product-type.application";
=======
				8AC81F74284832F400662395 /* PBXTargetDependency */,
			);
			name = MapboxNavigationTests;
			packageProductDependencies = (
				8A506B7B285A53A0008A6082 /* SnapshotTesting */,
			);
			productName = MapboxNavigationTests;
			productReference = 8AC81F6F284832F400662395 /* MapboxNavigationTests.xctest */;
			productType = "com.apple.product-type.bundle.unit-test";
>>>>>>> 3564460d
		};
		C53F2EDE20EBC95600D9798F /* Example-CarPlay */ = {
			isa = PBXNativeTarget;
			buildConfigurationList = C53F2F0420EBC95600D9798F /* Build configuration list for PBXNativeTarget "Example-CarPlay" */;
			buildPhases = (
				C53F2EE320EBC95600D9798F /* Sources */,
				C53F2EE920EBC95600D9798F /* Frameworks */,
				C53F2EF220EBC95600D9798F /* Resources */,
				C53F2F0320EBC95600D9798F /* Apply Mapbox Access Token */,
			);
			buildRules = (
			);
			dependencies = (
			);
			name = "Example-CarPlay";
			packageProductDependencies = (
				DA2157C425E093920086B294 /* MapboxNavigation */,
				DAF5BE4926A1FD1200DD3F2B /* MapboxGeocoder */,
			);
			productName = "Example-Swift";
			productReference = C53F2F0720EBC95600D9798F /* Example.app */;
			productType = "com.apple.product-type.application";
		};
/* End PBXNativeTarget section */

/* Begin PBXProject section */
		C5ADFBC01DDCC7840011824B /* Project object */ = {
			isa = PBXProject;
			attributes = {
				KnownAssetTags = (
					New,
				);
				LastSwiftUpdateCheck = 1330;
<<<<<<< HEAD
				LastUpgradeCheck = 1330;
=======
				LastUpgradeCheck = 1340;
>>>>>>> 3564460d
				ORGANIZATIONNAME = Mapbox;
				TargetAttributes = {
					358D14621E5E3B7700ADE590 = {
						CreatedOnToolsVersion = 8.2.1;
						DevelopmentTeam = GJZR2MEM28;
						LastSwiftMigration = 1030;
						ProvisioningStyle = Automatic;
					};
<<<<<<< HEAD
					8A12E84B282343970071AF00 = {
						CreatedOnToolsVersion = 13.3.1;
					};
					8AD220EA27C1A433000734A5 = {
						CreatedOnToolsVersion = 13.2.1;
=======
					8AC81F56284832E000662395 = {
						CreatedOnToolsVersion = 13.3.1;
						LastSwiftMigration = 1330;
					};
					8AC81F6E284832F400662395 = {
						CreatedOnToolsVersion = 13.3.1;
						LastSwiftMigration = 1330;
						TestTargetID = 8AC81F56284832E000662395;
>>>>>>> 3564460d
					};
					C53F2EDE20EBC95600D9798F = {
						DevelopmentTeam = GJZR2MEM28;
						LastSwiftMigration = 1030;
						ProvisioningStyle = Manual;
					};
				};
			};
			buildConfigurationList = C5ADFBC31DDCC7840011824B /* Build configuration list for PBXProject "MapboxNavigation-SPM" */;
			compatibilityVersion = "Xcode 12.0";
			developmentRegion = en;
			hasScannedForEncodings = 0;
			knownRegions = (
				en,
				Base,
				"zh-Hans",
				sv,
				vi,
				ca,
				fa,
				fr,
				hu,
				lt,
				es,
				it,
				"zh-Hant",
				ru,
				sl,
				uk,
				"pt-BR",
				de,
				nl,
				bg,
				da,
				he,
				ar,
				"pt-PT",
				ko,
				ja,
				yo,
				el,
				tr,
				"es-ES",
			);
			mainGroup = C5ADFBBF1DDCC7840011824B;
			packageReferences = (
				DAF5BE4826A1FD1200DD3F2B /* XCRemoteSwiftPackageReference "MapboxGeocoder.swift" */,
				8A8EDF0E284A8305009DE805 /* XCRemoteSwiftPackageReference "swift-snapshot-testing" */,
			);
			productRefGroup = C5ADFBCA1DDCC7840011824B /* Products */;
			projectDirPath = "";
			projectRoot = "";
			targets = (
				358D14621E5E3B7700ADE590 /* Example */,
				C53F2EDE20EBC95600D9798F /* Example-CarPlay */,
<<<<<<< HEAD
				8AD220EA27C1A433000734A5 /* PreviewViewControllerExample */,
				8A12E84B282343970071AF00 /* NavigationViewExample */,
=======
				8AC81F56284832E000662395 /* MapboxNavigationTestHost */,
				8AC81F6E284832F400662395 /* MapboxNavigationTests */,
>>>>>>> 3564460d
			);
		};
/* End PBXProject section */

/* Begin PBXResourcesBuildPhase section */
		358D14611E5E3B7700ADE590 /* Resources */ = {
			isa = PBXResourcesBuildPhase;
			buildActionMask = 2147483647;
			files = (
				C57AD98A20EAA39A0087B24B /* Entitlements.plist in Resources */,
				E27A2204265674E400AA935F /* Localizable.strings in Resources */,
				35002D691E5F6B2F0090E733 /* Main.storyboard in Resources */,
				35002D611E5F6ADB0090E733 /* Assets.xcassets in Resources */,
				DA303C9F21B76B5C00F921DC /* LaunchScreen.storyboard in Resources */,
				DA303CA421B76CB000F921DC /* Localizable.stringsdict in Resources */,
			);
			runOnlyForDeploymentPostprocessing = 0;
		};
<<<<<<< HEAD
		8A12E84A282343970071AF00 /* Resources */ = {
			isa = PBXResourcesBuildPhase;
			buildActionMask = 2147483647;
			files = (
				8A12E85B282343990071AF00 /* LaunchScreen.storyboard in Resources */,
				8A12E858282343990071AF00 /* Assets.xcassets in Resources */,
				8A12E856282343970071AF00 /* Main.storyboard in Resources */,
			);
			runOnlyForDeploymentPostprocessing = 0;
		};
		8AD220E927C1A433000734A5 /* Resources */ = {
			isa = PBXResourcesBuildPhase;
			buildActionMask = 2147483647;
			files = (
				8AD220FA27C1A435000734A5 /* LaunchScreen.storyboard in Resources */,
				8AD220F727C1A435000734A5 /* Assets.xcassets in Resources */,
=======
		8AC81F55284832E000662395 /* Resources */ = {
			isa = PBXResourcesBuildPhase;
			buildActionMask = 2147483647;
			files = (
				8AF3423C2857C5CC00791E33 /* two_routes_with_two_legs.json in Resources */,
				8A8EDF1C284ABE55009DE805 /* route.json in Resources */,
				8AC81F66284832E200662395 /* LaunchScreen.storyboard in Resources */,
				8AC81F63284832E200662395 /* Assets.xcassets in Resources */,
				8AF342402857DE4800791E33 /* two_routes.json in Resources */,
				8AC81F61284832E000662395 /* Main.storyboard in Resources */,
			);
			runOnlyForDeploymentPostprocessing = 0;
		};
		8AC81F6D284832F400662395 /* Resources */ = {
			isa = PBXResourcesBuildPhase;
			buildActionMask = 2147483647;
			files = (
				8AF3423D2857C64B00791E33 /* route.json in Resources */,
				8AF342412857DE4800791E33 /* two_routes.json in Resources */,
				8AF3423E2857C64D00791E33 /* two_routes_with_two_legs.json in Resources */,
>>>>>>> 3564460d
			);
			runOnlyForDeploymentPostprocessing = 0;
		};
		C53F2EF220EBC95600D9798F /* Resources */ = {
			isa = PBXResourcesBuildPhase;
			buildActionMask = 2147483647;
			files = (
				C53F2EF420EBC95600D9798F /* Main.storyboard in Resources */,
				C53F2EF620EBC95600D9798F /* Assets.xcassets in Resources */,
				DA303CA021B76B5C00F921DC /* LaunchScreen.storyboard in Resources */,
				DA303CA521B76CB000F921DC /* Localizable.stringsdict in Resources */,
			);
			runOnlyForDeploymentPostprocessing = 0;
		};
/* End PBXResourcesBuildPhase section */

/* Begin PBXShellScriptBuildPhase section */
<<<<<<< HEAD
		8A12E862282345290071AF00 /* Apply Mapbox Access Token */ = {
=======
		8AB31424284837EC00348E52 /* Apply Mapbox Token */ = {
>>>>>>> 3564460d
			isa = PBXShellScriptBuildPhase;
			buildActionMask = 2147483647;
			files = (
			);
			inputFileListPaths = (
			);
			inputPaths = (
				"$(TARGET_BUILD_DIR)/$(INFOPLIST_PATH)",
			);
<<<<<<< HEAD
			name = "Apply Mapbox Access Token";
			outputFileListPaths = (
			);
			outputPaths = (
			);
			runOnlyForDeploymentPostprocessing = 0;
			shellPath = /bin/sh;
			shellScript = "# This Run Script build phase helps to keep the navigation SDK’s developers from exposing their own access tokens during development. See <https://www.mapbox.com/help/ios-private-access-token/> for more information. If you are developing an application privately, you may add the MGLMapboxAccessToken key directly to your Info.plist file and delete this build phase.\n\ntoken_file=~/.mapbox\ntoken_file2=~/mapbox\ntoken=\"$(cat $token_file 2>/dev/null || cat $token_file2 2>/dev/null)\"\nif [ \"$token\" ]; then\n  plutil -replace MBXAccessToken -string $token \"$TARGET_BUILD_DIR/$INFOPLIST_PATH\"\nelse\n  echo 'warning: Missing Mapbox access token'\n  open 'https://www.mapbox.com/account/access-tokens/'\n  echo \"warning: Get an access token from <https://www.mapbox.com/account/access-tokens/>, then create a new file at $token_file or $token_file2 that contains the access token.\"\nfi\n";
		};
		8AD2210727C1AEAA000734A5 /* Apply Mapbox Access Token */ = {
			isa = PBXShellScriptBuildPhase;
			buildActionMask = 2147483647;
			files = (
			);
			inputFileListPaths = (
			);
			inputPaths = (
				"$(TARGET_BUILD_DIR)/$(INFOPLIST_PATH)",
			);
			name = "Apply Mapbox Access Token";
=======
			name = "Apply Mapbox Token";
>>>>>>> 3564460d
			outputFileListPaths = (
			);
			outputPaths = (
			);
			runOnlyForDeploymentPostprocessing = 0;
			shellPath = /bin/sh;
			shellScript = "# This Run Script build phase helps to keep the navigation SDK’s developers from exposing their own access tokens during development. See <https://www.mapbox.com/help/ios-private-access-token/> for more information. If you are developing an application privately, you may add the MGLMapboxAccessToken key directly to your Info.plist file and delete this build phase.\n\ntoken_file=~/.mapbox\ntoken_file2=~/mapbox\ntoken=\"$(cat $token_file 2>/dev/null || cat $token_file2 2>/dev/null)\"\nif [ \"$token\" ]; then\n  plutil -replace MBXAccessToken -string $token \"$TARGET_BUILD_DIR/$INFOPLIST_PATH\"\nelse\n  echo 'warning: Missing Mapbox access token'\n  open 'https://www.mapbox.com/account/access-tokens/'\n  echo \"warning: Get an access token from <https://www.mapbox.com/account/access-tokens/>, then create a new file at $token_file or $token_file2 that contains the access token.\"\nfi\n";
		};
		C53F2F0320EBC95600D9798F /* Apply Mapbox Access Token */ = {
			isa = PBXShellScriptBuildPhase;
			buildActionMask = 2147483647;
			files = (
			);
			inputPaths = (
				"$(TARGET_BUILD_DIR)/$(INFOPLIST_PATH)",
			);
			name = "Apply Mapbox Access Token";
			outputPaths = (
			);
			runOnlyForDeploymentPostprocessing = 0;
			shellPath = /bin/sh;
			shellScript = "# This Run Script build phase helps to keep the navigation SDK’s developers from exposing their own access tokens during development. See <https://www.mapbox.com/help/ios-private-access-token/> for more information. If you are developing an application privately, you may add the MGLMapboxAccessToken key directly to your Info.plist file and delete this build phase.\n\ntoken_file=~/.mapbox\ntoken_file2=~/mapbox\ntoken=\"$(cat $token_file 2>/dev/null || cat $token_file2 2>/dev/null)\"\nif [ \"$token\" ]; then\n  plutil -replace MBXAccessToken -string $token \"$TARGET_BUILD_DIR/$INFOPLIST_PATH\"\nelse\n  echo 'warning: Missing Mapbox access token'\n  open 'https://www.mapbox.com/account/access-tokens/'\n  echo \"warning: Get an access token from <https://www.mapbox.com/account/access-tokens/>, then create a new file at $token_file or $token_file2 that contains the access token.\"\nfi\n";
		};
		DA408F661FB3CA3C004D9661 /* Apply Mapbox Access Token */ = {
			isa = PBXShellScriptBuildPhase;
			buildActionMask = 2147483647;
			files = (
			);
			inputPaths = (
				"$(TARGET_BUILD_DIR)/$(INFOPLIST_PATH)",
			);
			name = "Apply Mapbox Access Token";
			outputPaths = (
			);
			runOnlyForDeploymentPostprocessing = 0;
			shellPath = /bin/sh;
			shellScript = "# This Run Script build phase helps to keep the navigation SDK’s developers from exposing their own access tokens during development. See <https://www.mapbox.com/help/ios-private-access-token/> for more information. If you are developing an application privately, you may add the MGLMapboxAccessToken key directly to your Info.plist file and delete this build phase.\n\ntoken_file=~/.mapbox\ntoken_file2=~/mapbox\ntoken=\"$(cat $token_file 2>/dev/null || cat $token_file2 2>/dev/null)\"\nif [ \"$token\" ]; then\n  plutil -replace MBXAccessToken -string $token \"$TARGET_BUILD_DIR/$INFOPLIST_PATH\"\nelse\n  echo 'warning: Missing Mapbox access token'\n  open 'https://www.mapbox.com/account/access-tokens/'\n  echo \"warning: Get an access token from <https://www.mapbox.com/account/access-tokens/>, then create a new file at $token_file or $token_file2 that contains the access token.\"\nfi\n";
		};
/* End PBXShellScriptBuildPhase section */

/* Begin PBXSourcesBuildPhase section */
		358D145F1E5E3B7700ADE590 /* Sources */ = {
			isa = PBXSourcesBuildPhase;
			buildActionMask = 2147483647;
			files = (
				358D14681E5E3B7700ADE590 /* ViewController.swift in Sources */,
				C5D9800D1EFA8BA9006DBF2E /* CustomViewController.swift in Sources */,
				AED6285622CBE4CE00058A51 /* ViewController+InstructionsCard.swift in Sources */,
				8A092F9B25DEE81900CA7CF5 /* ViewController+FreeDrive.swift in Sources */,
				C51FC31720F689F800400CE7 /* CustomStyles.swift in Sources */,
				8A0D5DB625DF2A86006F0919 /* StyledFeature.swift in Sources */,
				B4FC994927D19E3A00FB6D4A /* ViewController+StyleManager.swift in Sources */,
				358D14661E5E3B7700ADE590 /* AppDelegate.swift in Sources */,
			);
			runOnlyForDeploymentPostprocessing = 0;
		};
<<<<<<< HEAD
		8A12E848282343970071AF00 /* Sources */ = {
			isa = PBXSourcesBuildPhase;
			buildActionMask = 2147483647;
			files = (
				8A12E853282343970071AF00 /* ViewController.swift in Sources */,
				8A12E84F282343970071AF00 /* AppDelegate.swift in Sources */,
				8A12E851282343970071AF00 /* SceneDelegate.swift in Sources */,
			);
			runOnlyForDeploymentPostprocessing = 0;
		};
		8AD220E727C1A433000734A5 /* Sources */ = {
			isa = PBXSourcesBuildPhase;
			buildActionMask = 2147483647;
			files = (
				8AD220EE27C1A433000734A5 /* AppDelegate.swift in Sources */,
				8AA0387A28066DA80007BD2D /* SceneDelegate+CustomDestinationPreviewViewControllerDelegate.swift in Sources */,
				8A12E84428232C8F0071AF00 /* PresentationAnimator.swift in Sources */,
				8A12E84128232C570071AF00 /* SceneDelegate+UIViewControllerTransitioningDelegate.swift in Sources */,
				8AA0387C28066E860007BD2D /* CustomRoutesPreviewViewController.swift in Sources */,
				8AA03876280516A80007BD2D /* CustomDestinationPreviewViewController.swift in Sources */,
				8AD220F027C1A433000734A5 /* SceneDelegate.swift in Sources */,
				8AC63A9C28078AE8008E25D7 /* SceneDelegate+NavigationViewControllerDelegate.swift in Sources */,
				8AA03878280517FA0007BD2D /* SceneDelegate+PreviewViewControllerDelegate.swift in Sources */,
				8A12E84628232CA30071AF00 /* DismissalAnimator.swift in Sources */,
				8AC63A9A280789D6008E25D7 /* SceneDelegate+CustomRoutesPreviewViewControllerDelegate.swift in Sources */,
=======
		8AC81F53284832E000662395 /* Sources */ = {
			isa = PBXSourcesBuildPhase;
			buildActionMask = 2147483647;
			files = (
				8AC81F5E284832E000662395 /* ViewController.swift in Sources */,
				8AC81F5A284832E000662395 /* AppDelegate.swift in Sources */,
				8AC81F5C284832E000662395 /* SceneDelegate.swift in Sources */,
			);
			runOnlyForDeploymentPostprocessing = 0;
		};
		8AC81F6B284832F400662395 /* Sources */ = {
			isa = PBXSourcesBuildPhase;
			buildActionMask = 2147483647;
			files = (
				8AC81F72284832F400662395 /* MapboxNavigationTests.swift in Sources */,
				8AE170B52853EC1800257E2C /* SimulatedLocationProvider.swift in Sources */,
				8AE170B32853EBF800257E2C /* NavigationMapView.swift in Sources */,
>>>>>>> 3564460d
			);
			runOnlyForDeploymentPostprocessing = 0;
		};
		C53F2EE320EBC95600D9798F /* Sources */ = {
			isa = PBXSourcesBuildPhase;
			buildActionMask = 2147483647;
			files = (
				C53F2EE420EBC95600D9798F /* ViewController.swift in Sources */,
				C53F2EE520EBC95600D9798F /* CustomViewController.swift in Sources */,
				C5DE4B6220F6B6B3007AFBE6 /* CustomStyles.swift in Sources */,
				8A0D5DB725DF2A86006F0919 /* StyledFeature.swift in Sources */,
				DA8805002316EAED00B54D87 /* ViewController+InstructionsCard.swift in Sources */,
				8A092F9C25DEE81900CA7CF5 /* ViewController+FreeDrive.swift in Sources */,
				B4FC994A27D19E3A00FB6D4A /* ViewController+StyleManager.swift in Sources */,
				35379CFD21480C0500FD402E /* AppDelegate+CarPlay.swift in Sources */,
				C53F2EE820EBC95600D9798F /* AppDelegate.swift in Sources */,
				3577B878214FF35800094294 /* FavoritesList.swift in Sources */,
			);
			runOnlyForDeploymentPostprocessing = 0;
		};
/* End PBXSourcesBuildPhase section */

/* Begin PBXTargetDependency section */
		8AC81F74284832F400662395 /* PBXTargetDependency */ = {
			isa = PBXTargetDependency;
			target = 8AC81F56284832E000662395 /* MapboxNavigationTestHost */;
			targetProxy = 8AC81F73284832F400662395 /* PBXContainerItemProxy */;
		};
/* End PBXTargetDependency section */

/* Begin PBXVariantGroup section */
		35002D661E5F6B1B0090E733 /* Main.storyboard */ = {
			isa = PBXVariantGroup;
			children = (
				35002D671E5F6B1B0090E733 /* Base */,
				35C6ED9C1EBB224A00A27EF8 /* zh-Hans */,
				35C6ED9E1EBB224D00A27EF8 /* sv */,
				35C6EDA01EBB224E00A27EF8 /* vi */,
				35C6EDA21EBB224F00A27EF8 /* ca */,
				35C6EDAD1EBB266300A27EF8 /* en */,
				DA625E901F10557300FBE176 /* fa */,
				DA625E931F105B1900FBE176 /* fr */,
				DA625E981F105C1200FBE176 /* hu */,
				DA625E9D1F105D1A00FBE176 /* lt */,
				DAA293011F16DA0C00D94613 /* es */,
				DAE7114C1F22E94E009AED76 /* it */,
				DA8264851F2AAD8400454B24 /* zh-Hant */,
				35190E911F461A32007C1393 /* ru */,
				DA3327391F50C6DA00C5EE88 /* sl */,
				DA33273D1F50C7CA00C5EE88 /* uk */,
				3531C2671F9DDC6E00D92F9A /* pt-BR */,
				DA545ABA1FA993DF0090908E /* de */,
				DA545ABE1FA9A1370090908E /* nl */,
				DA5AD03C1FEBA03700FC7D7B /* bg */,
				DA3525712011435E0048DDFC /* da */,
				DAC049C020171886004C2217 /* he */,
				DAE26B1A20644047001D6E1F /* ar */,
				DAE26B20206441D8001D6E1F /* pt-PT */,
				DA9059B1223B158D006E8B46 /* ja */,
				8B808F852487CFEC00EEE453 /* el */,
				DA6C925624C6074B003A0AD6 /* tr */,
				DA75C2C326A6021D00BAD63D /* es-ES */,
			);
			name = Main.storyboard;
			sourceTree = "<group>";
		};
<<<<<<< HEAD
		8A12E854282343970071AF00 /* Main.storyboard */ = {
			isa = PBXVariantGroup;
			children = (
				8A12E855282343970071AF00 /* Base */,
=======
		8AC81F5F284832E000662395 /* Main.storyboard */ = {
			isa = PBXVariantGroup;
			children = (
				8AC81F60284832E000662395 /* Base */,
>>>>>>> 3564460d
			);
			name = Main.storyboard;
			sourceTree = "<group>";
		};
<<<<<<< HEAD
		8A12E859282343990071AF00 /* LaunchScreen.storyboard */ = {
			isa = PBXVariantGroup;
			children = (
				8A12E85A282343990071AF00 /* Base */,
			);
			name = LaunchScreen.storyboard;
			sourceTree = "<group>";
		};
		8AD220F827C1A435000734A5 /* LaunchScreen.storyboard */ = {
			isa = PBXVariantGroup;
			children = (
				8AD220F927C1A435000734A5 /* Base */,
=======
		8AC81F64284832E200662395 /* LaunchScreen.storyboard */ = {
			isa = PBXVariantGroup;
			children = (
				8AC81F65284832E200662395 /* Base */,
>>>>>>> 3564460d
			);
			name = LaunchScreen.storyboard;
			sourceTree = "<group>";
		};
		DA303C9D21B76B5C00F921DC /* LaunchScreen.storyboard */ = {
			isa = PBXVariantGroup;
			children = (
				DA303C9E21B76B5C00F921DC /* Base */,
			);
			name = LaunchScreen.storyboard;
			sourceTree = "<group>";
		};
		DA303CA221B76CB000F921DC /* Localizable.stringsdict */ = {
			isa = PBXVariantGroup;
			children = (
				DA303CA321B76CB000F921DC /* en */,
			);
			name = Localizable.stringsdict;
			sourceTree = "<group>";
		};
		E27A2202265674E400AA935F /* Localizable.strings */ = {
			isa = PBXVariantGroup;
			children = (
				E27A2203265674E400AA935F /* en */,
				8AE82687267A2003009103A7 /* uk */,
			);
			name = Localizable.strings;
			sourceTree = "<group>";
		};
/* End PBXVariantGroup section */

/* Begin XCBuildConfiguration section */
		358D14721E5E3B7700ADE590 /* Debug */ = {
			isa = XCBuildConfiguration;
			buildSettings = {
				ASSETCATALOG_COMPILER_APPICON_NAME = AppIcon;
				CLANG_ENABLE_MODULES = YES;
				CODE_SIGN_IDENTITY = "iPhone Developer";
				DEBUG_INFORMATION_FORMAT = dwarf;
				DEVELOPMENT_TEAM = GJZR2MEM28;
				FRAMEWORK_SEARCH_PATHS = "$(inherited)";
				INFOPLIST_FILE = Example/Info.plist;
				LD_RUNPATH_SEARCH_PATHS = (
					"$(inherited)",
					"@executable_path/Frameworks",
				);
				PRODUCT_BUNDLE_IDENTIFIER = com.mapbox.Example;
				PRODUCT_NAME = "$(TARGET_NAME)";
				SWIFT_OBJC_BRIDGING_HEADER = "Example/Example-Swift-BridgingHeader.h";
				SWIFT_OPTIMIZATION_LEVEL = "-Onone";
			};
			name = Debug;
		};
		358D14731E5E3B7700ADE590 /* Release */ = {
			isa = XCBuildConfiguration;
			buildSettings = {
				ASSETCATALOG_COMPILER_APPICON_NAME = AppIcon;
				CLANG_ENABLE_MODULES = YES;
				DEVELOPMENT_TEAM = GJZR2MEM28;
				FRAMEWORK_SEARCH_PATHS = "$(inherited)";
				INFOPLIST_FILE = Example/Info.plist;
				LD_RUNPATH_SEARCH_PATHS = (
					"$(inherited)",
					"@executable_path/Frameworks",
				);
				PRODUCT_BUNDLE_IDENTIFIER = com.mapbox.Example;
				PRODUCT_NAME = "$(TARGET_NAME)";
				SWIFT_OBJC_BRIDGING_HEADER = "Example/Example-Swift-BridgingHeader.h";
			};
			name = Release;
		};
<<<<<<< HEAD
		8A12E85D282343990071AF00 /* Debug */ = {
=======
		8AC81F68284832E200662395 /* Debug */ = {
>>>>>>> 3564460d
			isa = XCBuildConfiguration;
			buildSettings = {
				ASSETCATALOG_COMPILER_APPICON_NAME = AppIcon;
				ASSETCATALOG_COMPILER_GLOBAL_ACCENT_COLOR_NAME = AccentColor;
				CLANG_ANALYZER_NUMBER_OBJECT_CONVERSION = YES_AGGRESSIVE;
				CLANG_CXX_LANGUAGE_STANDARD = "gnu++17";
<<<<<<< HEAD
=======
				CLANG_ENABLE_MODULES = YES;
>>>>>>> 3564460d
				CLANG_ENABLE_OBJC_WEAK = YES;
				CLANG_WARN_UNGUARDED_AVAILABILITY = YES_AGGRESSIVE;
				CODE_SIGN_STYLE = Automatic;
				CURRENT_PROJECT_VERSION = 1;
				DEBUG_INFORMATION_FORMAT = dwarf;
<<<<<<< HEAD
				GCC_C_LANGUAGE_STANDARD = gnu11;
				GENERATE_INFOPLIST_FILE = YES;
				INFOPLIST_FILE = NavigationViewExample/Info.plist;
=======
				DEVELOPMENT_TEAM = GJZR2MEM28;
				GCC_C_LANGUAGE_STANDARD = gnu11;
				GENERATE_INFOPLIST_FILE = YES;
				INFOPLIST_FILE = MapboxNavigationTestHost/Info.plist;
>>>>>>> 3564460d
				INFOPLIST_KEY_NSLocationAlwaysAndWhenInUseUsageDescription = "Get user location";
				INFOPLIST_KEY_NSLocationAlwaysUsageDescription = "Get user location";
				INFOPLIST_KEY_NSLocationWhenInUseUsageDescription = "Get user location";
				INFOPLIST_KEY_UIApplicationSupportsIndirectInputEvents = YES;
				INFOPLIST_KEY_UILaunchStoryboardName = LaunchScreen;
				INFOPLIST_KEY_UIMainStoryboardFile = Main;
				INFOPLIST_KEY_UISupportedInterfaceOrientations_iPad = "UIInterfaceOrientationPortrait UIInterfaceOrientationPortraitUpsideDown UIInterfaceOrientationLandscapeLeft UIInterfaceOrientationLandscapeRight";
				INFOPLIST_KEY_UISupportedInterfaceOrientations_iPhone = "UIInterfaceOrientationPortrait UIInterfaceOrientationLandscapeLeft UIInterfaceOrientationLandscapeRight";
				IPHONEOS_DEPLOYMENT_TARGET = 13.0;
				LD_RUNPATH_SEARCH_PATHS = (
					"$(inherited)",
					"@executable_path/Frameworks",
				);
				MARKETING_VERSION = 1.0;
				MTL_ENABLE_DEBUG_INFO = INCLUDE_SOURCE;
				MTL_FAST_MATH = YES;
<<<<<<< HEAD
				PRODUCT_BUNDLE_IDENTIFIER = com.mapbox.NavigationViewExample;
				PRODUCT_NAME = "$(TARGET_NAME)";
				SWIFT_EMIT_LOC_STRINGS = YES;
=======
				PRODUCT_BUNDLE_IDENTIFIER = com.mapbox.MapboxNavigationTestHost;
				PRODUCT_NAME = "$(TARGET_NAME)";
				SWIFT_EMIT_LOC_STRINGS = YES;
				SWIFT_OPTIMIZATION_LEVEL = "-Onone";
>>>>>>> 3564460d
				SWIFT_VERSION = 5.0;
				TARGETED_DEVICE_FAMILY = "1,2";
			};
			name = Debug;
		};
<<<<<<< HEAD
		8A12E85E282343990071AF00 /* Release */ = {
=======
		8AC81F69284832E200662395 /* Release */ = {
>>>>>>> 3564460d
			isa = XCBuildConfiguration;
			buildSettings = {
				ASSETCATALOG_COMPILER_APPICON_NAME = AppIcon;
				ASSETCATALOG_COMPILER_GLOBAL_ACCENT_COLOR_NAME = AccentColor;
				CLANG_ANALYZER_NUMBER_OBJECT_CONVERSION = YES_AGGRESSIVE;
				CLANG_CXX_LANGUAGE_STANDARD = "gnu++17";
<<<<<<< HEAD
=======
				CLANG_ENABLE_MODULES = YES;
>>>>>>> 3564460d
				CLANG_ENABLE_OBJC_WEAK = YES;
				CLANG_WARN_UNGUARDED_AVAILABILITY = YES_AGGRESSIVE;
				CODE_SIGN_STYLE = Automatic;
				CURRENT_PROJECT_VERSION = 1;
<<<<<<< HEAD
				GCC_C_LANGUAGE_STANDARD = gnu11;
				GENERATE_INFOPLIST_FILE = YES;
				INFOPLIST_FILE = NavigationViewExample/Info.plist;
=======
				DEVELOPMENT_TEAM = GJZR2MEM28;
				ENABLE_TESTABILITY = YES;
				GCC_C_LANGUAGE_STANDARD = gnu11;
				GENERATE_INFOPLIST_FILE = YES;
				INFOPLIST_FILE = MapboxNavigationTestHost/Info.plist;
>>>>>>> 3564460d
				INFOPLIST_KEY_NSLocationAlwaysAndWhenInUseUsageDescription = "Get user location";
				INFOPLIST_KEY_NSLocationAlwaysUsageDescription = "Get user location";
				INFOPLIST_KEY_NSLocationWhenInUseUsageDescription = "Get user location";
				INFOPLIST_KEY_UIApplicationSupportsIndirectInputEvents = YES;
				INFOPLIST_KEY_UILaunchStoryboardName = LaunchScreen;
				INFOPLIST_KEY_UIMainStoryboardFile = Main;
				INFOPLIST_KEY_UISupportedInterfaceOrientations_iPad = "UIInterfaceOrientationPortrait UIInterfaceOrientationPortraitUpsideDown UIInterfaceOrientationLandscapeLeft UIInterfaceOrientationLandscapeRight";
				INFOPLIST_KEY_UISupportedInterfaceOrientations_iPhone = "UIInterfaceOrientationPortrait UIInterfaceOrientationLandscapeLeft UIInterfaceOrientationLandscapeRight";
				IPHONEOS_DEPLOYMENT_TARGET = 13.0;
				LD_RUNPATH_SEARCH_PATHS = (
					"$(inherited)",
					"@executable_path/Frameworks",
				);
				MARKETING_VERSION = 1.0;
				MTL_FAST_MATH = YES;
<<<<<<< HEAD
				PRODUCT_BUNDLE_IDENTIFIER = com.mapbox.NavigationViewExample;
=======
				PRODUCT_BUNDLE_IDENTIFIER = com.mapbox.MapboxNavigationTestHost;
>>>>>>> 3564460d
				PRODUCT_NAME = "$(TARGET_NAME)";
				SWIFT_EMIT_LOC_STRINGS = YES;
				SWIFT_VERSION = 5.0;
				TARGETED_DEVICE_FAMILY = "1,2";
			};
			name = Release;
		};
<<<<<<< HEAD
		8AD220FD27C1A435000734A5 /* Debug */ = {
			isa = XCBuildConfiguration;
			buildSettings = {
				ASSETCATALOG_COMPILER_APPICON_NAME = AppIcon;
				ASSETCATALOG_COMPILER_GLOBAL_ACCENT_COLOR_NAME = AccentColor;
				CLANG_ANALYZER_NUMBER_OBJECT_CONVERSION = YES_AGGRESSIVE;
				CLANG_CXX_LANGUAGE_STANDARD = "gnu++17";
=======
		8AC81F76284832F400662395 /* Debug */ = {
			isa = XCBuildConfiguration;
			buildSettings = {
				BUNDLE_LOADER = "$(TEST_HOST)";
				CLANG_ANALYZER_NUMBER_OBJECT_CONVERSION = YES_AGGRESSIVE;
				CLANG_CXX_LANGUAGE_STANDARD = "gnu++17";
				CLANG_ENABLE_MODULES = YES;
>>>>>>> 3564460d
				CLANG_ENABLE_OBJC_WEAK = YES;
				CLANG_WARN_UNGUARDED_AVAILABILITY = YES_AGGRESSIVE;
				CODE_SIGN_STYLE = Automatic;
				CURRENT_PROJECT_VERSION = 1;
				DEBUG_INFORMATION_FORMAT = dwarf;
				DEVELOPMENT_TEAM = GJZR2MEM28;
				GCC_C_LANGUAGE_STANDARD = gnu11;
				GENERATE_INFOPLIST_FILE = YES;
<<<<<<< HEAD
				INFOPLIST_FILE = PreviewViewControllerExample/Info.plist;
				INFOPLIST_KEY_NSLocationAlwaysAndWhenInUseUsageDescription = "Get user location";
				INFOPLIST_KEY_NSLocationAlwaysUsageDescription = "Get user location";
				INFOPLIST_KEY_NSLocationWhenInUseUsageDescription = "Get user location";
				INFOPLIST_KEY_UIApplicationSupportsIndirectInputEvents = YES;
				INFOPLIST_KEY_UILaunchStoryboardName = LaunchScreen;
				INFOPLIST_KEY_UISupportedInterfaceOrientations = "UIInterfaceOrientationLandscapeLeft UIInterfaceOrientationPortrait UIInterfaceOrientationLandscapeRight";
				INFOPLIST_KEY_UISupportedInterfaceOrientations_iPad = "UIInterfaceOrientationPortrait UIInterfaceOrientationPortraitUpsideDown UIInterfaceOrientationLandscapeLeft UIInterfaceOrientationLandscapeRight";
				INFOPLIST_KEY_UISupportedInterfaceOrientations_iPhone = "UIInterfaceOrientationPortrait UIInterfaceOrientationLandscapeLeft UIInterfaceOrientationLandscapeRight";
=======
>>>>>>> 3564460d
				IPHONEOS_DEPLOYMENT_TARGET = 13.0;
				LD_RUNPATH_SEARCH_PATHS = (
					"$(inherited)",
					"@executable_path/Frameworks",
<<<<<<< HEAD
=======
					"@loader_path/Frameworks",
>>>>>>> 3564460d
				);
				MARKETING_VERSION = 1.0;
				MTL_ENABLE_DEBUG_INFO = INCLUDE_SOURCE;
				MTL_FAST_MATH = YES;
<<<<<<< HEAD
				PRODUCT_BUNDLE_IDENTIFIER = com.mapbox.PreviewViewControllerExample;
				PRODUCT_NAME = "$(TARGET_NAME)";
				SWIFT_EMIT_LOC_STRINGS = YES;
				SWIFT_VERSION = 5.0;
				TARGETED_DEVICE_FAMILY = "1,2";
			};
			name = Debug;
		};
		8AD220FE27C1A435000734A5 /* Release */ = {
			isa = XCBuildConfiguration;
			buildSettings = {
				ASSETCATALOG_COMPILER_APPICON_NAME = AppIcon;
				ASSETCATALOG_COMPILER_GLOBAL_ACCENT_COLOR_NAME = AccentColor;
				CLANG_ANALYZER_NUMBER_OBJECT_CONVERSION = YES_AGGRESSIVE;
				CLANG_CXX_LANGUAGE_STANDARD = "gnu++17";
=======
				PRODUCT_BUNDLE_IDENTIFIER = com.mapbox.MapboxNavigationTests;
				PRODUCT_NAME = "$(TARGET_NAME)";
				SWIFT_EMIT_LOC_STRINGS = NO;
				SWIFT_OPTIMIZATION_LEVEL = "-Onone";
				SWIFT_VERSION = 5.0;
				TARGETED_DEVICE_FAMILY = "1,2";
				TEST_HOST = "$(BUILT_PRODUCTS_DIR)/MapboxNavigationTestHost.app/MapboxNavigationTestHost";
			};
			name = Debug;
		};
		8AC81F77284832F400662395 /* Release */ = {
			isa = XCBuildConfiguration;
			buildSettings = {
				BUNDLE_LOADER = "$(TEST_HOST)";
				CLANG_ANALYZER_NUMBER_OBJECT_CONVERSION = YES_AGGRESSIVE;
				CLANG_CXX_LANGUAGE_STANDARD = "gnu++17";
				CLANG_ENABLE_MODULES = YES;
>>>>>>> 3564460d
				CLANG_ENABLE_OBJC_WEAK = YES;
				CLANG_WARN_UNGUARDED_AVAILABILITY = YES_AGGRESSIVE;
				CODE_SIGN_STYLE = Automatic;
				CURRENT_PROJECT_VERSION = 1;
				DEVELOPMENT_TEAM = GJZR2MEM28;
<<<<<<< HEAD
				GCC_C_LANGUAGE_STANDARD = gnu11;
				GENERATE_INFOPLIST_FILE = YES;
				INFOPLIST_FILE = PreviewViewControllerExample/Info.plist;
				INFOPLIST_KEY_NSLocationAlwaysAndWhenInUseUsageDescription = "Get user location";
				INFOPLIST_KEY_NSLocationAlwaysUsageDescription = "Get user location";
				INFOPLIST_KEY_NSLocationWhenInUseUsageDescription = "Get user location";
				INFOPLIST_KEY_UIApplicationSupportsIndirectInputEvents = YES;
				INFOPLIST_KEY_UILaunchStoryboardName = LaunchScreen;
				INFOPLIST_KEY_UISupportedInterfaceOrientations = "UIInterfaceOrientationLandscapeLeft UIInterfaceOrientationPortrait UIInterfaceOrientationLandscapeRight";
				INFOPLIST_KEY_UISupportedInterfaceOrientations_iPad = "UIInterfaceOrientationPortrait UIInterfaceOrientationPortraitUpsideDown UIInterfaceOrientationLandscapeLeft UIInterfaceOrientationLandscapeRight";
				INFOPLIST_KEY_UISupportedInterfaceOrientations_iPhone = "UIInterfaceOrientationPortrait UIInterfaceOrientationLandscapeLeft UIInterfaceOrientationLandscapeRight";
=======
				ENABLE_TESTABILITY = YES;
				GCC_C_LANGUAGE_STANDARD = gnu11;
				GENERATE_INFOPLIST_FILE = YES;
>>>>>>> 3564460d
				IPHONEOS_DEPLOYMENT_TARGET = 13.0;
				LD_RUNPATH_SEARCH_PATHS = (
					"$(inherited)",
					"@executable_path/Frameworks",
<<<<<<< HEAD
				);
				MARKETING_VERSION = 1.0;
				MTL_FAST_MATH = YES;
				PRODUCT_BUNDLE_IDENTIFIER = com.mapbox.PreviewViewControllerExample;
				PRODUCT_NAME = "$(TARGET_NAME)";
				SWIFT_EMIT_LOC_STRINGS = YES;
				SWIFT_VERSION = 5.0;
				TARGETED_DEVICE_FAMILY = "1,2";
=======
					"@loader_path/Frameworks",
				);
				MARKETING_VERSION = 1.0;
				MTL_FAST_MATH = YES;
				PRODUCT_BUNDLE_IDENTIFIER = com.mapbox.MapboxNavigationTests;
				PRODUCT_NAME = "$(TARGET_NAME)";
				SWIFT_EMIT_LOC_STRINGS = NO;
				SWIFT_VERSION = 5.0;
				TARGETED_DEVICE_FAMILY = "1,2";
				TEST_HOST = "$(BUILT_PRODUCTS_DIR)/MapboxNavigationTestHost.app/MapboxNavigationTestHost";
>>>>>>> 3564460d
			};
			name = Release;
		};
		C53F2F0520EBC95600D9798F /* Debug */ = {
			isa = XCBuildConfiguration;
			buildSettings = {
				ALWAYS_EMBED_SWIFT_STANDARD_LIBRARIES = YES;
				ASSETCATALOG_COMPILER_APPICON_NAME = AppIcon;
				CLANG_ENABLE_MODULES = YES;
				CODE_SIGN_ENTITLEMENTS = "${SRCROOT}/Example/Entitlements.plist";
				CODE_SIGN_IDENTITY = "iPhone Developer";
				CODE_SIGN_STYLE = Manual;
				DEBUG_INFORMATION_FORMAT = dwarf;
				DEVELOPMENT_TEAM = GJZR2MEM28;
				FRAMEWORK_SEARCH_PATHS = "$(inherited)";
				INFOPLIST_FILE = Example/Info.plist;
				LD_RUNPATH_SEARCH_PATHS = (
					"$(inherited)",
					"@executable_path/Frameworks",
				);
				PRODUCT_BUNDLE_IDENTIFIER = "com.Mapbox.CarPlay-Example";
				PRODUCT_NAME = Example;
				PROVISIONING_PROFILE = "69c90fd8-c53b-41a4-ac73-5bc11068a49a";
				PROVISIONING_PROFILE_SPECIFIER = "CarPlay Provisioning Profile";
				SWIFT_OBJC_BRIDGING_HEADER = "Example/Example-Swift-BridgingHeader.h";
				SWIFT_OPTIMIZATION_LEVEL = "-Onone";
			};
			name = Debug;
		};
		C53F2F0620EBC95600D9798F /* Release */ = {
			isa = XCBuildConfiguration;
			buildSettings = {
				ALWAYS_EMBED_SWIFT_STANDARD_LIBRARIES = YES;
				ASSETCATALOG_COMPILER_APPICON_NAME = AppIcon;
				CLANG_ENABLE_MODULES = YES;
				CODE_SIGN_ENTITLEMENTS = "${SRCROOT}/Example/Entitlements.plist";
				CODE_SIGN_IDENTITY = "iPhone Developer";
				"CODE_SIGN_IDENTITY[sdk=iphoneos*]" = "iPhone Developer";
				CODE_SIGN_STYLE = Manual;
				DEVELOPMENT_TEAM = GJZR2MEM28;
				FRAMEWORK_SEARCH_PATHS = "$(inherited)";
				INFOPLIST_FILE = Example/Info.plist;
				LD_RUNPATH_SEARCH_PATHS = (
					"$(inherited)",
					"@executable_path/Frameworks",
				);
				PRODUCT_BUNDLE_IDENTIFIER = "com.Mapbox.CarPlay-Example";
				PRODUCT_NAME = Example;
				PROVISIONING_PROFILE = "69c90fd8-c53b-41a4-ac73-5bc11068a49a";
				PROVISIONING_PROFILE_SPECIFIER = "CarPlay Provisioning Profile";
				SWIFT_OBJC_BRIDGING_HEADER = "Example/Example-Swift-BridgingHeader.h";
			};
			name = Release;
		};
		C5ADFBDB1DDCC7840011824B /* Debug */ = {
			isa = XCBuildConfiguration;
			buildSettings = {
				ALWAYS_SEARCH_USER_PATHS = NO;
				CLANG_ANALYZER_LOCALIZABILITY_NONLOCALIZED = YES;
				CLANG_ANALYZER_NONNULL = YES;
				CLANG_CXX_LANGUAGE_STANDARD = "gnu++0x";
				CLANG_CXX_LIBRARY = "libc++";
				CLANG_ENABLE_MODULES = YES;
				CLANG_ENABLE_OBJC_ARC = YES;
				CLANG_WARN_BLOCK_CAPTURE_AUTORELEASING = YES;
				CLANG_WARN_BOOL_CONVERSION = YES;
				CLANG_WARN_COMMA = YES;
				CLANG_WARN_CONSTANT_CONVERSION = YES;
				CLANG_WARN_DEPRECATED_OBJC_IMPLEMENTATIONS = YES;
				CLANG_WARN_DIRECT_OBJC_ISA_USAGE = YES_ERROR;
				CLANG_WARN_DOCUMENTATION_COMMENTS = YES;
				CLANG_WARN_EMPTY_BODY = YES;
				CLANG_WARN_ENUM_CONVERSION = YES;
				CLANG_WARN_INFINITE_RECURSION = YES;
				CLANG_WARN_INT_CONVERSION = YES;
				CLANG_WARN_NON_LITERAL_NULL_CONVERSION = YES;
				CLANG_WARN_OBJC_IMPLICIT_RETAIN_SELF = YES;
				CLANG_WARN_OBJC_LITERAL_CONVERSION = YES;
				CLANG_WARN_OBJC_ROOT_CLASS = YES_ERROR;
				CLANG_WARN_QUOTED_INCLUDE_IN_FRAMEWORK_HEADER = YES;
				CLANG_WARN_RANGE_LOOP_ANALYSIS = YES;
				CLANG_WARN_STRICT_PROTOTYPES = YES;
				CLANG_WARN_SUSPICIOUS_MOVE = YES;
				CLANG_WARN_SUSPICIOUS_MOVES = YES;
				CLANG_WARN_UNREACHABLE_CODE = YES;
				CLANG_WARN__DUPLICATE_METHOD_MATCH = YES;
				"CODE_SIGN_IDENTITY[sdk=iphoneos*]" = "iPhone Developer";
				COPY_PHASE_STRIP = NO;
				CURRENT_PROJECT_VERSION = 110;
				DEBUG_INFORMATION_FORMAT = "dwarf-with-dsym";
				ENABLE_STRICT_OBJC_MSGSEND = YES;
				ENABLE_TESTABILITY = YES;
				GCC_C_LANGUAGE_STANDARD = gnu99;
				GCC_DYNAMIC_NO_PIC = NO;
				GCC_NO_COMMON_BLOCKS = YES;
				GCC_OPTIMIZATION_LEVEL = 0;
				GCC_PREPROCESSOR_DEFINITIONS = (
					"DEBUG=1",
					"$(inherited)",
				);
				GCC_WARN_64_TO_32_BIT_CONVERSION = YES;
				GCC_WARN_ABOUT_RETURN_TYPE = YES_ERROR;
				GCC_WARN_UNDECLARED_SELECTOR = YES;
				GCC_WARN_UNINITIALIZED_AUTOS = YES_AGGRESSIVE;
				GCC_WARN_UNUSED_FUNCTION = YES;
				GCC_WARN_UNUSED_VARIABLE = YES;
				IPHONEOS_DEPLOYMENT_TARGET = 11.0;
				MTL_ENABLE_DEBUG_INFO = YES;
				ONLY_ACTIVE_ARCH = YES;
				SDKROOT = iphoneos;
				SWIFT_ACTIVE_COMPILATION_CONDITIONS = DEBUG;
				SWIFT_OPTIMIZATION_LEVEL = "-Onone";
				SWIFT_VERSION = 5.0;
				TARGETED_DEVICE_FAMILY = "1,2";
				VERSIONING_SYSTEM = "apple-generic";
				VERSION_INFO_PREFIX = "";
			};
			name = Debug;
		};
		C5ADFBDC1DDCC7840011824B /* Release */ = {
			isa = XCBuildConfiguration;
			buildSettings = {
				ALWAYS_SEARCH_USER_PATHS = NO;
				CLANG_ANALYZER_LOCALIZABILITY_NONLOCALIZED = YES;
				CLANG_ANALYZER_NONNULL = YES;
				CLANG_CXX_LANGUAGE_STANDARD = "gnu++0x";
				CLANG_CXX_LIBRARY = "libc++";
				CLANG_ENABLE_MODULES = YES;
				CLANG_ENABLE_OBJC_ARC = YES;
				CLANG_WARN_BLOCK_CAPTURE_AUTORELEASING = YES;
				CLANG_WARN_BOOL_CONVERSION = YES;
				CLANG_WARN_COMMA = YES;
				CLANG_WARN_CONSTANT_CONVERSION = YES;
				CLANG_WARN_DEPRECATED_OBJC_IMPLEMENTATIONS = YES;
				CLANG_WARN_DIRECT_OBJC_ISA_USAGE = YES_ERROR;
				CLANG_WARN_DOCUMENTATION_COMMENTS = YES;
				CLANG_WARN_EMPTY_BODY = YES;
				CLANG_WARN_ENUM_CONVERSION = YES;
				CLANG_WARN_INFINITE_RECURSION = YES;
				CLANG_WARN_INT_CONVERSION = YES;
				CLANG_WARN_NON_LITERAL_NULL_CONVERSION = YES;
				CLANG_WARN_OBJC_IMPLICIT_RETAIN_SELF = YES;
				CLANG_WARN_OBJC_LITERAL_CONVERSION = YES;
				CLANG_WARN_OBJC_ROOT_CLASS = YES_ERROR;
				CLANG_WARN_QUOTED_INCLUDE_IN_FRAMEWORK_HEADER = YES;
				CLANG_WARN_RANGE_LOOP_ANALYSIS = YES;
				CLANG_WARN_STRICT_PROTOTYPES = YES;
				CLANG_WARN_SUSPICIOUS_MOVE = YES;
				CLANG_WARN_SUSPICIOUS_MOVES = YES;
				CLANG_WARN_UNREACHABLE_CODE = YES;
				CLANG_WARN__DUPLICATE_METHOD_MATCH = YES;
				"CODE_SIGN_IDENTITY[sdk=iphoneos*]" = "iPhone Developer";
				COPY_PHASE_STRIP = NO;
				CURRENT_PROJECT_VERSION = 110;
				DEBUG_INFORMATION_FORMAT = "dwarf-with-dsym";
				ENABLE_NS_ASSERTIONS = NO;
				ENABLE_STRICT_OBJC_MSGSEND = YES;
				GCC_C_LANGUAGE_STANDARD = gnu99;
				GCC_NO_COMMON_BLOCKS = YES;
				GCC_WARN_64_TO_32_BIT_CONVERSION = YES;
				GCC_WARN_ABOUT_RETURN_TYPE = YES_ERROR;
				GCC_WARN_UNDECLARED_SELECTOR = YES;
				GCC_WARN_UNINITIALIZED_AUTOS = YES_AGGRESSIVE;
				GCC_WARN_UNUSED_FUNCTION = YES;
				GCC_WARN_UNUSED_VARIABLE = YES;
				IPHONEOS_DEPLOYMENT_TARGET = 11.0;
				MTL_ENABLE_DEBUG_INFO = NO;
				SDKROOT = iphoneos;
				SWIFT_COMPILATION_MODE = wholemodule;
				SWIFT_OPTIMIZATION_LEVEL = "-O";
				SWIFT_VERSION = 5.0;
				TARGETED_DEVICE_FAMILY = "1,2";
				VALIDATE_PRODUCT = YES;
				VERSIONING_SYSTEM = "apple-generic";
				VERSION_INFO_PREFIX = "";
			};
			name = Release;
		};
/* End XCBuildConfiguration section */

/* Begin XCConfigurationList section */
		358D14741E5E3B7700ADE590 /* Build configuration list for PBXNativeTarget "Example" */ = {
			isa = XCConfigurationList;
			buildConfigurations = (
				358D14721E5E3B7700ADE590 /* Debug */,
				358D14731E5E3B7700ADE590 /* Release */,
			);
			defaultConfigurationIsVisible = 0;
			defaultConfigurationName = Release;
		};
<<<<<<< HEAD
		8A12E85F282343990071AF00 /* Build configuration list for PBXNativeTarget "NavigationViewExample" */ = {
			isa = XCConfigurationList;
			buildConfigurations = (
				8A12E85D282343990071AF00 /* Debug */,
				8A12E85E282343990071AF00 /* Release */,
=======
		8AC81F6A284832E200662395 /* Build configuration list for PBXNativeTarget "MapboxNavigationTestHost" */ = {
			isa = XCConfigurationList;
			buildConfigurations = (
				8AC81F68284832E200662395 /* Debug */,
				8AC81F69284832E200662395 /* Release */,
>>>>>>> 3564460d
			);
			defaultConfigurationIsVisible = 0;
			defaultConfigurationName = Release;
		};
<<<<<<< HEAD
		8AD220FC27C1A435000734A5 /* Build configuration list for PBXNativeTarget "PreviewViewControllerExample" */ = {
			isa = XCConfigurationList;
			buildConfigurations = (
				8AD220FD27C1A435000734A5 /* Debug */,
				8AD220FE27C1A435000734A5 /* Release */,
=======
		8AC81F75284832F400662395 /* Build configuration list for PBXNativeTarget "MapboxNavigationTests" */ = {
			isa = XCConfigurationList;
			buildConfigurations = (
				8AC81F76284832F400662395 /* Debug */,
				8AC81F77284832F400662395 /* Release */,
>>>>>>> 3564460d
			);
			defaultConfigurationIsVisible = 0;
			defaultConfigurationName = Release;
		};
		C53F2F0420EBC95600D9798F /* Build configuration list for PBXNativeTarget "Example-CarPlay" */ = {
			isa = XCConfigurationList;
			buildConfigurations = (
				C53F2F0520EBC95600D9798F /* Debug */,
				C53F2F0620EBC95600D9798F /* Release */,
			);
			defaultConfigurationIsVisible = 0;
			defaultConfigurationName = Release;
		};
		C5ADFBC31DDCC7840011824B /* Build configuration list for PBXProject "MapboxNavigation-SPM" */ = {
			isa = XCConfigurationList;
			buildConfigurations = (
				C5ADFBDB1DDCC7840011824B /* Debug */,
				C5ADFBDC1DDCC7840011824B /* Release */,
			);
			defaultConfigurationIsVisible = 0;
			defaultConfigurationName = Release;
		};
/* End XCConfigurationList section */

/* Begin XCRemoteSwiftPackageReference section */
		8A8EDF0E284A8305009DE805 /* XCRemoteSwiftPackageReference "swift-snapshot-testing" */ = {
			isa = XCRemoteSwiftPackageReference;
			repositoryURL = "https://github.com/pointfreeco/swift-snapshot-testing.git";
			requirement = {
				kind = upToNextMajorVersion;
				minimumVersion = 1.0.0;
			};
		};
		DAF5BE4826A1FD1200DD3F2B /* XCRemoteSwiftPackageReference "MapboxGeocoder.swift" */ = {
			isa = XCRemoteSwiftPackageReference;
			repositoryURL = "https://github.com/mapbox/MapboxGeocoder.swift.git";
			requirement = {
				kind = upToNextMajorVersion;
				minimumVersion = 0.14.0;
			};
		};
/* End XCRemoteSwiftPackageReference section */

/* Begin XCSwiftPackageProductDependency section */
<<<<<<< HEAD
		8A12E860282344750071AF00 /* MapboxNavigation */ = {
			isa = XCSwiftPackageProductDependency;
			productName = MapboxNavigation;
		};
		8AB97C0D280A220100792939 /* MapboxGeocoder */ = {
			isa = XCSwiftPackageProductDependency;
			package = DAF5BE4826A1FD1200DD3F2B /* XCRemoteSwiftPackageReference "MapboxGeocoder.swift" */;
			productName = MapboxGeocoder;
		};
		8AD2210527C1A772000734A5 /* MapboxNavigation */ = {
=======
		8A506B7B285A53A0008A6082 /* SnapshotTesting */ = {
			isa = XCSwiftPackageProductDependency;
			package = 8A8EDF0E284A8305009DE805 /* XCRemoteSwiftPackageReference "swift-snapshot-testing" */;
			productName = SnapshotTesting;
		};
		8AC81F78284833D100662395 /* MapboxNavigation */ = {
>>>>>>> 3564460d
			isa = XCSwiftPackageProductDependency;
			productName = MapboxNavigation;
		};
		DA1A1B0325E087A20097BBD7 /* MapboxNavigation */ = {
			isa = XCSwiftPackageProductDependency;
			productName = MapboxNavigation;
		};
		DA2157C425E093920086B294 /* MapboxNavigation */ = {
			isa = XCSwiftPackageProductDependency;
			productName = MapboxNavigation;
		};
		DAF5BE4926A1FD1200DD3F2B /* MapboxGeocoder */ = {
			isa = XCSwiftPackageProductDependency;
			package = DAF5BE4826A1FD1200DD3F2B /* XCRemoteSwiftPackageReference "MapboxGeocoder.swift" */;
			productName = MapboxGeocoder;
		};
/* End XCSwiftPackageProductDependency section */
	};
	rootObject = C5ADFBC01DDCC7840011824B /* Project object */;
}<|MERGE_RESOLUTION|>--- conflicted
+++ resolved
@@ -17,31 +17,22 @@
 		8A092F9C25DEE81900CA7CF5 /* ViewController+FreeDrive.swift in Sources */ = {isa = PBXBuildFile; fileRef = 8A092F9A25DEE81900CA7CF5 /* ViewController+FreeDrive.swift */; };
 		8A0D5DB625DF2A86006F0919 /* StyledFeature.swift in Sources */ = {isa = PBXBuildFile; fileRef = 8A0D5DB525DF2A86006F0919 /* StyledFeature.swift */; };
 		8A0D5DB725DF2A86006F0919 /* StyledFeature.swift in Sources */ = {isa = PBXBuildFile; fileRef = 8A0D5DB525DF2A86006F0919 /* StyledFeature.swift */; };
-<<<<<<< HEAD
-		8A12E84128232C570071AF00 /* SceneDelegate+UIViewControllerTransitioningDelegate.swift in Sources */ = {isa = PBXBuildFile; fileRef = 8A12E84028232C560071AF00 /* SceneDelegate+UIViewControllerTransitioningDelegate.swift */; };
-		8A12E84428232C8F0071AF00 /* PresentationAnimator.swift in Sources */ = {isa = PBXBuildFile; fileRef = 8A12E84328232C8F0071AF00 /* PresentationAnimator.swift */; };
-		8A12E84628232CA30071AF00 /* DismissalAnimator.swift in Sources */ = {isa = PBXBuildFile; fileRef = 8A12E84528232CA30071AF00 /* DismissalAnimator.swift */; };
-		8A12E84F282343970071AF00 /* AppDelegate.swift in Sources */ = {isa = PBXBuildFile; fileRef = 8A12E84E282343970071AF00 /* AppDelegate.swift */; };
-		8A12E851282343970071AF00 /* SceneDelegate.swift in Sources */ = {isa = PBXBuildFile; fileRef = 8A12E850282343970071AF00 /* SceneDelegate.swift */; };
-		8A12E853282343970071AF00 /* ViewController.swift in Sources */ = {isa = PBXBuildFile; fileRef = 8A12E852282343970071AF00 /* ViewController.swift */; };
-		8A12E856282343970071AF00 /* Main.storyboard in Resources */ = {isa = PBXBuildFile; fileRef = 8A12E854282343970071AF00 /* Main.storyboard */; };
-		8A12E858282343990071AF00 /* Assets.xcassets in Resources */ = {isa = PBXBuildFile; fileRef = 8A12E857282343990071AF00 /* Assets.xcassets */; };
-		8A12E85B282343990071AF00 /* LaunchScreen.storyboard in Resources */ = {isa = PBXBuildFile; fileRef = 8A12E859282343990071AF00 /* LaunchScreen.storyboard */; };
-		8A12E861282344750071AF00 /* MapboxNavigation in Frameworks */ = {isa = PBXBuildFile; productRef = 8A12E860282344750071AF00 /* MapboxNavigation */; };
-		8AA03876280516A80007BD2D /* CustomDestinationPreviewViewController.swift in Sources */ = {isa = PBXBuildFile; fileRef = 8AA03875280516A70007BD2D /* CustomDestinationPreviewViewController.swift */; };
-		8AA03878280517FA0007BD2D /* SceneDelegate+PreviewViewControllerDelegate.swift in Sources */ = {isa = PBXBuildFile; fileRef = 8AA03877280517FA0007BD2D /* SceneDelegate+PreviewViewControllerDelegate.swift */; };
-		8AA0387A28066DA80007BD2D /* SceneDelegate+CustomDestinationPreviewViewControllerDelegate.swift in Sources */ = {isa = PBXBuildFile; fileRef = 8AA0387928066DA80007BD2D /* SceneDelegate+CustomDestinationPreviewViewControllerDelegate.swift */; };
-		8AA0387C28066E860007BD2D /* CustomRoutesPreviewViewController.swift in Sources */ = {isa = PBXBuildFile; fileRef = 8AA0387B28066E860007BD2D /* CustomRoutesPreviewViewController.swift */; };
-		8AB97C0E280A220100792939 /* MapboxGeocoder in Frameworks */ = {isa = PBXBuildFile; productRef = 8AB97C0D280A220100792939 /* MapboxGeocoder */; };
-		8AC63A9A280789D6008E25D7 /* SceneDelegate+CustomRoutesPreviewViewControllerDelegate.swift in Sources */ = {isa = PBXBuildFile; fileRef = 8AC63A99280789D6008E25D7 /* SceneDelegate+CustomRoutesPreviewViewControllerDelegate.swift */; };
-		8AC63A9C28078AE8008E25D7 /* SceneDelegate+NavigationViewControllerDelegate.swift in Sources */ = {isa = PBXBuildFile; fileRef = 8AC63A9B28078AE8008E25D7 /* SceneDelegate+NavigationViewControllerDelegate.swift */; };
-		8AD220EE27C1A433000734A5 /* AppDelegate.swift in Sources */ = {isa = PBXBuildFile; fileRef = 8AD220ED27C1A433000734A5 /* AppDelegate.swift */; };
-		8AD220F027C1A433000734A5 /* SceneDelegate.swift in Sources */ = {isa = PBXBuildFile; fileRef = 8AD220EF27C1A433000734A5 /* SceneDelegate.swift */; };
-		8AD220F727C1A435000734A5 /* Assets.xcassets in Resources */ = {isa = PBXBuildFile; fileRef = 8AD220F627C1A435000734A5 /* Assets.xcassets */; };
-		8AD220FA27C1A435000734A5 /* LaunchScreen.storyboard in Resources */ = {isa = PBXBuildFile; fileRef = 8AD220F827C1A435000734A5 /* LaunchScreen.storyboard */; };
-		8AD2210627C1A772000734A5 /* MapboxNavigation in Frameworks */ = {isa = PBXBuildFile; productRef = 8AD2210527C1A772000734A5 /* MapboxNavigation */; };
-=======
 		8A506B7C285A53A0008A6082 /* SnapshotTesting in Frameworks */ = {isa = PBXBuildFile; productRef = 8A506B7B285A53A0008A6082 /* SnapshotTesting */; };
+		8A506B97285A7AE8008A6082 /* AppDelegate.swift in Sources */ = {isa = PBXBuildFile; fileRef = 8A506B96285A7AE8008A6082 /* AppDelegate.swift */; };
+		8A506B99285A7AE8008A6082 /* SceneDelegate.swift in Sources */ = {isa = PBXBuildFile; fileRef = 8A506B98285A7AE8008A6082 /* SceneDelegate.swift */; };
+		8A506BA0285A7AE9008A6082 /* Assets.xcassets in Resources */ = {isa = PBXBuildFile; fileRef = 8A506B9F285A7AE9008A6082 /* Assets.xcassets */; };
+		8A506BA3285A7AE9008A6082 /* LaunchScreen.storyboard in Resources */ = {isa = PBXBuildFile; fileRef = 8A506BA1285A7AE9008A6082 /* LaunchScreen.storyboard */; };
+		8A506BB3285A7E50008A6082 /* CustomRoutesPreviewViewController.swift in Sources */ = {isa = PBXBuildFile; fileRef = 8A506BA9285A7E50008A6082 /* CustomRoutesPreviewViewController.swift */; };
+		8A506BB4285A7E50008A6082 /* CustomDestinationPreviewViewController.swift in Sources */ = {isa = PBXBuildFile; fileRef = 8A506BAA285A7E50008A6082 /* CustomDestinationPreviewViewController.swift */; };
+		8A506BB5285A7E50008A6082 /* SceneDelegate+CustomRoutesPreviewViewControllerDelegate.swift in Sources */ = {isa = PBXBuildFile; fileRef = 8A506BAB285A7E50008A6082 /* SceneDelegate+CustomRoutesPreviewViewControllerDelegate.swift */; };
+		8A506BB6285A7E50008A6082 /* SceneDelegate+PreviewViewControllerDelegate.swift in Sources */ = {isa = PBXBuildFile; fileRef = 8A506BAC285A7E50008A6082 /* SceneDelegate+PreviewViewControllerDelegate.swift */; };
+		8A506BB7285A7E50008A6082 /* SceneDelegate+UIViewControllerTransitioningDelegate.swift in Sources */ = {isa = PBXBuildFile; fileRef = 8A506BAE285A7E50008A6082 /* SceneDelegate+UIViewControllerTransitioningDelegate.swift */; };
+		8A506BB8285A7E50008A6082 /* DismissalAnimator.swift in Sources */ = {isa = PBXBuildFile; fileRef = 8A506BAF285A7E50008A6082 /* DismissalAnimator.swift */; };
+		8A506BB9285A7E50008A6082 /* PresentationAnimator.swift in Sources */ = {isa = PBXBuildFile; fileRef = 8A506BB0285A7E50008A6082 /* PresentationAnimator.swift */; };
+		8A506BBA285A7E50008A6082 /* SceneDelegate+CustomDestinationPreviewViewControllerDelegate.swift in Sources */ = {isa = PBXBuildFile; fileRef = 8A506BB1285A7E50008A6082 /* SceneDelegate+CustomDestinationPreviewViewControllerDelegate.swift */; };
+		8A506BBB285A7E50008A6082 /* SceneDelegate+NavigationViewControllerDelegate.swift in Sources */ = {isa = PBXBuildFile; fileRef = 8A506BB2285A7E50008A6082 /* SceneDelegate+NavigationViewControllerDelegate.swift */; };
+		8A506BBD285A7E7B008A6082 /* MapboxNavigation in Frameworks */ = {isa = PBXBuildFile; productRef = 8A506BBC285A7E7B008A6082 /* MapboxNavigation */; };
+		8A506BBF285A7E9E008A6082 /* MapboxGeocoder in Frameworks */ = {isa = PBXBuildFile; productRef = 8A506BBE285A7E9E008A6082 /* MapboxGeocoder */; };
 		8A8EDF1C284ABE55009DE805 /* route.json in Resources */ = {isa = PBXBuildFile; fileRef = 8A8EDF1B284ABE55009DE805 /* route.json */; };
 		8AC81F5A284832E000662395 /* AppDelegate.swift in Sources */ = {isa = PBXBuildFile; fileRef = 8AC81F59284832E000662395 /* AppDelegate.swift */; };
 		8AC81F5C284832E000662395 /* SceneDelegate.swift in Sources */ = {isa = PBXBuildFile; fileRef = 8AC81F5B284832E000662395 /* SceneDelegate.swift */; };
@@ -58,7 +49,6 @@
 		8AF3423E2857C64D00791E33 /* two_routes_with_two_legs.json in Resources */ = {isa = PBXBuildFile; fileRef = 8AF3423A2857C1C400791E33 /* two_routes_with_two_legs.json */; };
 		8AF342402857DE4800791E33 /* two_routes.json in Resources */ = {isa = PBXBuildFile; fileRef = 8AF3423F2857DE4800791E33 /* two_routes.json */; };
 		8AF342412857DE4800791E33 /* two_routes.json in Resources */ = {isa = PBXBuildFile; fileRef = 8AF3423F2857DE4800791E33 /* two_routes.json */; };
->>>>>>> 3564460d
 		AED6285622CBE4CE00058A51 /* ViewController+InstructionsCard.swift in Sources */ = {isa = PBXBuildFile; fileRef = AED6285522CBE4CE00058A51 /* ViewController+InstructionsCard.swift */; };
 		B4FC994927D19E3A00FB6D4A /* ViewController+StyleManager.swift in Sources */ = {isa = PBXBuildFile; fileRef = B4FC994827D19E3A00FB6D4A /* ViewController+StyleManager.swift */; };
 		B4FC994A27D19E3A00FB6D4A /* ViewController+StyleManager.swift in Sources */ = {isa = PBXBuildFile; fileRef = B4FC994827D19E3A00FB6D4A /* ViewController+StyleManager.swift */; };
@@ -111,31 +101,21 @@
 		43E69517233D297B0019BF6E /* cover.md */ = {isa = PBXFileReference; lastKnownFileType = net.daringfireball.markdown; name = cover.md; path = docs/cover.md; sourceTree = "<group>"; };
 		8A092F9A25DEE81900CA7CF5 /* ViewController+FreeDrive.swift */ = {isa = PBXFileReference; fileEncoding = 4; lastKnownFileType = sourcecode.swift; name = "ViewController+FreeDrive.swift"; path = "Example/ViewController+FreeDrive.swift"; sourceTree = "<group>"; };
 		8A0D5DB525DF2A86006F0919 /* StyledFeature.swift */ = {isa = PBXFileReference; fileEncoding = 4; lastKnownFileType = sourcecode.swift; name = StyledFeature.swift; path = Example/StyledFeature.swift; sourceTree = "<group>"; };
-<<<<<<< HEAD
-		8A12E84028232C560071AF00 /* SceneDelegate+UIViewControllerTransitioningDelegate.swift */ = {isa = PBXFileReference; lastKnownFileType = sourcecode.swift; path = "SceneDelegate+UIViewControllerTransitioningDelegate.swift"; sourceTree = "<group>"; };
-		8A12E84328232C8F0071AF00 /* PresentationAnimator.swift */ = {isa = PBXFileReference; lastKnownFileType = sourcecode.swift; path = PresentationAnimator.swift; sourceTree = "<group>"; };
-		8A12E84528232CA30071AF00 /* DismissalAnimator.swift */ = {isa = PBXFileReference; lastKnownFileType = sourcecode.swift; path = DismissalAnimator.swift; sourceTree = "<group>"; };
-		8A12E84C282343970071AF00 /* NavigationViewExample.app */ = {isa = PBXFileReference; explicitFileType = wrapper.application; includeInIndex = 0; path = NavigationViewExample.app; sourceTree = BUILT_PRODUCTS_DIR; };
-		8A12E84E282343970071AF00 /* AppDelegate.swift */ = {isa = PBXFileReference; lastKnownFileType = sourcecode.swift; path = AppDelegate.swift; sourceTree = "<group>"; };
-		8A12E850282343970071AF00 /* SceneDelegate.swift */ = {isa = PBXFileReference; lastKnownFileType = sourcecode.swift; path = SceneDelegate.swift; sourceTree = "<group>"; };
-		8A12E852282343970071AF00 /* ViewController.swift */ = {isa = PBXFileReference; lastKnownFileType = sourcecode.swift; path = ViewController.swift; sourceTree = "<group>"; };
-		8A12E855282343970071AF00 /* Base */ = {isa = PBXFileReference; lastKnownFileType = file.storyboard; name = Base; path = Base.lproj/Main.storyboard; sourceTree = "<group>"; };
-		8A12E857282343990071AF00 /* Assets.xcassets */ = {isa = PBXFileReference; lastKnownFileType = folder.assetcatalog; path = Assets.xcassets; sourceTree = "<group>"; };
-		8A12E85A282343990071AF00 /* Base */ = {isa = PBXFileReference; lastKnownFileType = file.storyboard; name = Base; path = Base.lproj/LaunchScreen.storyboard; sourceTree = "<group>"; };
-		8A12E85C282343990071AF00 /* Info.plist */ = {isa = PBXFileReference; lastKnownFileType = text.plist.xml; path = Info.plist; sourceTree = "<group>"; };
-		8AA03875280516A70007BD2D /* CustomDestinationPreviewViewController.swift */ = {isa = PBXFileReference; lastKnownFileType = sourcecode.swift; path = CustomDestinationPreviewViewController.swift; sourceTree = "<group>"; };
-		8AA03877280517FA0007BD2D /* SceneDelegate+PreviewViewControllerDelegate.swift */ = {isa = PBXFileReference; lastKnownFileType = sourcecode.swift; path = "SceneDelegate+PreviewViewControllerDelegate.swift"; sourceTree = "<group>"; };
-		8AA0387928066DA80007BD2D /* SceneDelegate+CustomDestinationPreviewViewControllerDelegate.swift */ = {isa = PBXFileReference; lastKnownFileType = sourcecode.swift; path = "SceneDelegate+CustomDestinationPreviewViewControllerDelegate.swift"; sourceTree = "<group>"; };
-		8AA0387B28066E860007BD2D /* CustomRoutesPreviewViewController.swift */ = {isa = PBXFileReference; lastKnownFileType = sourcecode.swift; path = CustomRoutesPreviewViewController.swift; sourceTree = "<group>"; };
-		8AC63A99280789D6008E25D7 /* SceneDelegate+CustomRoutesPreviewViewControllerDelegate.swift */ = {isa = PBXFileReference; lastKnownFileType = sourcecode.swift; path = "SceneDelegate+CustomRoutesPreviewViewControllerDelegate.swift"; sourceTree = "<group>"; };
-		8AC63A9B28078AE8008E25D7 /* SceneDelegate+NavigationViewControllerDelegate.swift */ = {isa = PBXFileReference; lastKnownFileType = sourcecode.swift; path = "SceneDelegate+NavigationViewControllerDelegate.swift"; sourceTree = "<group>"; };
-		8AD220EB27C1A433000734A5 /* PreviewViewControllerExample.app */ = {isa = PBXFileReference; explicitFileType = wrapper.application; includeInIndex = 0; path = PreviewViewControllerExample.app; sourceTree = BUILT_PRODUCTS_DIR; };
-		8AD220ED27C1A433000734A5 /* AppDelegate.swift */ = {isa = PBXFileReference; lastKnownFileType = sourcecode.swift; path = AppDelegate.swift; sourceTree = "<group>"; };
-		8AD220EF27C1A433000734A5 /* SceneDelegate.swift */ = {isa = PBXFileReference; lastKnownFileType = sourcecode.swift; path = SceneDelegate.swift; sourceTree = "<group>"; };
-		8AD220F627C1A435000734A5 /* Assets.xcassets */ = {isa = PBXFileReference; lastKnownFileType = folder.assetcatalog; path = Assets.xcassets; sourceTree = "<group>"; };
-		8AD220F927C1A435000734A5 /* Base */ = {isa = PBXFileReference; lastKnownFileType = file.storyboard; name = Base; path = Base.lproj/LaunchScreen.storyboard; sourceTree = "<group>"; };
-		8AD220FB27C1A435000734A5 /* Info.plist */ = {isa = PBXFileReference; lastKnownFileType = text.plist.xml; path = Info.plist; sourceTree = "<group>"; };
-=======
+		8A506B94285A7AE8008A6082 /* PreviewViewControllerExample.app */ = {isa = PBXFileReference; explicitFileType = wrapper.application; includeInIndex = 0; path = PreviewViewControllerExample.app; sourceTree = BUILT_PRODUCTS_DIR; };
+		8A506B96285A7AE8008A6082 /* AppDelegate.swift */ = {isa = PBXFileReference; lastKnownFileType = sourcecode.swift; path = AppDelegate.swift; sourceTree = "<group>"; };
+		8A506B98285A7AE8008A6082 /* SceneDelegate.swift */ = {isa = PBXFileReference; lastKnownFileType = sourcecode.swift; path = SceneDelegate.swift; sourceTree = "<group>"; };
+		8A506B9F285A7AE9008A6082 /* Assets.xcassets */ = {isa = PBXFileReference; lastKnownFileType = folder.assetcatalog; path = Assets.xcassets; sourceTree = "<group>"; };
+		8A506BA2285A7AE9008A6082 /* Base */ = {isa = PBXFileReference; lastKnownFileType = file.storyboard; name = Base; path = Base.lproj/LaunchScreen.storyboard; sourceTree = "<group>"; };
+		8A506BA4285A7AE9008A6082 /* Info.plist */ = {isa = PBXFileReference; lastKnownFileType = text.plist.xml; path = Info.plist; sourceTree = "<group>"; };
+		8A506BA9285A7E50008A6082 /* CustomRoutesPreviewViewController.swift */ = {isa = PBXFileReference; fileEncoding = 4; lastKnownFileType = sourcecode.swift; path = CustomRoutesPreviewViewController.swift; sourceTree = "<group>"; };
+		8A506BAA285A7E50008A6082 /* CustomDestinationPreviewViewController.swift */ = {isa = PBXFileReference; fileEncoding = 4; lastKnownFileType = sourcecode.swift; path = CustomDestinationPreviewViewController.swift; sourceTree = "<group>"; };
+		8A506BAB285A7E50008A6082 /* SceneDelegate+CustomRoutesPreviewViewControllerDelegate.swift */ = {isa = PBXFileReference; fileEncoding = 4; lastKnownFileType = sourcecode.swift; path = "SceneDelegate+CustomRoutesPreviewViewControllerDelegate.swift"; sourceTree = "<group>"; };
+		8A506BAC285A7E50008A6082 /* SceneDelegate+PreviewViewControllerDelegate.swift */ = {isa = PBXFileReference; fileEncoding = 4; lastKnownFileType = sourcecode.swift; path = "SceneDelegate+PreviewViewControllerDelegate.swift"; sourceTree = "<group>"; };
+		8A506BAE285A7E50008A6082 /* SceneDelegate+UIViewControllerTransitioningDelegate.swift */ = {isa = PBXFileReference; fileEncoding = 4; lastKnownFileType = sourcecode.swift; path = "SceneDelegate+UIViewControllerTransitioningDelegate.swift"; sourceTree = "<group>"; };
+		8A506BAF285A7E50008A6082 /* DismissalAnimator.swift */ = {isa = PBXFileReference; fileEncoding = 4; lastKnownFileType = sourcecode.swift; path = DismissalAnimator.swift; sourceTree = "<group>"; };
+		8A506BB0285A7E50008A6082 /* PresentationAnimator.swift */ = {isa = PBXFileReference; fileEncoding = 4; lastKnownFileType = sourcecode.swift; path = PresentationAnimator.swift; sourceTree = "<group>"; };
+		8A506BB1285A7E50008A6082 /* SceneDelegate+CustomDestinationPreviewViewControllerDelegate.swift */ = {isa = PBXFileReference; fileEncoding = 4; lastKnownFileType = sourcecode.swift; path = "SceneDelegate+CustomDestinationPreviewViewControllerDelegate.swift"; sourceTree = "<group>"; };
+		8A506BB2285A7E50008A6082 /* SceneDelegate+NavigationViewControllerDelegate.swift */ = {isa = PBXFileReference; fileEncoding = 4; lastKnownFileType = sourcecode.swift; path = "SceneDelegate+NavigationViewControllerDelegate.swift"; sourceTree = "<group>"; };
 		8A8EDF11284A8DB8009DE805 /* XCTest.framework */ = {isa = PBXFileReference; lastKnownFileType = wrapper.framework; name = XCTest.framework; path = Platforms/iPhoneOS.platform/Developer/Library/Frameworks/XCTest.framework; sourceTree = DEVELOPER_DIR; };
 		8A8EDF1B284ABE55009DE805 /* route.json */ = {isa = PBXFileReference; fileEncoding = 4; lastKnownFileType = text.json; path = route.json; sourceTree = "<group>"; };
 		8AC81F57284832E000662395 /* MapboxNavigationTestHost.app */ = {isa = PBXFileReference; explicitFileType = wrapper.application; includeInIndex = 0; path = MapboxNavigationTestHost.app; sourceTree = BUILT_PRODUCTS_DIR; };
@@ -150,7 +130,6 @@
 		8AC81F71284832F400662395 /* MapboxNavigationTests.swift */ = {isa = PBXFileReference; lastKnownFileType = sourcecode.swift; path = MapboxNavigationTests.swift; sourceTree = "<group>"; };
 		8AE170B22853EBF800257E2C /* NavigationMapView.swift */ = {isa = PBXFileReference; lastKnownFileType = sourcecode.swift; path = NavigationMapView.swift; sourceTree = "<group>"; };
 		8AE170B42853EC1800257E2C /* SimulatedLocationProvider.swift */ = {isa = PBXFileReference; lastKnownFileType = sourcecode.swift; path = SimulatedLocationProvider.swift; sourceTree = "<group>"; };
->>>>>>> 3564460d
 		8AE82687267A2003009103A7 /* uk */ = {isa = PBXFileReference; lastKnownFileType = text.plist.strings; name = uk; path = uk.lproj/Localizable.strings; sourceTree = "<group>"; };
 		8AF3423A2857C1C400791E33 /* two_routes_with_two_legs.json */ = {isa = PBXFileReference; lastKnownFileType = text.json; path = two_routes_with_two_legs.json; sourceTree = "<group>"; };
 		8AF3423F2857DE4800791E33 /* two_routes.json */ = {isa = PBXFileReference; fileEncoding = 4; lastKnownFileType = text.json; path = two_routes.json; sourceTree = "<group>"; };
@@ -204,22 +183,15 @@
 			);
 			runOnlyForDeploymentPostprocessing = 0;
 		};
-<<<<<<< HEAD
-		8A12E849282343970071AF00 /* Frameworks */ = {
+		8A506B91285A7AE8008A6082 /* Frameworks */ = {
 			isa = PBXFrameworksBuildPhase;
 			buildActionMask = 2147483647;
 			files = (
-				8A12E861282344750071AF00 /* MapboxNavigation in Frameworks */,
-			);
-			runOnlyForDeploymentPostprocessing = 0;
-		};
-		8AD220E827C1A433000734A5 /* Frameworks */ = {
-			isa = PBXFrameworksBuildPhase;
-			buildActionMask = 2147483647;
-			files = (
-				8AD2210627C1A772000734A5 /* MapboxNavigation in Frameworks */,
-				8AB97C0E280A220100792939 /* MapboxGeocoder in Frameworks */,
-=======
+				8A506BBD285A7E7B008A6082 /* MapboxNavigation in Frameworks */,
+				8A506BBF285A7E9E008A6082 /* MapboxGeocoder in Frameworks */,
+			);
+			runOnlyForDeploymentPostprocessing = 0;
+		};
 		8AC81F54284832E000662395 /* Frameworks */ = {
 			isa = PBXFrameworksBuildPhase;
 			buildActionMask = 2147483647;
@@ -233,7 +205,6 @@
 			buildActionMask = 2147483647;
 			files = (
 				8A506B7C285A53A0008A6082 /* SnapshotTesting in Frameworks */,
->>>>>>> 3564460d
 			);
 			runOnlyForDeploymentPostprocessing = 0;
 		};
@@ -283,57 +254,43 @@
 			name = Example;
 			sourceTree = "<group>";
 		};
-<<<<<<< HEAD
-		8A12E84228232C810071AF00 /* Transitions */ = {
+		8A506B95285A7AE8008A6082 /* PreviewViewControllerExample */ = {
 			isa = PBXGroup;
 			children = (
-				8A12E84028232C560071AF00 /* SceneDelegate+UIViewControllerTransitioningDelegate.swift */,
-				8A12E84528232CA30071AF00 /* DismissalAnimator.swift */,
-				8A12E84328232C8F0071AF00 /* PresentationAnimator.swift */,
+				8A506BAD285A7E50008A6082 /* Transitions */,
+				8A506BA8285A7E50008A6082 /* Custom Banners */,
+				8A506BB1285A7E50008A6082 /* SceneDelegate+CustomDestinationPreviewViewControllerDelegate.swift */,
+				8A506BAB285A7E50008A6082 /* SceneDelegate+CustomRoutesPreviewViewControllerDelegate.swift */,
+				8A506BB2285A7E50008A6082 /* SceneDelegate+NavigationViewControllerDelegate.swift */,
+				8A506BAC285A7E50008A6082 /* SceneDelegate+PreviewViewControllerDelegate.swift */,
+				8A506B96285A7AE8008A6082 /* AppDelegate.swift */,
+				8A506B98285A7AE8008A6082 /* SceneDelegate.swift */,
+				8A506B9F285A7AE9008A6082 /* Assets.xcassets */,
+				8A506BA1285A7AE9008A6082 /* LaunchScreen.storyboard */,
+				8A506BA4285A7AE9008A6082 /* Info.plist */,
+			);
+			path = PreviewViewControllerExample;
+			sourceTree = "<group>";
+		};
+		8A506BA8285A7E50008A6082 /* Custom Banners */ = {
+			isa = PBXGroup;
+			children = (
+				8A506BA9285A7E50008A6082 /* CustomRoutesPreviewViewController.swift */,
+				8A506BAA285A7E50008A6082 /* CustomDestinationPreviewViewController.swift */,
+			);
+			path = "Custom Banners";
+			sourceTree = "<group>";
+		};
+		8A506BAD285A7E50008A6082 /* Transitions */ = {
+			isa = PBXGroup;
+			children = (
+				8A506BAE285A7E50008A6082 /* SceneDelegate+UIViewControllerTransitioningDelegate.swift */,
+				8A506BAF285A7E50008A6082 /* DismissalAnimator.swift */,
+				8A506BB0285A7E50008A6082 /* PresentationAnimator.swift */,
 			);
 			path = Transitions;
 			sourceTree = "<group>";
 		};
-		8A12E847282338460071AF00 /* Custom Banners */ = {
-			isa = PBXGroup;
-			children = (
-				8AA0387B28066E860007BD2D /* CustomRoutesPreviewViewController.swift */,
-				8AA03875280516A70007BD2D /* CustomDestinationPreviewViewController.swift */,
-			);
-			path = "Custom Banners";
-			sourceTree = "<group>";
-		};
-		8A12E84D282343970071AF00 /* NavigationViewExample */ = {
-			isa = PBXGroup;
-			children = (
-				8A12E84E282343970071AF00 /* AppDelegate.swift */,
-				8A12E850282343970071AF00 /* SceneDelegate.swift */,
-				8A12E852282343970071AF00 /* ViewController.swift */,
-				8A12E854282343970071AF00 /* Main.storyboard */,
-				8A12E857282343990071AF00 /* Assets.xcassets */,
-				8A12E859282343990071AF00 /* LaunchScreen.storyboard */,
-				8A12E85C282343990071AF00 /* Info.plist */,
-			);
-			path = NavigationViewExample;
-			sourceTree = "<group>";
-		};
-		8AD220EC27C1A433000734A5 /* PreviewViewControllerExample */ = {
-			isa = PBXGroup;
-			children = (
-				8AD220ED27C1A433000734A5 /* AppDelegate.swift */,
-				8AD220EF27C1A433000734A5 /* SceneDelegate.swift */,
-				8AA03877280517FA0007BD2D /* SceneDelegate+PreviewViewControllerDelegate.swift */,
-				8AA0387928066DA80007BD2D /* SceneDelegate+CustomDestinationPreviewViewControllerDelegate.swift */,
-				8AC63A99280789D6008E25D7 /* SceneDelegate+CustomRoutesPreviewViewControllerDelegate.swift */,
-				8AC63A9B28078AE8008E25D7 /* SceneDelegate+NavigationViewControllerDelegate.swift */,
-				8A12E84228232C810071AF00 /* Transitions */,
-				8A12E847282338460071AF00 /* Custom Banners */,
-				8AD220F627C1A435000734A5 /* Assets.xcassets */,
-				8AD220F827C1A435000734A5 /* LaunchScreen.storyboard */,
-				8AD220FB27C1A435000734A5 /* Info.plist */,
-			);
-			path = PreviewViewControllerExample;
-=======
 		8AC81F58284832E000662395 /* MapboxNavigationTestHost */ = {
 			isa = PBXGroup;
 			children = (
@@ -375,7 +332,6 @@
 				8AF3423A2857C1C400791E33 /* two_routes_with_two_legs.json */,
 			);
 			path = Resources;
->>>>>>> 3564460d
 			sourceTree = "<group>";
 		};
 		8DF8E4DD2202694100B29FEF /* Documents */ = {
@@ -406,12 +362,11 @@
 			isa = PBXGroup;
 			children = (
 				8DF8E4DD2202694100B29FEF /* Documents */,
-				8A12E84D282343970071AF00 /* NavigationViewExample */,
-				8AD220EC27C1A433000734A5 /* PreviewViewControllerExample */,
 				35B711DB1E5E7B70001EDA8D /* Example */,
 				DA1A1AFC25E085D40097BBD7 /*  */,
 				8AC81F58284832E000662395 /* MapboxNavigationTestHost */,
 				8AC81F70284832F400662395 /* MapboxNavigationTests */,
+				8A506B95285A7AE8008A6082 /* PreviewViewControllerExample */,
 				C5ADFBCA1DDCC7840011824B /* Products */,
 				A9E2B43473B53369153F54C6 /* Frameworks */,
 			);
@@ -424,13 +379,9 @@
 			children = (
 				358D14631E5E3B7700ADE590 /* Example.app */,
 				C53F2F0720EBC95600D9798F /* Example.app */,
-<<<<<<< HEAD
-				8AD220EB27C1A433000734A5 /* PreviewViewControllerExample.app */,
-				8A12E84C282343970071AF00 /* NavigationViewExample.app */,
-=======
 				8AC81F57284832E000662395 /* MapboxNavigationTestHost.app */,
 				8AC81F6F284832F400662395 /* MapboxNavigationTests.xctest */,
->>>>>>> 3564460d
+				8A506B94285A7AE8008A6082 /* PreviewViewControllerExample.app */,
 			);
 			name = Products;
 			sourceTree = "<group>";
@@ -459,16 +410,28 @@
 			productReference = 358D14631E5E3B7700ADE590 /* Example.app */;
 			productType = "com.apple.product-type.application";
 		};
-<<<<<<< HEAD
-		8A12E84B282343970071AF00 /* NavigationViewExample */ = {
+		8A506B93285A7AE8008A6082 /* PreviewViewControllerExample */ = {
 			isa = PBXNativeTarget;
-			buildConfigurationList = 8A12E85F282343990071AF00 /* Build configuration list for PBXNativeTarget "NavigationViewExample" */;
+			buildConfigurationList = 8A506BA5285A7AE9008A6082 /* Build configuration list for PBXNativeTarget "PreviewViewControllerExample" */;
 			buildPhases = (
-				8A12E848282343970071AF00 /* Sources */,
-				8A12E849282343970071AF00 /* Frameworks */,
-				8A12E84A282343970071AF00 /* Resources */,
-				8A12E862282345290071AF00 /* Apply Mapbox Access Token */,
-=======
+				8A506B90285A7AE8008A6082 /* Sources */,
+				8A506B91285A7AE8008A6082 /* Frameworks */,
+				8A506B92285A7AE8008A6082 /* Resources */,
+				8A506BC0285A7ED4008A6082 /* Apply Mapbox Access Token */,
+			);
+			buildRules = (
+			);
+			dependencies = (
+			);
+			name = PreviewViewControllerExample;
+			packageProductDependencies = (
+				8A506BBC285A7E7B008A6082 /* MapboxNavigation */,
+				8A506BBE285A7E9E008A6082 /* MapboxGeocoder */,
+			);
+			productName = PreviewViewControllerExample;
+			productReference = 8A506B94285A7AE8008A6082 /* PreviewViewControllerExample.app */;
+			productType = "com.apple.product-type.application";
+		};
 		8AC81F56284832E000662395 /* MapboxNavigationTestHost */ = {
 			isa = PBXNativeTarget;
 			buildConfigurationList = 8AC81F6A284832E200662395 /* Build configuration list for PBXNativeTarget "MapboxNavigationTestHost" */;
@@ -476,31 +439,12 @@
 				8AC81F53284832E000662395 /* Sources */,
 				8AC81F54284832E000662395 /* Frameworks */,
 				8AC81F55284832E000662395 /* Resources */,
-				8AB31424284837EC00348E52 /* Apply Mapbox Token */,
->>>>>>> 3564460d
+				8AB31424284837EC00348E52 /* Apply Mapbox Access Token */,
 			);
 			buildRules = (
 			);
 			dependencies = (
 			);
-<<<<<<< HEAD
-			name = NavigationViewExample;
-			packageProductDependencies = (
-				8A12E860282344750071AF00 /* MapboxNavigation */,
-			);
-			productName = NavigationViewExample;
-			productReference = 8A12E84C282343970071AF00 /* NavigationViewExample.app */;
-			productType = "com.apple.product-type.application";
-		};
-		8AD220EA27C1A433000734A5 /* PreviewViewControllerExample */ = {
-			isa = PBXNativeTarget;
-			buildConfigurationList = 8AD220FC27C1A435000734A5 /* Build configuration list for PBXNativeTarget "PreviewViewControllerExample" */;
-			buildPhases = (
-				8AD220E727C1A433000734A5 /* Sources */,
-				8AD220E827C1A433000734A5 /* Frameworks */,
-				8AD220E927C1A433000734A5 /* Resources */,
-				8AD2210727C1AEAA000734A5 /* Apply Mapbox Access Token */,
-=======
 			name = MapboxNavigationTestHost;
 			packageProductDependencies = (
 				8AC81F78284833D100662395 /* MapboxNavigation */,
@@ -516,22 +460,10 @@
 				8AC81F6B284832F400662395 /* Sources */,
 				8AC81F6C284832F400662395 /* Frameworks */,
 				8AC81F6D284832F400662395 /* Resources */,
->>>>>>> 3564460d
 			);
 			buildRules = (
 			);
 			dependencies = (
-<<<<<<< HEAD
-			);
-			name = PreviewViewControllerExample;
-			packageProductDependencies = (
-				8AD2210527C1A772000734A5 /* MapboxNavigation */,
-				8AB97C0D280A220100792939 /* MapboxGeocoder */,
-			);
-			productName = PreviewViewControllerExample;
-			productReference = 8AD220EB27C1A433000734A5 /* PreviewViewControllerExample.app */;
-			productType = "com.apple.product-type.application";
-=======
 				8AC81F74284832F400662395 /* PBXTargetDependency */,
 			);
 			name = MapboxNavigationTests;
@@ -541,7 +473,6 @@
 			productName = MapboxNavigationTests;
 			productReference = 8AC81F6F284832F400662395 /* MapboxNavigationTests.xctest */;
 			productType = "com.apple.product-type.bundle.unit-test";
->>>>>>> 3564460d
 		};
 		C53F2EDE20EBC95600D9798F /* Example-CarPlay */ = {
 			isa = PBXNativeTarget;
@@ -574,12 +505,8 @@
 				KnownAssetTags = (
 					New,
 				);
-				LastSwiftUpdateCheck = 1330;
-<<<<<<< HEAD
-				LastUpgradeCheck = 1330;
-=======
+				LastSwiftUpdateCheck = 1340;
 				LastUpgradeCheck = 1340;
->>>>>>> 3564460d
 				ORGANIZATIONNAME = Mapbox;
 				TargetAttributes = {
 					358D14621E5E3B7700ADE590 = {
@@ -588,13 +515,9 @@
 						LastSwiftMigration = 1030;
 						ProvisioningStyle = Automatic;
 					};
-<<<<<<< HEAD
-					8A12E84B282343970071AF00 = {
-						CreatedOnToolsVersion = 13.3.1;
+					8A506B93285A7AE8008A6082 = {
+						CreatedOnToolsVersion = 13.4.1;
 					};
-					8AD220EA27C1A433000734A5 = {
-						CreatedOnToolsVersion = 13.2.1;
-=======
 					8AC81F56284832E000662395 = {
 						CreatedOnToolsVersion = 13.3.1;
 						LastSwiftMigration = 1330;
@@ -603,7 +526,6 @@
 						CreatedOnToolsVersion = 13.3.1;
 						LastSwiftMigration = 1330;
 						TestTargetID = 8AC81F56284832E000662395;
->>>>>>> 3564460d
 					};
 					C53F2EDE20EBC95600D9798F = {
 						DevelopmentTeam = GJZR2MEM28;
@@ -659,13 +581,9 @@
 			targets = (
 				358D14621E5E3B7700ADE590 /* Example */,
 				C53F2EDE20EBC95600D9798F /* Example-CarPlay */,
-<<<<<<< HEAD
-				8AD220EA27C1A433000734A5 /* PreviewViewControllerExample */,
-				8A12E84B282343970071AF00 /* NavigationViewExample */,
-=======
 				8AC81F56284832E000662395 /* MapboxNavigationTestHost */,
 				8AC81F6E284832F400662395 /* MapboxNavigationTests */,
->>>>>>> 3564460d
+				8A506B93285A7AE8008A6082 /* PreviewViewControllerExample */,
 			);
 		};
 /* End PBXProject section */
@@ -684,24 +602,15 @@
 			);
 			runOnlyForDeploymentPostprocessing = 0;
 		};
-<<<<<<< HEAD
-		8A12E84A282343970071AF00 /* Resources */ = {
+		8A506B92285A7AE8008A6082 /* Resources */ = {
 			isa = PBXResourcesBuildPhase;
 			buildActionMask = 2147483647;
 			files = (
-				8A12E85B282343990071AF00 /* LaunchScreen.storyboard in Resources */,
-				8A12E858282343990071AF00 /* Assets.xcassets in Resources */,
-				8A12E856282343970071AF00 /* Main.storyboard in Resources */,
-			);
-			runOnlyForDeploymentPostprocessing = 0;
-		};
-		8AD220E927C1A433000734A5 /* Resources */ = {
-			isa = PBXResourcesBuildPhase;
-			buildActionMask = 2147483647;
-			files = (
-				8AD220FA27C1A435000734A5 /* LaunchScreen.storyboard in Resources */,
-				8AD220F727C1A435000734A5 /* Assets.xcassets in Resources */,
-=======
+				8A506BA3285A7AE9008A6082 /* LaunchScreen.storyboard in Resources */,
+				8A506BA0285A7AE9008A6082 /* Assets.xcassets in Resources */,
+			);
+			runOnlyForDeploymentPostprocessing = 0;
+		};
 		8AC81F55284832E000662395 /* Resources */ = {
 			isa = PBXResourcesBuildPhase;
 			buildActionMask = 2147483647;
@@ -722,7 +631,6 @@
 				8AF3423D2857C64B00791E33 /* route.json in Resources */,
 				8AF342412857DE4800791E33 /* two_routes.json in Resources */,
 				8AF3423E2857C64D00791E33 /* two_routes_with_two_legs.json in Resources */,
->>>>>>> 3564460d
 			);
 			runOnlyForDeploymentPostprocessing = 0;
 		};
@@ -740,11 +648,7 @@
 /* End PBXResourcesBuildPhase section */
 
 /* Begin PBXShellScriptBuildPhase section */
-<<<<<<< HEAD
-		8A12E862282345290071AF00 /* Apply Mapbox Access Token */ = {
-=======
-		8AB31424284837EC00348E52 /* Apply Mapbox Token */ = {
->>>>>>> 3564460d
+		8A506BC0285A7ED4008A6082 /* Apply Mapbox Access Token */ = {
 			isa = PBXShellScriptBuildPhase;
 			buildActionMask = 2147483647;
 			files = (
@@ -754,7 +658,6 @@
 			inputPaths = (
 				"$(TARGET_BUILD_DIR)/$(INFOPLIST_PATH)",
 			);
-<<<<<<< HEAD
 			name = "Apply Mapbox Access Token";
 			outputFileListPaths = (
 			);
@@ -764,7 +667,7 @@
 			shellPath = /bin/sh;
 			shellScript = "# This Run Script build phase helps to keep the navigation SDK’s developers from exposing their own access tokens during development. See <https://www.mapbox.com/help/ios-private-access-token/> for more information. If you are developing an application privately, you may add the MGLMapboxAccessToken key directly to your Info.plist file and delete this build phase.\n\ntoken_file=~/.mapbox\ntoken_file2=~/mapbox\ntoken=\"$(cat $token_file 2>/dev/null || cat $token_file2 2>/dev/null)\"\nif [ \"$token\" ]; then\n  plutil -replace MBXAccessToken -string $token \"$TARGET_BUILD_DIR/$INFOPLIST_PATH\"\nelse\n  echo 'warning: Missing Mapbox access token'\n  open 'https://www.mapbox.com/account/access-tokens/'\n  echo \"warning: Get an access token from <https://www.mapbox.com/account/access-tokens/>, then create a new file at $token_file or $token_file2 that contains the access token.\"\nfi\n";
 		};
-		8AD2210727C1AEAA000734A5 /* Apply Mapbox Access Token */ = {
+		8AB31424284837EC00348E52 /* Apply Mapbox Access Token */ = {
 			isa = PBXShellScriptBuildPhase;
 			buildActionMask = 2147483647;
 			files = (
@@ -775,9 +678,6 @@
 				"$(TARGET_BUILD_DIR)/$(INFOPLIST_PATH)",
 			);
 			name = "Apply Mapbox Access Token";
-=======
-			name = "Apply Mapbox Token";
->>>>>>> 3564460d
 			outputFileListPaths = (
 			);
 			outputPaths = (
@@ -834,33 +734,24 @@
 			);
 			runOnlyForDeploymentPostprocessing = 0;
 		};
-<<<<<<< HEAD
-		8A12E848282343970071AF00 /* Sources */ = {
+		8A506B90285A7AE8008A6082 /* Sources */ = {
 			isa = PBXSourcesBuildPhase;
 			buildActionMask = 2147483647;
 			files = (
-				8A12E853282343970071AF00 /* ViewController.swift in Sources */,
-				8A12E84F282343970071AF00 /* AppDelegate.swift in Sources */,
-				8A12E851282343970071AF00 /* SceneDelegate.swift in Sources */,
-			);
-			runOnlyForDeploymentPostprocessing = 0;
-		};
-		8AD220E727C1A433000734A5 /* Sources */ = {
-			isa = PBXSourcesBuildPhase;
-			buildActionMask = 2147483647;
-			files = (
-				8AD220EE27C1A433000734A5 /* AppDelegate.swift in Sources */,
-				8AA0387A28066DA80007BD2D /* SceneDelegate+CustomDestinationPreviewViewControllerDelegate.swift in Sources */,
-				8A12E84428232C8F0071AF00 /* PresentationAnimator.swift in Sources */,
-				8A12E84128232C570071AF00 /* SceneDelegate+UIViewControllerTransitioningDelegate.swift in Sources */,
-				8AA0387C28066E860007BD2D /* CustomRoutesPreviewViewController.swift in Sources */,
-				8AA03876280516A80007BD2D /* CustomDestinationPreviewViewController.swift in Sources */,
-				8AD220F027C1A433000734A5 /* SceneDelegate.swift in Sources */,
-				8AC63A9C28078AE8008E25D7 /* SceneDelegate+NavigationViewControllerDelegate.swift in Sources */,
-				8AA03878280517FA0007BD2D /* SceneDelegate+PreviewViewControllerDelegate.swift in Sources */,
-				8A12E84628232CA30071AF00 /* DismissalAnimator.swift in Sources */,
-				8AC63A9A280789D6008E25D7 /* SceneDelegate+CustomRoutesPreviewViewControllerDelegate.swift in Sources */,
-=======
+				8A506B97285A7AE8008A6082 /* AppDelegate.swift in Sources */,
+				8A506BB4285A7E50008A6082 /* CustomDestinationPreviewViewController.swift in Sources */,
+				8A506BBB285A7E50008A6082 /* SceneDelegate+NavigationViewControllerDelegate.swift in Sources */,
+				8A506BB6285A7E50008A6082 /* SceneDelegate+PreviewViewControllerDelegate.swift in Sources */,
+				8A506B99285A7AE8008A6082 /* SceneDelegate.swift in Sources */,
+				8A506BB7285A7E50008A6082 /* SceneDelegate+UIViewControllerTransitioningDelegate.swift in Sources */,
+				8A506BB9285A7E50008A6082 /* PresentationAnimator.swift in Sources */,
+				8A506BBA285A7E50008A6082 /* SceneDelegate+CustomDestinationPreviewViewControllerDelegate.swift in Sources */,
+				8A506BB5285A7E50008A6082 /* SceneDelegate+CustomRoutesPreviewViewControllerDelegate.swift in Sources */,
+				8A506BB8285A7E50008A6082 /* DismissalAnimator.swift in Sources */,
+				8A506BB3285A7E50008A6082 /* CustomRoutesPreviewViewController.swift in Sources */,
+			);
+			runOnlyForDeploymentPostprocessing = 0;
+		};
 		8AC81F53284832E000662395 /* Sources */ = {
 			isa = PBXSourcesBuildPhase;
 			buildActionMask = 2147483647;
@@ -878,7 +769,6 @@
 				8AC81F72284832F400662395 /* MapboxNavigationTests.swift in Sources */,
 				8AE170B52853EC1800257E2C /* SimulatedLocationProvider.swift in Sources */,
 				8AE170B32853EBF800257E2C /* NavigationMapView.swift in Sources */,
->>>>>>> 3564460d
 			);
 			runOnlyForDeploymentPostprocessing = 0;
 		};
@@ -945,40 +835,26 @@
 			name = Main.storyboard;
 			sourceTree = "<group>";
 		};
-<<<<<<< HEAD
-		8A12E854282343970071AF00 /* Main.storyboard */ = {
+		8A506BA1285A7AE9008A6082 /* LaunchScreen.storyboard */ = {
 			isa = PBXVariantGroup;
 			children = (
-				8A12E855282343970071AF00 /* Base */,
-=======
+				8A506BA2285A7AE9008A6082 /* Base */,
+			);
+			name = LaunchScreen.storyboard;
+			sourceTree = "<group>";
+		};
 		8AC81F5F284832E000662395 /* Main.storyboard */ = {
 			isa = PBXVariantGroup;
 			children = (
 				8AC81F60284832E000662395 /* Base */,
->>>>>>> 3564460d
 			);
 			name = Main.storyboard;
 			sourceTree = "<group>";
 		};
-<<<<<<< HEAD
-		8A12E859282343990071AF00 /* LaunchScreen.storyboard */ = {
-			isa = PBXVariantGroup;
-			children = (
-				8A12E85A282343990071AF00 /* Base */,
-			);
-			name = LaunchScreen.storyboard;
-			sourceTree = "<group>";
-		};
-		8AD220F827C1A435000734A5 /* LaunchScreen.storyboard */ = {
-			isa = PBXVariantGroup;
-			children = (
-				8AD220F927C1A435000734A5 /* Base */,
-=======
 		8AC81F64284832E200662395 /* LaunchScreen.storyboard */ = {
 			isa = PBXVariantGroup;
 			children = (
 				8AC81F65284832E200662395 /* Base */,
->>>>>>> 3564460d
 			);
 			name = LaunchScreen.storyboard;
 			sourceTree = "<group>";
@@ -1050,36 +926,99 @@
 			};
 			name = Release;
 		};
-<<<<<<< HEAD
-		8A12E85D282343990071AF00 /* Debug */ = {
-=======
-		8AC81F68284832E200662395 /* Debug */ = {
->>>>>>> 3564460d
+		8A506BA6285A7AE9008A6082 /* Debug */ = {
 			isa = XCBuildConfiguration;
 			buildSettings = {
 				ASSETCATALOG_COMPILER_APPICON_NAME = AppIcon;
 				ASSETCATALOG_COMPILER_GLOBAL_ACCENT_COLOR_NAME = AccentColor;
 				CLANG_ANALYZER_NUMBER_OBJECT_CONVERSION = YES_AGGRESSIVE;
 				CLANG_CXX_LANGUAGE_STANDARD = "gnu++17";
-<<<<<<< HEAD
-=======
-				CLANG_ENABLE_MODULES = YES;
->>>>>>> 3564460d
 				CLANG_ENABLE_OBJC_WEAK = YES;
 				CLANG_WARN_UNGUARDED_AVAILABILITY = YES_AGGRESSIVE;
 				CODE_SIGN_STYLE = Automatic;
 				CURRENT_PROJECT_VERSION = 1;
 				DEBUG_INFORMATION_FORMAT = dwarf;
-<<<<<<< HEAD
+				DEVELOPMENT_TEAM = GJZR2MEM28;
 				GCC_C_LANGUAGE_STANDARD = gnu11;
 				GENERATE_INFOPLIST_FILE = YES;
-				INFOPLIST_FILE = NavigationViewExample/Info.plist;
-=======
+				INFOPLIST_FILE = PreviewViewControllerExample/Info.plist;
+				INFOPLIST_KEY_NSLocationAlwaysAndWhenInUseUsageDescription = "Get user location";
+				INFOPLIST_KEY_NSLocationAlwaysUsageDescription = "Get user location";
+				INFOPLIST_KEY_NSLocationWhenInUseUsageDescription = "Get user location";
+				INFOPLIST_KEY_UIApplicationSupportsIndirectInputEvents = YES;
+				INFOPLIST_KEY_UILaunchStoryboardName = LaunchScreen;
+				INFOPLIST_KEY_UISupportedInterfaceOrientations_iPad = "UIInterfaceOrientationPortrait UIInterfaceOrientationPortraitUpsideDown UIInterfaceOrientationLandscapeLeft UIInterfaceOrientationLandscapeRight";
+				INFOPLIST_KEY_UISupportedInterfaceOrientations_iPhone = "UIInterfaceOrientationPortrait UIInterfaceOrientationLandscapeLeft UIInterfaceOrientationLandscapeRight";
+				IPHONEOS_DEPLOYMENT_TARGET = 13.0;
+				LD_RUNPATH_SEARCH_PATHS = (
+					"$(inherited)",
+					"@executable_path/Frameworks",
+				);
+				MARKETING_VERSION = 1.0;
+				MTL_ENABLE_DEBUG_INFO = INCLUDE_SOURCE;
+				MTL_FAST_MATH = YES;
+				PRODUCT_BUNDLE_IDENTIFIER = com.mapbox.PreviewViewControllerExample;
+				PRODUCT_NAME = "$(TARGET_NAME)";
+				SWIFT_EMIT_LOC_STRINGS = YES;
+				SWIFT_VERSION = 5.0;
+				TARGETED_DEVICE_FAMILY = "1,2";
+			};
+			name = Debug;
+		};
+		8A506BA7285A7AE9008A6082 /* Release */ = {
+			isa = XCBuildConfiguration;
+			buildSettings = {
+				ASSETCATALOG_COMPILER_APPICON_NAME = AppIcon;
+				ASSETCATALOG_COMPILER_GLOBAL_ACCENT_COLOR_NAME = AccentColor;
+				CLANG_ANALYZER_NUMBER_OBJECT_CONVERSION = YES_AGGRESSIVE;
+				CLANG_CXX_LANGUAGE_STANDARD = "gnu++17";
+				CLANG_ENABLE_OBJC_WEAK = YES;
+				CLANG_WARN_UNGUARDED_AVAILABILITY = YES_AGGRESSIVE;
+				CODE_SIGN_STYLE = Automatic;
+				CURRENT_PROJECT_VERSION = 1;
+				DEVELOPMENT_TEAM = GJZR2MEM28;
+				GCC_C_LANGUAGE_STANDARD = gnu11;
+				GENERATE_INFOPLIST_FILE = YES;
+				INFOPLIST_FILE = PreviewViewControllerExample/Info.plist;
+				INFOPLIST_KEY_NSLocationAlwaysAndWhenInUseUsageDescription = "Get user location";
+				INFOPLIST_KEY_NSLocationAlwaysUsageDescription = "Get user location";
+				INFOPLIST_KEY_NSLocationWhenInUseUsageDescription = "Get user location";
+				INFOPLIST_KEY_UIApplicationSupportsIndirectInputEvents = YES;
+				INFOPLIST_KEY_UILaunchStoryboardName = LaunchScreen;
+				INFOPLIST_KEY_UISupportedInterfaceOrientations_iPad = "UIInterfaceOrientationPortrait UIInterfaceOrientationPortraitUpsideDown UIInterfaceOrientationLandscapeLeft UIInterfaceOrientationLandscapeRight";
+				INFOPLIST_KEY_UISupportedInterfaceOrientations_iPhone = "UIInterfaceOrientationPortrait UIInterfaceOrientationLandscapeLeft UIInterfaceOrientationLandscapeRight";
+				IPHONEOS_DEPLOYMENT_TARGET = 13.0;
+				LD_RUNPATH_SEARCH_PATHS = (
+					"$(inherited)",
+					"@executable_path/Frameworks",
+				);
+				MARKETING_VERSION = 1.0;
+				MTL_FAST_MATH = YES;
+				PRODUCT_BUNDLE_IDENTIFIER = com.mapbox.PreviewViewControllerExample;
+				PRODUCT_NAME = "$(TARGET_NAME)";
+				SWIFT_EMIT_LOC_STRINGS = YES;
+				SWIFT_VERSION = 5.0;
+				TARGETED_DEVICE_FAMILY = "1,2";
+			};
+			name = Release;
+		};
+		8AC81F68284832E200662395 /* Debug */ = {
+			isa = XCBuildConfiguration;
+			buildSettings = {
+				ASSETCATALOG_COMPILER_APPICON_NAME = AppIcon;
+				ASSETCATALOG_COMPILER_GLOBAL_ACCENT_COLOR_NAME = AccentColor;
+				CLANG_ANALYZER_NUMBER_OBJECT_CONVERSION = YES_AGGRESSIVE;
+				CLANG_CXX_LANGUAGE_STANDARD = "gnu++17";
+				CLANG_ENABLE_MODULES = YES;
+				CLANG_ENABLE_OBJC_WEAK = YES;
+				CLANG_WARN_UNGUARDED_AVAILABILITY = YES_AGGRESSIVE;
+				CODE_SIGN_STYLE = Automatic;
+				CURRENT_PROJECT_VERSION = 1;
+				DEBUG_INFORMATION_FORMAT = dwarf;
 				DEVELOPMENT_TEAM = GJZR2MEM28;
 				GCC_C_LANGUAGE_STANDARD = gnu11;
 				GENERATE_INFOPLIST_FILE = YES;
 				INFOPLIST_FILE = MapboxNavigationTestHost/Info.plist;
->>>>>>> 3564460d
 				INFOPLIST_KEY_NSLocationAlwaysAndWhenInUseUsageDescription = "Get user location";
 				INFOPLIST_KEY_NSLocationAlwaysUsageDescription = "Get user location";
 				INFOPLIST_KEY_NSLocationWhenInUseUsageDescription = "Get user location";
@@ -1096,51 +1035,32 @@
 				MARKETING_VERSION = 1.0;
 				MTL_ENABLE_DEBUG_INFO = INCLUDE_SOURCE;
 				MTL_FAST_MATH = YES;
-<<<<<<< HEAD
-				PRODUCT_BUNDLE_IDENTIFIER = com.mapbox.NavigationViewExample;
-				PRODUCT_NAME = "$(TARGET_NAME)";
-				SWIFT_EMIT_LOC_STRINGS = YES;
-=======
 				PRODUCT_BUNDLE_IDENTIFIER = com.mapbox.MapboxNavigationTestHost;
 				PRODUCT_NAME = "$(TARGET_NAME)";
 				SWIFT_EMIT_LOC_STRINGS = YES;
 				SWIFT_OPTIMIZATION_LEVEL = "-Onone";
->>>>>>> 3564460d
 				SWIFT_VERSION = 5.0;
 				TARGETED_DEVICE_FAMILY = "1,2";
 			};
 			name = Debug;
 		};
-<<<<<<< HEAD
-		8A12E85E282343990071AF00 /* Release */ = {
-=======
 		8AC81F69284832E200662395 /* Release */ = {
->>>>>>> 3564460d
 			isa = XCBuildConfiguration;
 			buildSettings = {
 				ASSETCATALOG_COMPILER_APPICON_NAME = AppIcon;
 				ASSETCATALOG_COMPILER_GLOBAL_ACCENT_COLOR_NAME = AccentColor;
 				CLANG_ANALYZER_NUMBER_OBJECT_CONVERSION = YES_AGGRESSIVE;
 				CLANG_CXX_LANGUAGE_STANDARD = "gnu++17";
-<<<<<<< HEAD
-=======
 				CLANG_ENABLE_MODULES = YES;
->>>>>>> 3564460d
 				CLANG_ENABLE_OBJC_WEAK = YES;
 				CLANG_WARN_UNGUARDED_AVAILABILITY = YES_AGGRESSIVE;
 				CODE_SIGN_STYLE = Automatic;
 				CURRENT_PROJECT_VERSION = 1;
-<<<<<<< HEAD
-				GCC_C_LANGUAGE_STANDARD = gnu11;
-				GENERATE_INFOPLIST_FILE = YES;
-				INFOPLIST_FILE = NavigationViewExample/Info.plist;
-=======
 				DEVELOPMENT_TEAM = GJZR2MEM28;
 				ENABLE_TESTABILITY = YES;
 				GCC_C_LANGUAGE_STANDARD = gnu11;
 				GENERATE_INFOPLIST_FILE = YES;
 				INFOPLIST_FILE = MapboxNavigationTestHost/Info.plist;
->>>>>>> 3564460d
 				INFOPLIST_KEY_NSLocationAlwaysAndWhenInUseUsageDescription = "Get user location";
 				INFOPLIST_KEY_NSLocationAlwaysUsageDescription = "Get user location";
 				INFOPLIST_KEY_NSLocationWhenInUseUsageDescription = "Get user location";
@@ -1156,11 +1076,7 @@
 				);
 				MARKETING_VERSION = 1.0;
 				MTL_FAST_MATH = YES;
-<<<<<<< HEAD
-				PRODUCT_BUNDLE_IDENTIFIER = com.mapbox.NavigationViewExample;
-=======
 				PRODUCT_BUNDLE_IDENTIFIER = com.mapbox.MapboxNavigationTestHost;
->>>>>>> 3564460d
 				PRODUCT_NAME = "$(TARGET_NAME)";
 				SWIFT_EMIT_LOC_STRINGS = YES;
 				SWIFT_VERSION = 5.0;
@@ -1168,15 +1084,6 @@
 			};
 			name = Release;
 		};
-<<<<<<< HEAD
-		8AD220FD27C1A435000734A5 /* Debug */ = {
-			isa = XCBuildConfiguration;
-			buildSettings = {
-				ASSETCATALOG_COMPILER_APPICON_NAME = AppIcon;
-				ASSETCATALOG_COMPILER_GLOBAL_ACCENT_COLOR_NAME = AccentColor;
-				CLANG_ANALYZER_NUMBER_OBJECT_CONVERSION = YES_AGGRESSIVE;
-				CLANG_CXX_LANGUAGE_STANDARD = "gnu++17";
-=======
 		8AC81F76284832F400662395 /* Debug */ = {
 			isa = XCBuildConfiguration;
 			buildSettings = {
@@ -1184,7 +1091,6 @@
 				CLANG_ANALYZER_NUMBER_OBJECT_CONVERSION = YES_AGGRESSIVE;
 				CLANG_CXX_LANGUAGE_STANDARD = "gnu++17";
 				CLANG_ENABLE_MODULES = YES;
->>>>>>> 3564460d
 				CLANG_ENABLE_OBJC_WEAK = YES;
 				CLANG_WARN_UNGUARDED_AVAILABILITY = YES_AGGRESSIVE;
 				CODE_SIGN_STYLE = Automatic;
@@ -1193,47 +1099,15 @@
 				DEVELOPMENT_TEAM = GJZR2MEM28;
 				GCC_C_LANGUAGE_STANDARD = gnu11;
 				GENERATE_INFOPLIST_FILE = YES;
-<<<<<<< HEAD
-				INFOPLIST_FILE = PreviewViewControllerExample/Info.plist;
-				INFOPLIST_KEY_NSLocationAlwaysAndWhenInUseUsageDescription = "Get user location";
-				INFOPLIST_KEY_NSLocationAlwaysUsageDescription = "Get user location";
-				INFOPLIST_KEY_NSLocationWhenInUseUsageDescription = "Get user location";
-				INFOPLIST_KEY_UIApplicationSupportsIndirectInputEvents = YES;
-				INFOPLIST_KEY_UILaunchStoryboardName = LaunchScreen;
-				INFOPLIST_KEY_UISupportedInterfaceOrientations = "UIInterfaceOrientationLandscapeLeft UIInterfaceOrientationPortrait UIInterfaceOrientationLandscapeRight";
-				INFOPLIST_KEY_UISupportedInterfaceOrientations_iPad = "UIInterfaceOrientationPortrait UIInterfaceOrientationPortraitUpsideDown UIInterfaceOrientationLandscapeLeft UIInterfaceOrientationLandscapeRight";
-				INFOPLIST_KEY_UISupportedInterfaceOrientations_iPhone = "UIInterfaceOrientationPortrait UIInterfaceOrientationLandscapeLeft UIInterfaceOrientationLandscapeRight";
-=======
->>>>>>> 3564460d
 				IPHONEOS_DEPLOYMENT_TARGET = 13.0;
 				LD_RUNPATH_SEARCH_PATHS = (
 					"$(inherited)",
 					"@executable_path/Frameworks",
-<<<<<<< HEAD
-=======
 					"@loader_path/Frameworks",
->>>>>>> 3564460d
 				);
 				MARKETING_VERSION = 1.0;
 				MTL_ENABLE_DEBUG_INFO = INCLUDE_SOURCE;
 				MTL_FAST_MATH = YES;
-<<<<<<< HEAD
-				PRODUCT_BUNDLE_IDENTIFIER = com.mapbox.PreviewViewControllerExample;
-				PRODUCT_NAME = "$(TARGET_NAME)";
-				SWIFT_EMIT_LOC_STRINGS = YES;
-				SWIFT_VERSION = 5.0;
-				TARGETED_DEVICE_FAMILY = "1,2";
-			};
-			name = Debug;
-		};
-		8AD220FE27C1A435000734A5 /* Release */ = {
-			isa = XCBuildConfiguration;
-			buildSettings = {
-				ASSETCATALOG_COMPILER_APPICON_NAME = AppIcon;
-				ASSETCATALOG_COMPILER_GLOBAL_ACCENT_COLOR_NAME = AccentColor;
-				CLANG_ANALYZER_NUMBER_OBJECT_CONVERSION = YES_AGGRESSIVE;
-				CLANG_CXX_LANGUAGE_STANDARD = "gnu++17";
-=======
 				PRODUCT_BUNDLE_IDENTIFIER = com.mapbox.MapboxNavigationTests;
 				PRODUCT_NAME = "$(TARGET_NAME)";
 				SWIFT_EMIT_LOC_STRINGS = NO;
@@ -1251,43 +1125,18 @@
 				CLANG_ANALYZER_NUMBER_OBJECT_CONVERSION = YES_AGGRESSIVE;
 				CLANG_CXX_LANGUAGE_STANDARD = "gnu++17";
 				CLANG_ENABLE_MODULES = YES;
->>>>>>> 3564460d
 				CLANG_ENABLE_OBJC_WEAK = YES;
 				CLANG_WARN_UNGUARDED_AVAILABILITY = YES_AGGRESSIVE;
 				CODE_SIGN_STYLE = Automatic;
 				CURRENT_PROJECT_VERSION = 1;
 				DEVELOPMENT_TEAM = GJZR2MEM28;
-<<<<<<< HEAD
-				GCC_C_LANGUAGE_STANDARD = gnu11;
-				GENERATE_INFOPLIST_FILE = YES;
-				INFOPLIST_FILE = PreviewViewControllerExample/Info.plist;
-				INFOPLIST_KEY_NSLocationAlwaysAndWhenInUseUsageDescription = "Get user location";
-				INFOPLIST_KEY_NSLocationAlwaysUsageDescription = "Get user location";
-				INFOPLIST_KEY_NSLocationWhenInUseUsageDescription = "Get user location";
-				INFOPLIST_KEY_UIApplicationSupportsIndirectInputEvents = YES;
-				INFOPLIST_KEY_UILaunchStoryboardName = LaunchScreen;
-				INFOPLIST_KEY_UISupportedInterfaceOrientations = "UIInterfaceOrientationLandscapeLeft UIInterfaceOrientationPortrait UIInterfaceOrientationLandscapeRight";
-				INFOPLIST_KEY_UISupportedInterfaceOrientations_iPad = "UIInterfaceOrientationPortrait UIInterfaceOrientationPortraitUpsideDown UIInterfaceOrientationLandscapeLeft UIInterfaceOrientationLandscapeRight";
-				INFOPLIST_KEY_UISupportedInterfaceOrientations_iPhone = "UIInterfaceOrientationPortrait UIInterfaceOrientationLandscapeLeft UIInterfaceOrientationLandscapeRight";
-=======
 				ENABLE_TESTABILITY = YES;
 				GCC_C_LANGUAGE_STANDARD = gnu11;
 				GENERATE_INFOPLIST_FILE = YES;
->>>>>>> 3564460d
 				IPHONEOS_DEPLOYMENT_TARGET = 13.0;
 				LD_RUNPATH_SEARCH_PATHS = (
 					"$(inherited)",
 					"@executable_path/Frameworks",
-<<<<<<< HEAD
-				);
-				MARKETING_VERSION = 1.0;
-				MTL_FAST_MATH = YES;
-				PRODUCT_BUNDLE_IDENTIFIER = com.mapbox.PreviewViewControllerExample;
-				PRODUCT_NAME = "$(TARGET_NAME)";
-				SWIFT_EMIT_LOC_STRINGS = YES;
-				SWIFT_VERSION = 5.0;
-				TARGETED_DEVICE_FAMILY = "1,2";
-=======
 					"@loader_path/Frameworks",
 				);
 				MARKETING_VERSION = 1.0;
@@ -1298,7 +1147,6 @@
 				SWIFT_VERSION = 5.0;
 				TARGETED_DEVICE_FAMILY = "1,2";
 				TEST_HOST = "$(BUILT_PRODUCTS_DIR)/MapboxNavigationTestHost.app/MapboxNavigationTestHost";
->>>>>>> 3564460d
 			};
 			name = Release;
 		};
@@ -1489,36 +1337,29 @@
 			defaultConfigurationIsVisible = 0;
 			defaultConfigurationName = Release;
 		};
-<<<<<<< HEAD
-		8A12E85F282343990071AF00 /* Build configuration list for PBXNativeTarget "NavigationViewExample" */ = {
+		8A506BA5285A7AE9008A6082 /* Build configuration list for PBXNativeTarget "PreviewViewControllerExample" */ = {
 			isa = XCConfigurationList;
 			buildConfigurations = (
-				8A12E85D282343990071AF00 /* Debug */,
-				8A12E85E282343990071AF00 /* Release */,
-=======
+				8A506BA6285A7AE9008A6082 /* Debug */,
+				8A506BA7285A7AE9008A6082 /* Release */,
+			);
+			defaultConfigurationIsVisible = 0;
+			defaultConfigurationName = Release;
+		};
 		8AC81F6A284832E200662395 /* Build configuration list for PBXNativeTarget "MapboxNavigationTestHost" */ = {
 			isa = XCConfigurationList;
 			buildConfigurations = (
 				8AC81F68284832E200662395 /* Debug */,
 				8AC81F69284832E200662395 /* Release */,
->>>>>>> 3564460d
 			);
 			defaultConfigurationIsVisible = 0;
 			defaultConfigurationName = Release;
 		};
-<<<<<<< HEAD
-		8AD220FC27C1A435000734A5 /* Build configuration list for PBXNativeTarget "PreviewViewControllerExample" */ = {
-			isa = XCConfigurationList;
-			buildConfigurations = (
-				8AD220FD27C1A435000734A5 /* Debug */,
-				8AD220FE27C1A435000734A5 /* Release */,
-=======
 		8AC81F75284832F400662395 /* Build configuration list for PBXNativeTarget "MapboxNavigationTests" */ = {
 			isa = XCConfigurationList;
 			buildConfigurations = (
 				8AC81F76284832F400662395 /* Debug */,
 				8AC81F77284832F400662395 /* Release */,
->>>>>>> 3564460d
 			);
 			defaultConfigurationIsVisible = 0;
 			defaultConfigurationName = Release;
@@ -1563,25 +1404,21 @@
 /* End XCRemoteSwiftPackageReference section */
 
 /* Begin XCSwiftPackageProductDependency section */
-<<<<<<< HEAD
-		8A12E860282344750071AF00 /* MapboxNavigation */ = {
-			isa = XCSwiftPackageProductDependency;
-			productName = MapboxNavigation;
-		};
-		8AB97C0D280A220100792939 /* MapboxGeocoder */ = {
-			isa = XCSwiftPackageProductDependency;
-			package = DAF5BE4826A1FD1200DD3F2B /* XCRemoteSwiftPackageReference "MapboxGeocoder.swift" */;
-			productName = MapboxGeocoder;
-		};
-		8AD2210527C1A772000734A5 /* MapboxNavigation */ = {
-=======
 		8A506B7B285A53A0008A6082 /* SnapshotTesting */ = {
 			isa = XCSwiftPackageProductDependency;
 			package = 8A8EDF0E284A8305009DE805 /* XCRemoteSwiftPackageReference "swift-snapshot-testing" */;
 			productName = SnapshotTesting;
 		};
+		8A506BBC285A7E7B008A6082 /* MapboxNavigation */ = {
+			isa = XCSwiftPackageProductDependency;
+			productName = MapboxNavigation;
+		};
+		8A506BBE285A7E9E008A6082 /* MapboxGeocoder */ = {
+			isa = XCSwiftPackageProductDependency;
+			package = DAF5BE4826A1FD1200DD3F2B /* XCRemoteSwiftPackageReference "MapboxGeocoder.swift" */;
+			productName = MapboxGeocoder;
+		};
 		8AC81F78284833D100662395 /* MapboxNavigation */ = {
->>>>>>> 3564460d
 			isa = XCSwiftPackageProductDependency;
 			productName = MapboxNavigation;
 		};
