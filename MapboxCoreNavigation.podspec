--- conflicted
+++ resolved
@@ -40,13 +40,8 @@
   s.requires_arc = true
   s.module_name = "MapboxCoreNavigation"
 
-<<<<<<< HEAD
   s.dependency "MapboxNavigationNative", "~> 66.0"
-  s.dependency "MapboxDirections-pre", "2.0.0-beta.9"
-=======
-  s.dependency "MapboxNavigationNative", "~> 65.0"
   s.dependency "MapboxDirections-pre", "2.0.0-rc.1"
->>>>>>> 4bbb5efe
   s.dependency "MapboxMobileEvents", "~> 1.0.0" # Always specify a patch release if pre-v1.0
   s.dependency "Turf", "2.0.0-rc.1"
 
