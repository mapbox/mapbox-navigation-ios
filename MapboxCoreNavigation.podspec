--- conflicted
+++ resolved
@@ -44,11 +44,7 @@
   s.requires_arc = true
   s.module_name = "MapboxCoreNavigation"
 
-<<<<<<< HEAD
   s.dependency "MapboxNavigationNative", "~> 204.0.1"
-=======
-  s.dependency "MapboxNavigationNative", "~> 202.0.0"
->>>>>>> 7218d243
   s.dependency "MapboxDirections", "~> 2.12.0"
 
   s.swift_version = "5.5"
