--- conflicted
+++ resolved
@@ -44,13 +44,8 @@
   s.requires_arc = true
   s.module_name = "MapboxCoreNavigation"
 
-<<<<<<< HEAD
-  s.dependency "MapboxNavigationNative", "~> 123.0"
+  s.dependency "MapboxNavigationNative", "~> 123.1"
   s.dependency "MapboxDirections-pre", "2.9.0-rc.2"
-=======
-  s.dependency "MapboxNavigationNative", "~> 123.1"
-  s.dependency "MapboxDirections-pre", "2.9.0-rc.1"
->>>>>>> 22c93dc2
   s.dependency "MapboxMobileEvents", "~> 1.0"
 
   s.swift_version = "5.5"
