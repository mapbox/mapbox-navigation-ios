Pod::Spec.new do |s|

  # ―――  Spec Metadata  ―――――――――――――――――――――――――――――――――――――――――――――――――――――――――― #

  s.name = "MapboxCoreNavigation"
  s.version = "0.33.0"
  s.summary = "Core components for turn-by-turn navigation on iOS."

  s.description  = <<-DESC
  Mapbox Core Navigation provides the core spatial and timing logic for turn-by-turn navigation along a route. For a complete turn-by-turn navigation interface, use the Mapbox Navigation SDK for iOS (MapboxNavigation).
                   DESC

  s.homepage = "https://docs.mapbox.com/ios/navigation/"
  s.documentation_url = "https://docs.mapbox.com/ios/api/navigation/"

  # ―――  Spec License  ――――――――――――――――――――――――――――――――――――――――――――――――――――――――――― #

  s.license = { :type => "ISC", :file => "LICENSE.md" }

  # ――― Author Metadata  ――――――――――――――――――――――――――――――――――――――――――――――――――――――――― #

  s.author = { "Mapbox" => "mobile@mapbox.com" }
  s.social_media_url = "https://twitter.com/mapbox"

  # ――― Platform Specifics ――――――――――――――――――――――――――――――――――――――――――――――――――――――― #

  s.ios.deployment_target = "9.0"


  # ――― Source Location ―――――――――――――――――――――――――――――――――――――――――――――――――――――――――― #

  s.source = { :git => "https://github.com/mapbox/mapbox-navigation-ios.git", :tag => "v#{s.version.to_s}" }

  # ――― Source Code ―――――――――――――――――――――――――――――――――――――――――――――――――――――――――――――― #

  s.source_files = "MapboxCoreNavigation"

  # ――― Project Settings ――――――――――――――――――――――――――――――――――――――――――――――――――――――――― #

  s.requires_arc = true
  s.module_name = "MapboxCoreNavigation"

  s.dependency "MapboxNavigationNative", "~> 6.1.3"
<<<<<<< HEAD
  s.dependency "MapboxDirections.swift", "~> 0.28.0"    # Always pin to a patch release if pre-1.0
  s.dependency "MapboxMobileEvents", "~> 0.9.3"         # Always pin to a patch release if pre-1.0
=======
  s.dependency "MapboxDirections.swift", "~> 0.27.3"    # Always pin to a patch release if pre-1.0
  s.dependency "MapboxMobileEvents",  "~> 0.9.3"        # Always pin to a patch release if pre-1.0
>>>>>>> 41872aeb
  s.dependency "Turf", "~> 0.3.0"                       # Always pin to a patch release if pre-1.0

  s.swift_version = "4.2"

end<|MERGE_RESOLUTION|>--- conflicted
+++ resolved
@@ -41,13 +41,8 @@
   s.module_name = "MapboxCoreNavigation"
 
   s.dependency "MapboxNavigationNative", "~> 6.1.3"
-<<<<<<< HEAD
   s.dependency "MapboxDirections.swift", "~> 0.28.0"    # Always pin to a patch release if pre-1.0
-  s.dependency "MapboxMobileEvents", "~> 0.9.3"         # Always pin to a patch release if pre-1.0
-=======
-  s.dependency "MapboxDirections.swift", "~> 0.27.3"    # Always pin to a patch release if pre-1.0
   s.dependency "MapboxMobileEvents",  "~> 0.9.3"        # Always pin to a patch release if pre-1.0
->>>>>>> 41872aeb
   s.dependency "Turf", "~> 0.3.0"                       # Always pin to a patch release if pre-1.0
 
   s.swift_version = "4.2"
