Pod::Spec.new do |s|

  # ―――  Spec Metadata  ―――――――――――――――――――――――――――――――――――――――――――――――――――――――――― #

  s.name = "MapboxCoreNavigation"
  s.version = "0.36.0"
  s.summary = "Core components for turn-by-turn navigation on iOS."

  s.description  = <<-DESC
  Mapbox Core Navigation provides the core spatial and timing logic for turn-by-turn navigation along a route. For a complete turn-by-turn navigation interface, use the Mapbox Navigation SDK for iOS (MapboxNavigation).
                   DESC

  s.homepage = "https://docs.mapbox.com/ios/navigation/"
  s.documentation_url = "https://docs.mapbox.com/ios/api/navigation/"

  # ―――  Spec License  ――――――――――――――――――――――――――――――――――――――――――――――――――――――――――― #

  s.license = { :type => "ISC", :file => "LICENSE.md" }

  # ――― Author Metadata  ――――――――――――――――――――――――――――――――――――――――――――――――――――――――― #

  s.author = { "Mapbox" => "mobile@mapbox.com" }
  s.social_media_url = "https://twitter.com/mapbox"

  # ――― Platform Specifics ――――――――――――――――――――――――――――――――――――――――――――――――――――――― #

  s.ios.deployment_target = "9.0"


  # ――― Source Location ―――――――――――――――――――――――――――――――――――――――――――――――――――――――――― #

  s.source = { :git => "https://github.com/mapbox/mapbox-navigation-ios.git", :tag => "v#{s.version.to_s}" }

  # ――― Source Code ―――――――――――――――――――――――――――――――――――――――――――――――――――――――――――――― #

  s.source_files = "MapboxCoreNavigation"

  # ――― Project Settings ――――――――――――――――――――――――――――――――――――――――――――――――――――――――― #

  s.requires_arc = true
  s.module_name = "MapboxCoreNavigation"

  s.dependency "MapboxNavigationNative", "~> 6.2.1"
<<<<<<< HEAD
  s.dependency "MapboxAccounts", "~> 0.0.1"             # Always pin to a patch release if pre-1.0
=======
  s.dependency "MapboxAccounts", "~> 2.1"
>>>>>>> 11131fdd
  s.dependency "MapboxDirections.swift", "~> 0.30.0"    # Always pin to a patch release if pre-1.0
  s.dependency "MapboxMobileEvents", "~> 0.9.5"         # Always pin to a patch release if pre-1.0
  s.dependency "Turf", "~> 0.3.0"                       # Always pin to a patch release if pre-1.0

  s.swift_version = "4.2"

end<|MERGE_RESOLUTION|>--- conflicted
+++ resolved
@@ -41,11 +41,7 @@
   s.module_name = "MapboxCoreNavigation"
 
   s.dependency "MapboxNavigationNative", "~> 6.2.1"
-<<<<<<< HEAD
-  s.dependency "MapboxAccounts", "~> 0.0.1"             # Always pin to a patch release if pre-1.0
-=======
   s.dependency "MapboxAccounts", "~> 2.1"
->>>>>>> 11131fdd
   s.dependency "MapboxDirections.swift", "~> 0.30.0"    # Always pin to a patch release if pre-1.0
   s.dependency "MapboxMobileEvents", "~> 0.9.5"         # Always pin to a patch release if pre-1.0
   s.dependency "Turf", "~> 0.3.0"                       # Always pin to a patch release if pre-1.0
