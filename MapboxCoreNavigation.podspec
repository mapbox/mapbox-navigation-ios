--- conflicted
+++ resolved
@@ -3,11 +3,7 @@
   # ―――  Spec Metadata  ―――――――――――――――――――――――――――――――――――――――――――――――――――――――――― #
 
   s.name = "MapboxCoreNavigation"
-<<<<<<< HEAD
   s.version = '2.6.0-alpha.1'
-=======
-  s.version = '2.5.0'
->>>>>>> e0868a68
   s.summary = "Core components for turn-by-turn navigation on iOS."
 
   s.description  = <<-DESC
@@ -45,11 +41,7 @@
   s.module_name = "MapboxCoreNavigation"
 
   s.dependency "MapboxNavigationNative", "~> 101.0"
-<<<<<<< HEAD
-  s.dependency "MapboxDirections-pre", "2.5.0-rc.1"
-=======
   s.dependency "MapboxDirections", "~> 2.5.0"
->>>>>>> e0868a68
   s.dependency "MapboxMobileEvents", "~> 1.0"
 
   s.swift_version = "5.0"
