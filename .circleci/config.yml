--- conflicted
+++ resolved
@@ -299,12 +299,9 @@
       - when:
           condition: << parameters.codecoverage >>
           steps:
-<<<<<<< HEAD
             - run:
                 name: Send code coverage
                 command: bash <(curl -s https://codecov.io/bash)
-=======
-            - run: bash <(curl -s https://codecov.io/bash)
       - when:
           condition: << parameters.generate_api_log >>
           steps:
@@ -314,7 +311,6 @@
                 device: << parameters.device >>
             - save-api-diff-cache:
                 api_diff_cache: .Environment.CIRCLE_SHA1
->>>>>>> 66b49a8f
 
   xcode-12-examples:
     parameters:
@@ -414,7 +410,6 @@
       - *update-carthage-version
       - *restore-cache
       - *install-dependencies
-      - *install-dependencies-12
       - run:
           name: Install prerequisites
           command: if [ $(xcversion simulators | grep -cF "iOS << parameters.iOS >> Simulator (installed)") -eq 0 ]; then xcversion simulators --install="iOS << parameters.iOS >>" || true; fi
@@ -476,14 +471,10 @@
       - ios-trigger-metrics:
           filters:
             branches:
-<<<<<<< HEAD
               only: release-v2.0
-=======
-              only: main
       - api-diff-job-approval:
           type: approval
       - api-diff-job:
           requires:
             - "Xcode_12.0_iOS_14.0"
-            - api-diff-job-approval
->>>>>>> 66b49a8f
+            - api-diff-job-approval