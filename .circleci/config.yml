--- conflicted
+++ resolved
@@ -180,15 +180,9 @@
           iOS: "12.2"
           codecoverage: true
       - build-job:
-<<<<<<< HEAD
-          name: "Xcode_10.1_iOS_9.3"
-          xcode: "10.2.1"
-          iOS: "9.3"
-=======
           name: "Xcode_10.1_iOS_10.3.1"
           xcode: "10.1.0"
           iOS: "10.3.1"
->>>>>>> 589e1dcb
           delete_private_deps: true
           test: false
       - pod-job:
